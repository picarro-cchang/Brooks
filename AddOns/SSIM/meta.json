{
    "CFIDS": {
	"pressure": 148,
	"columns": [
	    ["sampleNum", "Run Num", "%7s", "False", "False", "False"],
	    ["sampleBagNum", "Sample Bag", "%10d", "False", "False", "False"],
	    ["resultTime", "Date/Time", "%15s", "False", "False", "False"],
	    ["meanTime", "Timestamp", "%14.5f", "False", "False", "False"],
	    ["meanHRDeltaCH4", "HR Delta iCH4 Mean", "%17.3f", "True", "False", "False", 1],
	    ["stdHRDelta", "HR Delta iCH4 Std", "%17.3f", "False", "True", "False", 1],
	    ["meanHPDeltaCH4", "HP Delta iCH4 Mean", "%17.3f", "True", "False", "False", 0],
	    ["stdHPDelta", "HP Delta iCH4 Std", "%17.3f", "False", "True", "False", 0],
	    ["meanDelta", "Delta 13CO2 Mean", "%17.3f", "True", "False", "False", 2],
	    ["stdDelta", "Delta 13CO2 Std", "%16.3f", "False", "True", "False", 2],
	    ["meanHR12CH4", "HR 12CH4 Mean", "%17.3f", "True", "False", "False", 4],
	    ["stdHR12CH4", "HR 12CH4 Std", "%16.3f", "False", "True", "False", 4],
	    ["meanHR13CH4", "HR 13CH4 Mean", "%17.3f", "True", "False", "False", 6],
	    ["stdHR13CH4", "HR 13CH4 Std", "%16.3f", "False", "True", "False", 6],
	    ["meanHP12CH4", "HP 12CH4 Mean", "%17.3f", "True", "False", "False", 3],
	    ["stdHP12CH4", "HP 12CH4 Std", "%16.3f", "False", "True", "False", 3],
	    ["meanHP13CH4", "HP 13CH4 Mean", "%17.3f", "True", "False", "False", 5],
	    ["stdHP13CH4", "HP 13CH4 Std", "%16.3f", "False", "True", "False", 5],
	    ["mean12CO2", "12CO2 Mean", "%17.3f", "True", "False", "False", 7],
	    ["std12CO2", "12CO2 Std", "%16.3f", "False", "True", "False", 7],
	    ["mean13CO2", "13CO2 Mean", "%17.3f", "True", "False", "False", 8],
	    ["std13CO2", "13CO2 Std", "%16.3f", "False", "True", "False", 8],
	    ["meanH2O", "H2O Mean", "%17.3f", "True", "False", "False", 9],
	    ["stdH2O", "H2O Std", "%16.3f", "False", "True", "False", 9],
	    ["meanChemDetect", "ChemDetect Mean", "%17.3f", "True", "False", "False", 10],
	    ["valPos", "Valve Position", "%14s", "False", "False", "False"],
	    ["actualDeltaiCH4Standard", "Standard Delta iCH4", "%21.3f", "False", "False", "True"],
	    ["actualDeltaiCO2Standard", "Standard Delta iCO2", "%21.3f", "False", "False", "True"],
	    ["actual13CH4Standard", "Standard 13CH4", "%21.3f", "False", "False", "True"],
	    ["actual13CO2Standard", "Standard 13CO2", "%21.3f", "False", "False", "True"]
	],
	"measBuffer": {
	    "analysis": "analyze_FBDS",
	    "columns": [
		["HP_Delta_iCH4_Raw", "HP_Delta_iCH4_Raw"],
		["HR_Delta_iCH4_Raw", "HR_Delta_iCH4_Raw"],
		["Delta_Raw_iCO2", "Delta_Raw_iCO2"],
		["HP_12CH4", "HP_12CH4"],
		["HR_12CH4", "HR_12CH4"],
		["HP_13CH4", "HP_13CH4"],
		["HR_13CH4", "HR_13CH4"],
		["12CO2", "12CO2"],
		["13CO2", "13CO2"],
		["H2O", "H2O"],
		["ChemDetect", "ChemDetect"]
	    ]
	}
    },

    "CFFDS": {
	"pressure": 140,
	"columns": [
	    ["sampleNum", "Run Num", "%7s", "False", "False", "False"],
	    ["sampleBagNum", "Sample Bag", "%10d", "False", "False", "False"],
	    ["resultTime", "Date/Time", "%15s", "False", "False", "False"],
	    ["meanTime", "Timestamp", "%14.5f", "False", "False", "False"],
	    ["meanDelta", "Delta Mean", "%17.3f", "True", "False", "False", 0],
	    ["stdDelta", "Delta Std", "%16.3f", "False", "True", "False", 0],
	    ["mean12CO2", "12CO2 Mean", "%17.3f", "True", "False", "False", 1],
	    ["std12CO2", "12CO2 Std", "%16.3f", "False", "True", "False", 1],
	    ["mean13CO2", "13CO2 Mean", "%17.3f", "True", "False", "False", 2],
	    ["std13CO2", "13CO2 Std", "%16.3f", "False", "True", "False", 2],
	    ["meanH2O", "H2O Mean", "%17.3f", "True", "False", "False", 3],
	    ["stdH2O", "H2O Std", "%16.3f", "False", "True", "False", 3],
	    ["meanCH4", "CH4 Mean", "%17.3f", "True", "False", "False", 4],
	    ["stdCH4", "CH4 Std", "%16.3f", "False", "True", "False", 4],
	    ["valPos", "Valve Position", "%14s", "False", "False", "False"],
	    ["actualDeltaiCO2Standard", "Standard Delta iCO2", "%21.3f", "False", "False", "True"],
	    ["actual12CO2Standard", "Standard 12CO2", "%21.3f", "False", "False", "True"]
	],
	"measBuffer": {
	    "analysis": "analyze_iCO2",
	    "columns": [
		["Delta", "Delta_Raw"],
		["12CO2", "12CO2"],
		["13CO2", "13CO2"],
		["H2O", "H2O"],
		["CH4", "CH4"]
	    ]
	}
    },

<<<<<<< HEAD
=======
    "CFGDS": {
	"pressure": 140,
	"columns": [
	    ["sampleNum", "Run Num", "%7s", "False", "False", "False"],
	    ["sampleBagNum", "Sample Bag", "%10d", "False", "False", "False"],
	    ["resultTime", "Date/Time", "%15s", "False", "False", "False"],
	    ["meanTime", "Timestamp", "%14.5f", "False", "False", "False"],
	    ["meanDelta", "Delta Mean", "%17.3f", "True", "False", "False", 0],
	    ["stdDelta", "Delta Std", "%16.3f", "False", "True", "False", 0],
	    ["mean12CO2", "12CO2 Mean", "%17.3f", "True", "False", "False", 1],
	    ["std12CO2", "12CO2 Std", "%16.3f", "False", "True", "False", 1],
	    ["mean13CO2", "13CO2 Mean", "%17.3f", "True", "False", "False", 2],
	    ["std13CO2", "13CO2 Std", "%16.3f", "False", "True", "False", 2],
	    ["meanH2O", "H2O Mean", "%17.3f", "True", "False", "False", 3],
	    ["stdH2O", "H2O Std", "%16.3f", "False", "True", "False", 3],
	    ["meanCH4", "CH4 Mean", "%17.3f", "True", "False", "False", 4],
	    ["stdCH4", "CH4 Std", "%16.3f", "False", "True", "False", 4],
	    ["valPos", "Valve Position", "%14s", "False", "False", "False"],
	    ["actualDeltaiCO2Standard", "Standard Delta iCO2", "%21.3f", "False", "False", "True"],
	    ["actual12CO2Standard", "Standard 12CO2", "%21.3f", "False", "False", "True"]
	],
	"measBuffer": {
	    "analysis": "analyze_iCO2",
	    "columns": [
		["Delta", "Delta_Raw"],
		["12CO2", "12CO2"],
		["13CO2", "13CO2"],
		["H2O", "H2O"],
		["CH4", "CH4"]
	    ]
	}
    },

>>>>>>> 07c60800
    "FCDS": {
	"pressure": 148,
	"columns": [
	    ["sampleNum", "Run Num", "%7s", "False", "False", "False"],
	    ["sampleBagNum", "Sample Bag", "%10d", "False", "False", "False"],
	    ["resultTime", "Date/Time", "%15s", "False", "False", "False"],
	    ["meanTime", "Timestamp", "%14.5f", "False", "False", "False"],
	    ["meanHRDelta", "HR Delta Mean", "%17.3f", "True", "False", "False", 0],
	    ["stdHRDelta", "HR Delta Std", "%16.3f", "False", "True", "False", 0],
	    ["meanHR12CH4", "HR 12CH4 Mean", "%17.3f", "True", "False", "False", 1],
	    ["stdHR12CH4", "HR 12CH4 Std", "%16.3f", "False", "True", "False", 1],
	    ["meanHPDelta", "HP Delta Mean", "%17.3f", "True", "False", "False", 2],
	    ["stdHPDelta", "HP Delta Std", "%16.3f", "False", "True", "False", 2],
	    ["meanHP12CH4", "HP 12CH4 Mean", "%17.3f", "True", "False", "False", 3],
	    ["stdHP12CH4", "HP 12CH4 Std", "%16.3f", "False", "True", "False", 3],
	    ["mean13CH4", "13CH4 Mean", "%17.3f", "True", "False", "False", 4],
	    ["std13CH4", "13CH4 Std", "%16.3f", "False", "True", "False", 4],
	    ["meanCO2", "CO2 Mean", "%16.3f", "True", "False", "False", 5],
	    ["meanH2O", "H2O Mean", "%16.3f", "True", "False", "False", 6],
	    ["meanChemDetect", "ChemDetect Mean", "%17.3f", "True", "False", "False", 7],
	    ["actualDeltaiCH4Standard", "Standard Delta iCH4", "%21.3f", "False", "False", "True"],
	    ["actual13CH4Standard", "Standard 13CH4", "%21.3f", "False", "False", "True"],
	    ["valPos", "Valve Position", "%14s", "False", "False", "False"]
	],
	"measBuffer": {
	    "analysis": "analyze_FBDS",
	    "columns": [
		["HP_Delta_iCH4_Raw", "HP_Delta_iCH4_Raw"],
		["HP_12CH4", "HP_12CH4"],
		["HR_Delta_iCH4_Raw", "HR_Delta_iCH4_Raw"],
		["HR_12CH4", "HR_12CH4"],
		["13CH4", "13CH4"],
		["CO2", "CO2"],
		["H2O", "H2O"],
		["ChemDetect", "ChemDetect"]
	    ]
	}
    },

    "CBDS": {
	"pressure": 140,
	"columns": [
	    ["sampleNum", "Run Num", "%7s", "False", "False", "False"],
	    ["sampleBagNum", "Sample Bag", "%10d", "False", "False", "False"],
	    ["resultTime", "Date/Time", "%15s", "False", "False", "False"],
	    ["meanTime", "Timestamp", "%14.5f", "False", "False", "False"],
	    ["meanDelta", "Delta Mean", "%17.3f", "True", "False", "False", 0],
	    ["stdDelta", "Delta Std", "%16.3f", "False", "True", "False", 0],
	    ["mean12CO2", "12CO2 Mean", "%17.3f", "True", "False", "False", 1],
	    ["std12CO2", "12CO2 Std", "%16.3f", "False", "True", "False", 1],
	    ["mean13CO2", "13CO2 Mean", "%17.3f", "True", "False", "False", 2],
	    ["std13CO2", "13CO2 Std", "%16.3f", "False", "True", "False", 2],
	    ["meanH2O", "H2O Mean", "%17.3f", "True", "False", "False", 3],
	    ["stdH2O", "H2O Std", "%16.3f", "False", "True", "False", 3],
	    ["valPos", "Valve Position", "%14s", "False", "False", "False"],
	    ["actualDeltaiCO2Standard", "Standard Delta iCO2", "%21.3f", "False", "False", "True"],
	    ["actual12CO2Standard", "Standard 12CO2", "%21.3f", "False", "False", "True"]
	],
	"measBuffer": {
	    "analysis": "analyze_iCO2",
	    "columns": [
		["Delta", "Delta_Raw"],
		["12CO2", "12CO2"],
		["13CO2", "13CO2"],
		["H2O", "H2O"]
	    ]
	}
    }
}<|MERGE_RESOLUTION|>--- conflicted
+++ resolved
@@ -84,8 +84,6 @@
 	}
     },
 
-<<<<<<< HEAD
-=======
     "CFGDS": {
 	"pressure": 140,
 	"columns": [
@@ -119,7 +117,6 @@
 	}
     },
 
->>>>>>> 07c60800
     "FCDS": {
 	"pressure": 148,
 	"columns": [
