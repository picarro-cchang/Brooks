--- conflicted
+++ resolved
@@ -1,42 +1,3 @@
-<<<<<<< HEAD
-[DataLog_User]
-ArchiveGroupName = DataLog_User
-enabled = true
-mailboxenable = True
-backupenable = True
-srcfolder = /home/picarro/I2000/Log/DataLogger
-sourcescript = analyze_AMADS
-port = 40060
-datalist = CavityPressure,CavityTemp,DasTemp,EtalonTemp,WarmBoxTemp,species,MPVPosition,OutletValve,solenoid_valves,NH3,NH3_30s,NH3_2min,NH3_5min,NH3_dry,NH3_uncorrected,NH3_broadeningCorrected,peak15,HF,HF_30sec,HF_2min,HF_5min,H2O,O2
-filterenabled = True
-decimationfactor = 1
-maxlogduration_hrs = 1
-baretime = False
-printTimeInHalfSecond = False
-writeEpochTime = True
-usehdf5 = False
-liveArchive = True
-reservedlist = CavityPressure,CavityTemp,DasTemp,EtalonTemp,WarmBoxTemp,species,MPVPosition,OutletValve,solenoid_valves,NH3,NH3_30s,NH3_2min,NH3_5min,NH3_dry,NH3_uncorrected,NH3_broadeningCorrected,peak15,HF,HF_30sec,HF_2min,HF_5min,H2O
-
-
-# [DataLog_User_Sync]
-# ArchiveGroupName = DataLog_User_Sync
-# enabled = true
-# mailboxenable = True
-# backupenable = True
-# srcfolder = /home/picarro/I2000/Log/DataLogger
-# sourcescript = SyncHF
-# port = 40060
-# datalist = HF_sync, MPVPosition, OutletValve, solenoid_valves, species, das_temp, CavityPressure, CavityTemp
-# filterenabled = True
-# decimationfactor = 1
-# maxlogduration_hrs = 1
-# baretime = False
-# printTimeInHalfSecond = False
-# writeEpochTime = True
-# usehdf5 = False
-# liveArchive = True
-=======
 [DataLog_User]
 ArchiveGroupName = DataLog_User
 enabled = true
@@ -73,5 +34,4 @@
 # printTimeInHalfSecond = False
 # writeEpochTime = True
 # usehdf5 = False
-# liveArchive = True
->>>>>>> e38b207f
+# liveArchive = True