--- conflicted
+++ resolved
@@ -1,42 +1,3 @@
-<<<<<<< HEAD
-[DataLog_User]
-#ArchiveGroupName = DataLog_User
-enabled = true
-mailboxenable = False
-backupenable = False
-srcfolder = /home/picarro/I2000/Log/PressureTest
-sourcescript = analyze_AMADS_LCT
-port = 40060
-datalist = Amb_P,CavityPressure,CavityTemp,DasTemp,WarmBoxTemp,species,MPVPosition,OutletValve,solenoid_valves,NH3,HF,H2O,O2,CO2,NH3_raw,NH3_ExpAvg,NH3_sigma,NH3_tau,nh3_base_11,HF_raw,HF_ExpAvg,HF_sigma,HF_tau,base_77
-
-filterenabled = True
-decimationfactor = 1
-maxlogduration_hrs = 12
-baretime = False
-printTimeInHalfSecond = False
-writeEpochTime = True
-usehdf5 = False
-#liveArchive = True
-reservedlist = Amb_P,CavityPressure,CavityTemp,DasTemp,WarmBoxTemp,species,MPVPosition,OutletValve,solenoid_valves,NH3,HF,H2O,O2,CO2,NH3_raw,NH3_ExpAvg,NH3_sigma,NH3_tau,nh3_base_11,HF_raw,HF_ExpAvg,HF_sigma,HF_tau,base_77
-
-# [DataLog_User_Sync]
-# ArchiveGroupName = DataLog_User_Sync
-# enabled = true
-# mailboxenable = True
-# backupenable = True
-# srcfolder = /home/picarro/I2000/Log/DataLogger
-# sourcescript = SyncHF
-# port = 40060
-# datalist = HF_sync, MPVPosition, OutletValve, solenoid_valves, species, das_temp, CavityPressure, CavityTemp
-# filterenabled = True
-# decimationfactor = 1
-# maxlogduration_hrs = 1
-# baretime = False
-# printTimeInHalfSecond = False
-# writeEpochTime = True
-# usehdf5 = False
-# liveArchive = True
-=======
 [DataLog_User]
 #ArchiveGroupName = DataLog_User
 enabled = true
@@ -73,5 +34,4 @@
 # printTimeInHalfSecond = False
 # writeEpochTime = True
 # usehdf5 = False
-# liveArchive = True
->>>>>>> e38b207f
+# liveArchive = True