<<<<<<< HEAD
[DataLog_User]
ArchiveGroupName = DataLog_User
enabled = true
mailboxenable = True
backupenable = True
srcfolder = /home/picarro/I2000/Log/DataLogger
sourcescript = analyze_AMADS_LCT
port = 40060
datalist = CavityPressure,CavityTemp,DasTemp,WarmBoxTemp,species,MPVPosition,OutletValve,solenoid_valves,NH3,HF,H2O,O2,CO2,NH3_raw,NH3_ExpAvg,NH3_sigma,NH3_tau,nh3_base_11,HF_raw,HF_ExpAvg,HF_sigma,HF_tau,base_77

filterenabled = True
decimationfactor = 1
maxlogduration_hrs = 1
baretime = False
printTimeInHalfSecond = False
writeEpochTime = True
usehdf5 = False
liveArchive = True
reservedlist = CavityPressure,CavityTemp,DasTemp,WarmBoxTemp,species,MPVPosition,OutletValve,solenoid_valves,NH3,HF,H2O,O2,CO2,NH3_raw,NH3_ExpAvg,NH3_sigma,NH3_tau,nh3_base_11,HF_raw,HF_ExpAvg,HF_sigma,HF_tau,base_77
TimeStandard = "local"

# [DataLog_User_Sync]
# ArchiveGroupName = DataLog_User_Sync
# enabled = true
# mailboxenable = True
# backupenable = True
# srcfolder = /home/picarro/I2000/Log/DataLogger
# sourcescript = SyncHF
# port = 40060
# datalist = HF_sync, MPVPosition, OutletValve, solenoid_valves, species, das_temp, CavityPressure, CavityTemp
# filterenabled = True
# decimationfactor = 1
# maxlogduration_hrs = 1
# baretime = False
# printTimeInHalfSecond = False
# writeEpochTime = True
# usehdf5 = False
# liveArchive = True
=======
[DataLog_User]
ArchiveGroupName = DataLog_User
enabled = true
mailboxenable = True
backupenable = True
srcfolder = /home/picarro/SI2000/Log/DataLogger
sourcescript = analyze_AMADS_LCT
port = 40060
datalist = CavityPressure,CavityTemp,DasTemp,WarmBoxTemp,species,MPVPosition,OutletValve,solenoid_valves,NH3,HF,H2O,O2,CO2,NH3_raw,NH3_ExpAvg,NH3_sigma,NH3_tau,nh3_base_11,HF_raw,HF_ExpAvg,HF_sigma,HF_tau,base_77

filterenabled = True
decimationfactor = 1
maxlogduration_hrs = 1
baretime = False
printTimeInHalfSecond = False
writeEpochTime = True
usehdf5 = False
liveArchive = True
reservedlist = CavityPressure,CavityTemp,DasTemp,WarmBoxTemp,species,MPVPosition,OutletValve,solenoid_valves,NH3,HF,H2O,O2,CO2,NH3_raw,NH3_ExpAvg,NH3_sigma,NH3_tau,nh3_base_11,HF_raw,HF_ExpAvg,HF_sigma,HF_tau,base_77
TimeStandard = "local"

# [DataLog_User_Sync]
# ArchiveGroupName = DataLog_User_Sync
# enabled = true
# mailboxenable = True
# backupenable = True
# srcfolder = /home/picarro/SI2000/Log/DataLogger
# sourcescript = SyncHF
# port = 40060
# datalist = HF_sync, MPVPosition, OutletValve, solenoid_valves, species, das_temp, CavityPressure, CavityTemp
# filterenabled = True
# decimationfactor = 1
# maxlogduration_hrs = 1
# baretime = False
# printTimeInHalfSecond = False
# writeEpochTime = True
# usehdf5 = False
# liveArchive = True
>>>>>>> e38b207f
<|MERGE_RESOLUTION|>--- conflicted
+++ resolved
@@ -1,43 +1,3 @@
-<<<<<<< HEAD
-[DataLog_User]
-ArchiveGroupName = DataLog_User
-enabled = true
-mailboxenable = True
-backupenable = True
-srcfolder = /home/picarro/I2000/Log/DataLogger
-sourcescript = analyze_AMADS_LCT
-port = 40060
-datalist = CavityPressure,CavityTemp,DasTemp,WarmBoxTemp,species,MPVPosition,OutletValve,solenoid_valves,NH3,HF,H2O,O2,CO2,NH3_raw,NH3_ExpAvg,NH3_sigma,NH3_tau,nh3_base_11,HF_raw,HF_ExpAvg,HF_sigma,HF_tau,base_77
-
-filterenabled = True
-decimationfactor = 1
-maxlogduration_hrs = 1
-baretime = False
-printTimeInHalfSecond = False
-writeEpochTime = True
-usehdf5 = False
-liveArchive = True
-reservedlist = CavityPressure,CavityTemp,DasTemp,WarmBoxTemp,species,MPVPosition,OutletValve,solenoid_valves,NH3,HF,H2O,O2,CO2,NH3_raw,NH3_ExpAvg,NH3_sigma,NH3_tau,nh3_base_11,HF_raw,HF_ExpAvg,HF_sigma,HF_tau,base_77
-TimeStandard = "local"
-
-# [DataLog_User_Sync]
-# ArchiveGroupName = DataLog_User_Sync
-# enabled = true
-# mailboxenable = True
-# backupenable = True
-# srcfolder = /home/picarro/I2000/Log/DataLogger
-# sourcescript = SyncHF
-# port = 40060
-# datalist = HF_sync, MPVPosition, OutletValve, solenoid_valves, species, das_temp, CavityPressure, CavityTemp
-# filterenabled = True
-# decimationfactor = 1
-# maxlogduration_hrs = 1
-# baretime = False
-# printTimeInHalfSecond = False
-# writeEpochTime = True
-# usehdf5 = False
-# liveArchive = True
-=======
 [DataLog_User]
 ArchiveGroupName = DataLog_User
 enabled = true
@@ -75,5 +35,4 @@
 # printTimeInHalfSecond = False
 # writeEpochTime = True
 # usehdf5 = False
-# liveArchive = True
->>>>>>> e38b207f
+# liveArchive = True