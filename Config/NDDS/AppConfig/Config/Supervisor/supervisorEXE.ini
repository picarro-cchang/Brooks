<<<<<<< HEAD
# This file is intended as the supervisor config file for internal Picarro
# use only.
# *** NOTE : This version runs using python files (for code developers)
#
#######
# DOCS ON THE OPTIONS
#######
# Executable (default = ./<AppName>.py)
# ----
#   - this is typically a .py file but can be anything that is associated
#     with windows file associations
#
# LaunchArgs (default = <none>):
# ----
#   - command line arguments to be used on the Executable
#
# Dependencies (default = <none>):
# ----
#   - Pipe '|' delimited list of applications that the app depends on
#   - In the event of a restart of a dependency, the application will also
#     be restarted
#   - During restarts, shutdown order is from the top down (dependencies last)
#   - During restarts, start order is from the bottom up (dependencies first)
#   - Dependency order means nothing.  Overall app order (launch order) is used.
#
# Priority (default = 4):
# ----
#   - The windows os priority applied to the application on launch
#       6 = RealTime
#       3 = Normal (default)
#       1 = Low
#
# AffinityMask (default = 0xFFFFFFFF, i.e., any processor):
# ----
#   - Bitmask specifying processor(s) on which this thread may be scheduled. Bit 0 = CPU0 etc.
#      This mask is ANDed with the mask of available processors to give actual mask. However,
#      if the result is zero, any processor may be used
#
# MaxWait_ms (default = 30000):
# ----
#   - This is the maximum time (in ms) that is allowed for the application
#     to respond to a command request.  If it takes longer than this the
#     Supervisor will terminate the application and restart it.
#
# VerifyTimeout_ms (default = 30000)
# ----
#   - Only used for Mode 1 apps with a specified RPC port
#   - if > 0 Supervisor allows this length of time before making the claim
#     that the application failed to start.
#   - Cannot be smaller than the MaxWait_ms time
#
# Mode (default = 1):
# ----
#   - the mode of operation of the app as far as the supervisor is concerned
#       1 = Standard.    ie: the supervisor supervises the app [default]
#       2 = Standalone   ie: the supervisor launches the app but does not
#                            supervise.  If it dies, it stays dead.
#       3 = TCP app      ie: Monitored app, but supervisor can't ping.  The
#                            app itself must ping teh supervisor via TCP.
#
# ConsoleMode (default = 1 = OWN_WINDOW)
# ----
#   - Specifies the console/window behaviour of the launch
#       1 = OWN_WINDOW - the app gets its own window and appears in the taskbar
#       2 = NO_WINDOW  - there is no window (and no stdout) for the app
#
# NotifyOnRestart (default = 0)
# ---
#   - if set to 1 the supervisor adds a --restarted cmd-line option on restart

[Applications]
SQLiteServer         =
EventManager         = 50000
Driver               = 50010
#ConfigMonitor        = 50073
Archiver             = 50060
RDFreqConverter      = 50015
SpectrumCollector    = 50075
Fitter1              = 50180
MeasSystem           = 50070
DataManager          = 50160
SampleManager        = 50080
InstMgr              = 50110
#AlarmSystem          = 50100
ValveSequencer       = 50200
QuickGui             =
DataLogger           = 50090
CommandInterface     = 50120
ElectricalInterface  = 50130
#Controller           = 50050
#IPV                  = 50400
#FileMonitor          = 50111
BackupSupervisor     =

[GlobalDefaults]
#Unless overridden in a specific Application section, all apps get these settings...
Priority = 4
ConsoleMode = 2
MaxWait_ms = 20000
VerifyTimeout_ms = 60000
CheckInterval_ms = 2000
AffinityMask = 1

[SQLiteServer]
Executable = ../WebServer/SQLiteServer.py
LaunchArgs = -c ../WebServer/SQLiteDataBase.ini
Mode = 2

[EventManager]
Executable = EventManager.py
LaunchArgs = --viewer -c ../../AppConfig/Config/EventManager/EventManager.ini
#LaunchArgs = -c ../../AppConfig/Config/EventManager/EventManager.ini

[Driver]
Priority = 5
Executable = Driver.py
LaunchArgs = -c ../../AppConfig/Config/Driver/Driver.ini
#ConsoleMode = 1

[FileMonitor]
Executable = fileMonitor.py
LaunchArgs = -c ../../AppConfig/Config/Utilities/FileMonitor.ini
#ConsoleMode = 1

[ConfigMonitor]
Executable = ConfigMonitor.py
LaunchArgs = -c ../../CommonConfig/Config/ConfigMonitor/ConfigMonitor.ini

[Archiver]
Executable = Archiver.py
LaunchArgs = -c ../../AppConfig/Config/Archiver/Archiver.ini

[RDFreqConverter]
Executable = RDFrequencyConverter.py
LaunchArgs = -c ../../AppConfig/Config/RDFrequencyConverter/RDFrequencyConverter.ini
Dependencies = Driver
#ConsoleMode = 1

[SpectrumCollector]
Executable = SpectrumCollector.py
LaunchArgs = -c ../../AppConfig/Config/SpectrumCollector/SpectrumCollector.ini
Dependencies = Driver | RDFreqConverter
#ConsoleMode = 1

[Fitter1]
Executable = Fitter.py
#LaunchArgs = -v -c ../../AppConfig/Config/Fitter/Fitter_NBDS.ini
LaunchArgs = -c ../../AppConfig/Config/Fitter/Fitter_NBDS.ini
Dependencies = RDFreqConverter
AffinityMask = 2
#ConsoleMode = 1

[MeasSystem]
Executable = MeasSystem.py
LaunchArgs = -c ../../AppConfig/Config/MeasSystem/MeasSystem.ini
Dependencies = Driver | RDFreqConverter | SpectrumCollector | Fitter1

[DataManager]
Executable = DataManager.py
LaunchArgs = -c ../../AppConfig/Config/DataManager/DataManager.ini
Dependencies = Driver | MeasSystem
AffinityMask = 8
#ConsoleMode = 1

[SampleManager]
Executable = SampleManager.py
LaunchArgs =  -c ../../AppConfig/Config/SampleManager/SampleManager.ini
#ConsoleMode = 1

[InstMgr]
Executable = InstMgr.py
LaunchArgs =  -c ../../AppConfig/Config/InstMgr/InstMgr.ini
Dependencies = SampleManager| MeasSystem | DataManager

[AlarmSystem]
Executable = AlarmSystem.py
LaunchArgs = -c ../../AppConfig/Config/AlarmSystem/AlarmSystem.ini
Dependencies = DataManager

[ValveSequencer]
Executable = ValveSequencer.py
LaunchArgs = -c ../../AppConfig/Config/ValveSequencer/ValveSequencer.ini
#Mode = 2

[QuickGui]
Executable = ../QuickGui/QuickGui.py
LaunchArgs = -c ../../AppConfig/Config/QuickGui/QuickGui.ini
Mode = 2

[DataLogger]
Executable = DataLogger.py
LaunchArgs = -c ../../AppConfig/Config/DataLogger/DataLogger.ini -u ../../AppConfig/Config/DataLogger/UserLog.ini -p ../../AppConfig/Config/DataLogger/PrivateLog.ini
#ConsoleMode = 1

[CommandInterface]
Executable = CommandInterface.py
LaunchArgs = -c ../../AppConfig/Config/CommandInterface/CommandInterface.ini
#Mode = 2

[ElectricalInterface]
Executable = ElectricalInterface.py
LaunchArgs = -c ../../AppConfig/Config/ElectricalInterface/ElectricalInterface.ini

[Controller]
Executable = ../Controller/Controller.py
Mode = 2
#ConsoleMode = 1

[IPV]
Executable = IPV.py
LaunchArgs = -c ../../CommonConfig/Config/IPV/IPV.ini
ShowDispatcherWarning = 0

[BackupSupervisor]
Mode = 0
=======
# This file is intended as the supervisor config file for internal Picarro
# use only.
# *** NOTE : This version runs using python files (for code developers)
#
#######
# DOCS ON THE OPTIONS
#######
# Executable (default = ./<AppName>.py)
# ----
#   - this is typically a .py file but can be anything that is associated
#     with windows file associations
#
# LaunchArgs (default = <none>):
# ----
#   - command line arguments to be used on the Executable
#
# Dependencies (default = <none>):
# ----
#   - Pipe '|' delimited list of applications that the app depends on
#   - In the event of a restart of a dependency, the application will also
#     be restarted
#   - During restarts, shutdown order is from the top down (dependencies last)
#   - During restarts, start order is from the bottom up (dependencies first)
#   - Dependency order means nothing.  Overall app order (launch order) is used.
#
# Priority (default = 4):
# ----
#   - The windows os priority applied to the application on launch
#       6 = RealTime
#       3 = Normal (default)
#       1 = Low
#
# AffinityMask (default = 0xFFFFFFFF, i.e., any processor):
# ----
#   - Bitmask specifying processor(s) on which this thread may be scheduled. Bit 0 = CPU0 etc.
#      This mask is ANDed with the mask of available processors to give actual mask. However,
#      if the result is zero, any processor may be used
#
# MaxWait_ms (default = 30000):
# ----
#   - This is the maximum time (in ms) that is allowed for the application
#     to respond to a command request.  If it takes longer than this the
#     Supervisor will terminate the application and restart it.
#
# VerifyTimeout_ms (default = 30000)
# ----
#   - Only used for Mode 1 apps with a specified RPC port
#   - if > 0 Supervisor allows this length of time before making the claim
#     that the application failed to start.
#   - Cannot be smaller than the MaxWait_ms time
#
# Mode (default = 1):
# ----
#   - the mode of operation of the app as far as the supervisor is concerned
#       1 = Standard.    ie: the supervisor supervises the app [default]
#       2 = Standalone   ie: the supervisor launches the app but does not
#                            supervise.  If it dies, it stays dead.
#       3 = TCP app      ie: Monitored app, but supervisor can't ping.  The
#                            app itself must ping teh supervisor via TCP.
#
# ConsoleMode (default = 1 = OWN_WINDOW)
# ----
#   - Specifies the console/window behaviour of the launch
#       1 = OWN_WINDOW - the app gets its own window and appears in the taskbar
#       2 = NO_WINDOW  - there is no window (and no stdout) for the app
#
# NotifyOnRestart (default = 0)
# ---
#   - if set to 1 the supervisor adds a --restarted cmd-line option on restart

[Applications]
SQLiteServer         =
EventManager         = 50000
Driver               = 50010
#ConfigMonitor        = 50073
Archiver             = 50060
RDFreqConverter      = 50015
SpectrumCollector    = 50075
Fitter1              = 50180
MeasSystem           = 50070
DataManager          = 50160
SampleManager        = 50080
InstMgr              = 50110
#AlarmSystem          = 50100
ValveSequencer       = 50200
QuickGui             =
DataLogger           = 50090
CommandInterface     = 50120
ElectricalInterface  = 50130
#Controller           = 50050
#IPV                  = 50400
#FileMonitor          = 50111
BackupSupervisor     =

[GlobalDefaults]
#Unless overridden in a specific Application section, all apps get these settings...
Priority = 4
ConsoleMode = 2
MaxWait_ms = 20000
VerifyTimeout_ms = 60000
CheckInterval_ms = 2000
AffinityMask = 1

[SQLiteServer]
Executable = ../WebServer/SQLiteServer.py
LaunchArgs = -c ../WebServer/SQLiteDataBase.ini
Mode = 2

[EventManager]
Executable = EventManager.py
#LaunchArgs = --viewer -c ../../AppConfig/Config/EventManager/EventManager.ini
LaunchArgs = -c ../../AppConfig/Config/EventManager/EventManager.ini

[Driver]
Priority = 5
Executable = Driver.py
LaunchArgs = -c ../../AppConfig/Config/Driver/Driver.ini
#ConsoleMode = 1

[FileMonitor]
Executable = fileMonitor.py
LaunchArgs = -c ../../AppConfig/Config/Utilities/FileMonitor.ini
#ConsoleMode = 1

[ConfigMonitor]
Executable = ConfigMonitor.py
LaunchArgs = -c ../../CommonConfig/Config/ConfigMonitor/ConfigMonitor.ini

[Archiver]
Executable = Archiver.py
LaunchArgs = -c ../../AppConfig/Config/Archiver/Archiver.ini

[RDFreqConverter]
Executable = RDFrequencyConverter.py
LaunchArgs = -c ../../AppConfig/Config/RDFrequencyConverter/RDFrequencyConverter.ini
Dependencies = Driver
#ConsoleMode = 1

[SpectrumCollector]
Executable = SpectrumCollector.py
LaunchArgs = -c ../../AppConfig/Config/SpectrumCollector/SpectrumCollector.ini
Dependencies = Driver | RDFreqConverter
#ConsoleMode = 1

[Fitter1]
Executable = Fitter.py
#LaunchArgs = -v -c ../../AppConfig/Config/Fitter/Fitter_NBDS.ini
LaunchArgs = -c ../../AppConfig/Config/Fitter/Fitter_NBDS.ini
Dependencies = RDFreqConverter
AffinityMask = 2
#ConsoleMode = 1

[MeasSystem]
Executable = MeasSystem.py
LaunchArgs = -c ../../AppConfig/Config/MeasSystem/MeasSystem.ini
Dependencies = Driver | RDFreqConverter | SpectrumCollector | Fitter1

[DataManager]
Executable = DataManager.py
LaunchArgs = -c ../../AppConfig/Config/DataManager/DataManager.ini -a ../../AppConfig/Config/AlarmSystem/AlarmSystem_Code.ini
Dependencies = Driver | MeasSystem
AffinityMask = 8
#ConsoleMode = 1

[SampleManager]
Executable = SampleManager.py
LaunchArgs =  -c ../../AppConfig/Config/SampleManager/SampleManager.ini
#ConsoleMode = 1

[InstMgr]
Executable = InstMgr.py
LaunchArgs =  -c ../../AppConfig/Config/InstMgr/InstMgr.ini
Dependencies = SampleManager| MeasSystem | DataManager

[AlarmSystem]
Executable = AlarmSystem.py
LaunchArgs = -c ../../AppConfig/Config/AlarmSystem/AlarmSystem.ini
Dependencies = DataManager

[ValveSequencer]
Executable = ValveSequencer.py
LaunchArgs = -c ../../AppConfig/Config/ValveSequencer/ValveSequencer.ini
#Mode = 2

[QuickGui]
Executable = ../QuickGui/QuickGui.py
LaunchArgs = -c ../../AppConfig/Config/QuickGui/QuickGui.ini
Mode = 2

[DataLogger]
Executable = DataLogger.py
LaunchArgs = -c ../../AppConfig/Config/DataLogger/DataLogger.ini -u ../../AppConfig/Config/DataLogger/UserLog.ini -p ../../AppConfig/Config/DataLogger/PrivateLog.ini
#ConsoleMode = 1

[CommandInterface]
Executable = CommandInterface.py
LaunchArgs = -c ../../AppConfig/Config/CommandInterface/CommandInterface.ini
#Mode = 2

[ElectricalInterface]
Executable = ElectricalInterface.py
LaunchArgs = -c ../../AppConfig/Config/ElectricalInterface/ElectricalInterface.ini

[Controller]
Executable = ../Controller/Controller.py
Mode = 2
#ConsoleMode = 1

[IPV]
Executable = IPV.py
LaunchArgs = -c ../../CommonConfig/Config/IPV/IPV.ini
ShowDispatcherWarning = 0

[BackupSupervisor]
Mode = 0
>>>>>>> 07b13de2
<|MERGE_RESOLUTION|>--- conflicted
+++ resolved
@@ -1,4 +1,3 @@
-<<<<<<< HEAD
 # This file is intended as the supervisor config file for internal Picarro
 # use only.
 # *** NOTE : This version runs using python files (for code developers)
@@ -109,8 +108,8 @@
 
 [EventManager]
 Executable = EventManager.py
-LaunchArgs = --viewer -c ../../AppConfig/Config/EventManager/EventManager.ini
-#LaunchArgs = -c ../../AppConfig/Config/EventManager/EventManager.ini
+#LaunchArgs = --viewer -c ../../AppConfig/Config/EventManager/EventManager.ini
+LaunchArgs = -c ../../AppConfig/Config/EventManager/EventManager.ini
 
 [Driver]
 Priority = 5
@@ -158,7 +157,7 @@
 
 [DataManager]
 Executable = DataManager.py
-LaunchArgs = -c ../../AppConfig/Config/DataManager/DataManager.ini
+LaunchArgs = -c ../../AppConfig/Config/DataManager/DataManager.ini -a ../../AppConfig/Config/AlarmSystem/AlarmSystem_Code.ini
 Dependencies = Driver | MeasSystem
 AffinityMask = 8
 #ConsoleMode = 1
@@ -213,221 +212,4 @@
 ShowDispatcherWarning = 0
 
 [BackupSupervisor]
-Mode = 0
-=======
-# This file is intended as the supervisor config file for internal Picarro
-# use only.
-# *** NOTE : This version runs using python files (for code developers)
-#
-#######
-# DOCS ON THE OPTIONS
-#######
-# Executable (default = ./<AppName>.py)
-# ----
-#   - this is typically a .py file but can be anything that is associated
-#     with windows file associations
-#
-# LaunchArgs (default = <none>):
-# ----
-#   - command line arguments to be used on the Executable
-#
-# Dependencies (default = <none>):
-# ----
-#   - Pipe '|' delimited list of applications that the app depends on
-#   - In the event of a restart of a dependency, the application will also
-#     be restarted
-#   - During restarts, shutdown order is from the top down (dependencies last)
-#   - During restarts, start order is from the bottom up (dependencies first)
-#   - Dependency order means nothing.  Overall app order (launch order) is used.
-#
-# Priority (default = 4):
-# ----
-#   - The windows os priority applied to the application on launch
-#       6 = RealTime
-#       3 = Normal (default)
-#       1 = Low
-#
-# AffinityMask (default = 0xFFFFFFFF, i.e., any processor):
-# ----
-#   - Bitmask specifying processor(s) on which this thread may be scheduled. Bit 0 = CPU0 etc.
-#      This mask is ANDed with the mask of available processors to give actual mask. However,
-#      if the result is zero, any processor may be used
-#
-# MaxWait_ms (default = 30000):
-# ----
-#   - This is the maximum time (in ms) that is allowed for the application
-#     to respond to a command request.  If it takes longer than this the
-#     Supervisor will terminate the application and restart it.
-#
-# VerifyTimeout_ms (default = 30000)
-# ----
-#   - Only used for Mode 1 apps with a specified RPC port
-#   - if > 0 Supervisor allows this length of time before making the claim
-#     that the application failed to start.
-#   - Cannot be smaller than the MaxWait_ms time
-#
-# Mode (default = 1):
-# ----
-#   - the mode of operation of the app as far as the supervisor is concerned
-#       1 = Standard.    ie: the supervisor supervises the app [default]
-#       2 = Standalone   ie: the supervisor launches the app but does not
-#                            supervise.  If it dies, it stays dead.
-#       3 = TCP app      ie: Monitored app, but supervisor can't ping.  The
-#                            app itself must ping teh supervisor via TCP.
-#
-# ConsoleMode (default = 1 = OWN_WINDOW)
-# ----
-#   - Specifies the console/window behaviour of the launch
-#       1 = OWN_WINDOW - the app gets its own window and appears in the taskbar
-#       2 = NO_WINDOW  - there is no window (and no stdout) for the app
-#
-# NotifyOnRestart (default = 0)
-# ---
-#   - if set to 1 the supervisor adds a --restarted cmd-line option on restart
-
-[Applications]
-SQLiteServer         =
-EventManager         = 50000
-Driver               = 50010
-#ConfigMonitor        = 50073
-Archiver             = 50060
-RDFreqConverter      = 50015
-SpectrumCollector    = 50075
-Fitter1              = 50180
-MeasSystem           = 50070
-DataManager          = 50160
-SampleManager        = 50080
-InstMgr              = 50110
-#AlarmSystem          = 50100
-ValveSequencer       = 50200
-QuickGui             =
-DataLogger           = 50090
-CommandInterface     = 50120
-ElectricalInterface  = 50130
-#Controller           = 50050
-#IPV                  = 50400
-#FileMonitor          = 50111
-BackupSupervisor     =
-
-[GlobalDefaults]
-#Unless overridden in a specific Application section, all apps get these settings...
-Priority = 4
-ConsoleMode = 2
-MaxWait_ms = 20000
-VerifyTimeout_ms = 60000
-CheckInterval_ms = 2000
-AffinityMask = 1
-
-[SQLiteServer]
-Executable = ../WebServer/SQLiteServer.py
-LaunchArgs = -c ../WebServer/SQLiteDataBase.ini
-Mode = 2
-
-[EventManager]
-Executable = EventManager.py
-#LaunchArgs = --viewer -c ../../AppConfig/Config/EventManager/EventManager.ini
-LaunchArgs = -c ../../AppConfig/Config/EventManager/EventManager.ini
-
-[Driver]
-Priority = 5
-Executable = Driver.py
-LaunchArgs = -c ../../AppConfig/Config/Driver/Driver.ini
-#ConsoleMode = 1
-
-[FileMonitor]
-Executable = fileMonitor.py
-LaunchArgs = -c ../../AppConfig/Config/Utilities/FileMonitor.ini
-#ConsoleMode = 1
-
-[ConfigMonitor]
-Executable = ConfigMonitor.py
-LaunchArgs = -c ../../CommonConfig/Config/ConfigMonitor/ConfigMonitor.ini
-
-[Archiver]
-Executable = Archiver.py
-LaunchArgs = -c ../../AppConfig/Config/Archiver/Archiver.ini
-
-[RDFreqConverter]
-Executable = RDFrequencyConverter.py
-LaunchArgs = -c ../../AppConfig/Config/RDFrequencyConverter/RDFrequencyConverter.ini
-Dependencies = Driver
-#ConsoleMode = 1
-
-[SpectrumCollector]
-Executable = SpectrumCollector.py
-LaunchArgs = -c ../../AppConfig/Config/SpectrumCollector/SpectrumCollector.ini
-Dependencies = Driver | RDFreqConverter
-#ConsoleMode = 1
-
-[Fitter1]
-Executable = Fitter.py
-#LaunchArgs = -v -c ../../AppConfig/Config/Fitter/Fitter_NBDS.ini
-LaunchArgs = -c ../../AppConfig/Config/Fitter/Fitter_NBDS.ini
-Dependencies = RDFreqConverter
-AffinityMask = 2
-#ConsoleMode = 1
-
-[MeasSystem]
-Executable = MeasSystem.py
-LaunchArgs = -c ../../AppConfig/Config/MeasSystem/MeasSystem.ini
-Dependencies = Driver | RDFreqConverter | SpectrumCollector | Fitter1
-
-[DataManager]
-Executable = DataManager.py
-LaunchArgs = -c ../../AppConfig/Config/DataManager/DataManager.ini -a ../../AppConfig/Config/AlarmSystem/AlarmSystem_Code.ini
-Dependencies = Driver | MeasSystem
-AffinityMask = 8
-#ConsoleMode = 1
-
-[SampleManager]
-Executable = SampleManager.py
-LaunchArgs =  -c ../../AppConfig/Config/SampleManager/SampleManager.ini
-#ConsoleMode = 1
-
-[InstMgr]
-Executable = InstMgr.py
-LaunchArgs =  -c ../../AppConfig/Config/InstMgr/InstMgr.ini
-Dependencies = SampleManager| MeasSystem | DataManager
-
-[AlarmSystem]
-Executable = AlarmSystem.py
-LaunchArgs = -c ../../AppConfig/Config/AlarmSystem/AlarmSystem.ini
-Dependencies = DataManager
-
-[ValveSequencer]
-Executable = ValveSequencer.py
-LaunchArgs = -c ../../AppConfig/Config/ValveSequencer/ValveSequencer.ini
-#Mode = 2
-
-[QuickGui]
-Executable = ../QuickGui/QuickGui.py
-LaunchArgs = -c ../../AppConfig/Config/QuickGui/QuickGui.ini
-Mode = 2
-
-[DataLogger]
-Executable = DataLogger.py
-LaunchArgs = -c ../../AppConfig/Config/DataLogger/DataLogger.ini -u ../../AppConfig/Config/DataLogger/UserLog.ini -p ../../AppConfig/Config/DataLogger/PrivateLog.ini
-#ConsoleMode = 1
-
-[CommandInterface]
-Executable = CommandInterface.py
-LaunchArgs = -c ../../AppConfig/Config/CommandInterface/CommandInterface.ini
-#Mode = 2
-
-[ElectricalInterface]
-Executable = ElectricalInterface.py
-LaunchArgs = -c ../../AppConfig/Config/ElectricalInterface/ElectricalInterface.ini
-
-[Controller]
-Executable = ../Controller/Controller.py
-Mode = 2
-#ConsoleMode = 1
-
-[IPV]
-Executable = IPV.py
-LaunchArgs = -c ../../CommonConfig/Config/IPV/IPV.ini
-ShowDispatcherWarning = 0
-
-[BackupSupervisor]
-Mode = 0
->>>>>>> 07b13de2
+Mode = 0