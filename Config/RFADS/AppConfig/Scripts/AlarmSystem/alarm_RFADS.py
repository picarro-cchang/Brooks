"""
Instruction:
1)  Do not use _REPORT_ and other global variables in alarm classes and related functions. 
    Instead pass desired variables from main script into class methods.
2)  Alarms will be sorted by their attributes "order" (default to 0 if not specified), "word" and "bit", 
    and those with lower values will be processed first.
"""

import inspect
import time
import os
import sys
here = os.path.split(os.path.abspath(inspect.getfile(inspect.currentframe())))[0]
if here not in sys.path:
    sys.path.append(here)
import numpy as np
from collections import deque, OrderedDict

from Host import PeriphIntrf
from Host.Common.CustomConfigObj import CustomConfigObj
from Host.Common.EventManagerProxy import Log

# SpectrumIds used
TARGET_SPECIES = [170]
# Buffer length
WindSpeedHistoryBufferLen = 100
WlmTargetFreqHistoryBufferLen = 6000
# Valve masks
VALVE_MASK_ACTIVE = 0x10
VALVE_MASK_CHECK_ALARM = 0x03

# From fitterThread.py -- should be integrated into DM to use the "flat" .ini structure of FitterConfig.ini
def evalLeaves(d):
    for k in d:
        if isinstance(d[k],dict):
            evalLeaves(d[k])
        else:
            try:
                d[k] = eval(d[k])
            except:
                pass
    return d

def expAverage(xavg,x,dt,tau):
    if xavg is None:
        xavg = x
    else:
        xavg = (1.0-np.exp(-dt/tau))*x + np.exp(-dt/tau)*xavg
    return xavg
    
def totalSpeed(vx, vy):
    if (not np.isnan(vx)) and (not np.isnan(vy)):
        return np.sqrt(vx*vx + vy*vy)
    else:
        return 0.0
        
def alarmTestBit(word, bit):
    mask = 1 << bit
    return word & mask

def GetBaselineCavityLoss():
    fitterConfigFile = os.path.join(here, '..', '..', '..', 'InstrConfig', 'Calibration', 'InstrCal', 'FitterConfig.ini')
    fitterConfig = evalLeaves(CustomConfigObj(fitterConfigFile, list_values=False).copy())
    return fitterConfig['CFADS_Baseline_level']

def getAlarmOrder(section):
    if "order" in _ALARM_PARAMS_[section]:
        return _ALARM_PARAMS_[section]["order"]
    else:
        return 0

class BasicAlarm(_ALARM_FUNCTIONS_.Alarm):
    def __init__(self, *a):
        _ALARM_FUNCTIONS_.Alarm.__init__(self, *a)
        self.variable = self.params["variable"].split(",")
        self.input = np.zeros(len(self.variable))
    
class AlarmOfInterval(BasicAlarm):
    def __init__(self, *a):
        BasicAlarm.__init__(self, *a)
        self.timeConstant = float(self.params["timeConstant"])
        self.maximum  = float(self.params["maximum"])
        self.normalInterval = float(self.params["normal"])
        self.average = 0.0
        self.badInterval = False
        
    def processData(self, dt, CH4):
        self.badInterval = (dt == 0.0)
        if CH4 > p.MethaneConcThreshold:
            dt = self.normalInterval
        average = expAverage(self.average, dt, dt, self.timeConstant)
        self.average = min(average, self.maximum)
    
    def processBeforeCheckValue(self, value, *a):
        spectrumId, CH4 = a
        if spectrumId == p.EthaneSpectrumId:
            self.processData(value, CH4)
        else:
            return None
        return self.average
        
    def processAfterCheckValue(self, value, *a):
        return None if value is None else (value or self.badInterval)
        
class AlarmByBinaryExpAverage(BasicAlarm):
    def __init__(self, *a):
        BasicAlarm.__init__(self, *a)
        self.timeConstant = float(self.params["timeConstant"])
        self.average = 0.0
        
    def processAfterCheckValue(self, value, *a):
        interval = a[0]
        self.average = expAverage(self.average, int(value), interval, self.timeConstant)
        return (self.average >= 0.5)
        
class AlarmOfCaptureMode(BasicAlarm):
    def __init__(self, *a):
        BasicAlarm.__init__(self, *a)
        self.timeConstant = float(self.params["timeConstant"])
        self.average = 0.0
        
    def processAfterCheckValue(self, value, *a):
        interval = a[0]
        g = _GLOBALS_['alarms']["General"]
        if g.alarmActive and g.alarmActiveState:
            self.average = expAverage(self.average, int(value), interval, self.timeConstant)
        return (self.average >= 0.5)
        
class AlarmOfCarSpeed(BasicAlarm):
    def processBeforeCheckValue(self, value, *a):
        return totalSpeed(value, a[0])
        
class AlarmOfWindSpeed(BasicAlarm):
    def __init__(self, *a):
        BasicAlarm.__init__(self, *a)
        self.history = deque(maxlen=WindSpeedHistoryBufferLen)
        
    def processBeforeCheckValue(self, value, *a):
        windSpeed = totalSpeed(value, a[0])
        self.history.append(windSpeed)
        windSpeedHistoryStd = np.std(self.history, ddof=1)
        windSpeedHistoryAvg = np.mean(self.history)
        return abs(windSpeed - windSpeedHistoryAvg) > (3.5 * windSpeedHistoryStd)

class AlarmOfCavityBaselineLoss(BasicAlarm):
    def __init__(self, *a):
        BasicAlarm.__init__(self, *a)
        self.baselineCavityLoss = GetBaselineCavityLoss()
        
    def processBeforeCheckValue(self, value, *a):
        return value > p.CavityBaselineLossScaleFactor * self.baselineCavityLoss
        
class AlarmOfWlm(BasicAlarm):
    def processBeforeCheckValue(self, value, *a):
        return np.absolute(value)
        
class AlarmOfWlmShiftAdjustCorrelation(BasicAlarm):
    def processBeforeCheckValue(self, value, *a):
        return [np.absolute(value), np.absolute(a[0])]
       
class AlarmOfWlmTargetFreq(BasicAlarm):
    def __init__(self, *a):
        BasicAlarm.__init__(self, *a)
        self.wlmOffsetBuffer = deque(maxlen=WlmTargetFreqHistoryBufferLen)
        
    def processBeforeCheckValue(self, value, *a):
        self.wlmOffsetBuffer.append(value)
        wlm6OffsetMean = np.mean(self.wlmOffsetBuffer)
        wlm6OffsetMax = max(self.wlmOffsetBuffer)
        wlm6OffsetMin = min(self.wlmOffsetBuffer)
        if wlm6OffsetMean != 0.0:
            return (wlm6OffsetMax - wlm6OffsetMin) / wlm6OffsetMean

class AlarmOfInvalidData(BasicAlarm):
    def processBeforeCheckValue(self, value, *a):
        analyzerStatus = value
        peripheralStatus = a[0]
        if analyzerStatus > 0:
            for b in p.AnalyzerStatusInvalidDataBits:
                if alarmTestBit(int(analyzerStatus), b): return 1
        if peripheralStatus > 0:
            for b in p.PeripheralStatusInvalidDataBits:
                if alarmTestBit(int(peripheralStatus), b): return 1
        else:
            return 0
            
<<<<<<< HEAD
class AlarmOfPeripheralStatus(BasicAlarm):
    def __init__(self, *a):
        BasicAlarm.__init__(self, *a)
        self.lastUpdated = -1
        
    def processBeforeCheckValue(self, value, *a):
        current_time = time.time()
        interval = (current_time - self.lastUpdated) if self.lastUpdated > 0 else 0
        self.lastUpdated = current_time
        return interval
        
class AlarmOfGpsUpdated(BasicAlarm):
    def __init__(self, *a):
        BasicAlarm.__init__(self, *a)
        self.oldGpsTime = -1
        
    def processBeforeCheckValue(self, value, *a):
        gpsNotUpdated = (value == self.oldGpsTime)
        self.oldGpsTime = value
        return gpsNotUpdated
=======
class AlarmOfIGpsError(BasicAlarm):
    def __init__(self, *a):
        BasicAlarm.__init__(self, *a)
        self.iGPS_installed = _DRIVER_.fetchHardwareCapabilities()["iGPS"]
    
    def processAfterCheckValue(self, value, *a):
        # value = True if GPS_FIT > 2
        return value and (not self.iGPS_installed)
>>>>>>> 1622a5f7
            
class AlarmGeneral:
    """
    This class does not set any alarm bit, but deals with some general stuffs 
    necessary for processing other alarms or just for checking data
    """
    def __init__(self):
        self.variable = ['peak_detector_state', 'ValveMask']
        self.peakDetectState = deque(maxlen=50)
        self.input = np.zeros(len(self.variable))
        
    def processAlarm(self, alarm, *values):
        peakDetectState, valveMask = values
        self.peakDetectState.append(peakDetectState)
        self.alarmActive = (int(valveMask) & VALVE_MASK_CHECK_ALARM) == 0
        self.alarmActiveState = np.sum( np.abs( np.diff(self.peakDetectState) ) ) < 1       
                    
class AlarmOfWindCheck:
    def __init__(self):
        self.variable = ['PERIPHERAL_STATUS', 'CAR_SPEED', 'GPS_FIT']
        self.input = np.zeros(len(self.variable))
        self.inactiveForWind = False
        
    def processAlarm(self, alarm, *values):
        peripheralStatus, carSpeed, gpsFit = values
        # Wind anomaly handling
        if (int(peripheralStatus) & PeriphIntrf.PeripheralStatus.PeripheralStatus.WIND_ANOMALY) > 0:
            if not np.isnan(carSpeed) and gpsFit >= 1:
                Log("Wind NaN due to anomaly")
                self.inactiveForWind = True
            else:
                Log("Wind NaN due to GPS")
        else:
            if self.inactiveForWind:
                Log("Survey status back to active after wind anomaly")
                self.inactiveForWind = False

if _GLOBALS_["init"]:
    _GLOBALS_["init"] = False
    _GLOBALS_['alarms'] = OrderedDict({"General" : AlarmGeneral(), "WindCheck" : AlarmOfWindCheck()})
    alarm_list = [[section, getAlarmOrder(section), _ALARM_PARAMS_[section]] for section in _ALARM_PARAMS_ if section.startswith("ALARM_")]
    alarm_list_sorted = sorted(alarm_list, key=lambda k: (k[1], k[2]['word'], k[2]['bit']))
    for section, order, a in alarm_list_sorted:
        if "class" in a:
            _GLOBALS_["alarms"][section] = eval(a["class"])(_ALARM_PARAMS_, section)
        else:
            _GLOBALS_["alarms"][section] = BasicAlarm(_ALARM_PARAMS_, section)

p = _ALARM_FUNCTIONS_.loadAlarmParams(_ALARM_PARAMS_, "Params")
if 'PERIPHERAL_STATUS' in _REPORT_:
    _ALARMS_[1] = _ALARMS_[1] | int(_REPORT_['PERIPHERAL_STATUS'])

if "species" in _REPORT_:
    if _REPORT_["species"] in TARGET_SPECIES: 
        for alarmName in _GLOBALS_["alarms"]:
            enableAlarm = True
            alarm = _GLOBALS_["alarms"][alarmName]
            for i, var in enumerate(alarm.variable):
                var = var.strip()
                if var.isdigit():
                    alarm.input[i] = _ALARMS_[int(var)]
                else:
                    if var in _REPORT_:
                        alarm.input[i] = _REPORT_[var]
                    else:
                        enableAlarm = False
                        break
            if enableAlarm:
                alarm.processAlarm(_ALARMS_, *alarm.input)
                
        _ALARM_REPORT_["SystemStatus"] = _ALARMS_[2]
        _ALARM_REPORT_["PeripheralStatus"] = _ALARMS_[1]
        _ALARM_REPORT_['AnalyzerStatus'] = _ALARMS_[0]
        _ALARM_REPORT_["cavityPressureOORAvg"] = _GLOBALS_["alarms"]["ALARM_CavityPressure"].average
        _ALARM_REPORT_["warmBoxTempOORAvg"] = _GLOBALS_["alarms"]["ALARM_WarmBoxTemperature"].average
        _ALARM_REPORT_["cavityTempOORAvg"] = _GLOBALS_["alarms"]["ALARM_CavityTemperature"].average
        _ALARM_REPORT_["module2FlowOORAvg"] = _GLOBALS_["alarms"]["ALARM_IntakeFlowRate"].average
        _ALARM_REPORT_["methaneInterval"] = _GLOBALS_["alarms"]["ALARM_MethaneInterval"].average<|MERGE_RESOLUTION|>--- conflicted
+++ resolved
@@ -184,7 +184,6 @@
         else:
             return 0
             
-<<<<<<< HEAD
 class AlarmOfPeripheralStatus(BasicAlarm):
     def __init__(self, *a):
         BasicAlarm.__init__(self, *a)
@@ -205,7 +204,7 @@
         gpsNotUpdated = (value == self.oldGpsTime)
         self.oldGpsTime = value
         return gpsNotUpdated
-=======
+        
 class AlarmOfIGpsError(BasicAlarm):
     def __init__(self, *a):
         BasicAlarm.__init__(self, *a)
@@ -214,7 +213,6 @@
     def processAfterCheckValue(self, value, *a):
         # value = True if GPS_FIT > 2
         return value and (not self.iGPS_installed)
->>>>>>> 1622a5f7
             
 class AlarmGeneral:
     """
