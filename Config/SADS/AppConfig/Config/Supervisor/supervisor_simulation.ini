# This file is intended as the supervisor config file for internal Picarro
# use only.
# *** NOTE : This version runs using python files (for code developers)
#
#######
# DOCS ON THE OPTIONS
#######
# Executable (default = ./<AppName>.exe)
# ----
#   - this is typically a .exe file but can be anything that is associated
#     with windows file associations
#
# LaunchArgs (default = <none>):
# ----
#   - command line arguments to be used on the Executable
#
# Dependencies (default = <none>):
# ----
#   - Pipe '|' delimited list of applications that the app depends on
#   - In the event of a restart of a dependency, the application will also
#     be restarted
#   - During restarts, shutdown order is from the top down (dependencies last)
#   - During restarts, start order is from the bottom up (dependencies first)
#   - Dependency order means nothing.  Overall app order (launch order) is used.
#
# Priority (default = 4):
# ----
#   - The windows os priority applied to the application on launch
#       6 = RealTime
#       3 = Normal (default)
#       1 = Low
#
# AffinityMask (default = 0xFFFFFFFF, i.e., any processor):
# ----
#   - Bitmask specifying processor(s) on which this thread may be scheduled. Bit 0 = CPU0 etc.
#      This mask is ANDed with the mask of available processors to give actual mask. However,
#      if the result is zero, any processor may be used
#
# MaxWait_ms (default = 30000):
# ----
#   - This is the maximum time (in ms) that is allowed for the application
#     to respond to a command request.  If it takes longer than this the
#     Supervisor will terminate the application and restart it.
#
# VerifyTimeout_ms (default = 30000)
# ----
#   - Only used for Mode 1 apps with a specified RPC port
#   - if > 0 Supervisor allows this length of time before making the claim
#     that the application failed to start.
#   - Cannot be smaller than the MaxWait_ms time
#
# Mode (default = 1):
# ----
#   - the mode of operation of the app as far as the supervisor is concerned
#       1 = Standard.    ie: the supervisor supervises the app [default]
#       2 = Standalone   ie: the supervisor launches the app but does not
#                            supervise.  If it dies, it stays dead.
#       3 = TCP app      ie: Monitored app, but supervisor can't ping.  The
#                            app itself must ping teh supervisor via TCP.
#
# ConsoleMode (default = 1 = OWN_WINDOW)
# ----
#   - Specifies the console/window behaviour of the launch
#       1 = OWN_WINDOW - the app gets its own window and appears in the taskbar
#       2 = NO_WINDOW  - there is no window (and no stdout) for the app
#
# NotifyOnRestart (default = 0)
# ---
#   - if set to 1 the supervisor adds a --restarted cmd-line option on restart

[Applications]
<<<<<<< HEAD
SQLiteServer         =
EventManager         = 50000
Driver               = 50010
Archiver             = 50060
FileEraserSimplified	=
RDFreqConverter      = 50015
SpectrumCollector    = 50075
Fitter1              = 50180
MeasSystem           = 50070
DataManager          = 50160
SampleManager        = 50080
QuickGui             =
InstMgr              = 50110
AlarmSystem          = 50100
ValveSequencer       = 50200
DataLogger           = 50090
#CommandInterface     = 50120
#ElectricalInterface  = 50130
#Controller           = 50050
#Modbus               =
BackupSupervisor     =
=======
SQLiteServer              =
EventManager              = 50000
Driver                    = 50010
Archiver                  = 50060
RDFrequencyConverter      = 50015
SpectrumCollector         = 50075
Fitter1                   = 50180
MeasSystem                = 50070
DataManager               = 50160
SampleManager             = 50080
QuickGui                  =
InstMgr                   = 50110
AlarmSystem               = 50100
ValveSequencer            = 50200
DataLogger                = 50090
#CommandInterface          = 50120
#ElectricalInterface       = 50130
#Controller                = 50050
#Modbus                    =
BackupSupervisor           =
>>>>>>> 76c03b42

[GlobalDefaults]
#Unless overridden in a specific Application section, all apps get these settings...
Priority = 4
ConsoleMode = 2
MaxWait_ms = 20000
VerifyTimeout_ms = 60000
CheckInterval_ms = 2000
AffinityMask = 1

[SQLiteServer]
Executable = SQLiteServer.py
LaunchArgs = ""
Mode = 2
#ConsoleMode = 1

[EventManager]
Executable = EventManager.py
LaunchArgs = --viewer --ini=AppConfig/Config/EventManager/EventManager.ini
#ConsoleMode = 1

[Driver]
Priority = 5
Executable = DriverSimulator.py
LaunchArgs = --ini=AppConfig/Config/DriverSimulator/DriverSimulator.ini
#ConsoleMode = 1

[ConfigMonitor]
Executable = ConfigMonitor.py
LaunchArgs = --ini=CommonConfig/Config/ConfigMonitor/ConfigMonitor.ini

[Archiver]
Executable = Archiver.py
LaunchArgs = --ini=AppConfig/Config/Archiver/Archiver.ini
#ConsoleMode = 1

<<<<<<< HEAD
[FileEraserSimplified]
Executable = FileEraserSimplified.py
LaunchArgs = --dat_days=365 --rdf_days=60
ConsoleMode = 1
Mode = 2

[RDFreqConverter]
=======
[RDFrequencyConverter]
>>>>>>> 76c03b42
Executable = RDFrequencyConverter.py
LaunchArgs = --ini=AppConfig/Config/RDFrequencyConverter/RDFrequencyConverter.ini
Dependencies = Driver
#ConsoleMode = 1

[SpectrumCollector]
Executable = SpectrumCollector.py
LaunchArgs = --ini=AppConfig/Config/SpectrumCollector/SpectrumCollector.ini
Dependencies = Driver | RDFrequencyConverter
#ConsoleMode = 1

[Fitter1]
Executable = Fitter.py
#LaunchArgs = -v --ini=AppConfig/Config/Fitter/Fitter_HCl_140Torr.ini
LaunchArgs = --ini=AppConfig/Config/Fitter/Fitter_HCl_140Torr.ini
<<<<<<< HEAD
Dependencies = RDFreqConverter
=======
Dependencies = RDFrequencyConverter
>>>>>>> 76c03b42
AffinityMask = 2
#ConsoleMode = 1

[MeasSystem]
Executable = MeasSystem.py
LaunchArgs = --ini=AppConfig/Config/MeasSystem/MeasSystem.ini
Dependencies = Driver | RDFrequencyConverter | SpectrumCollector | Fitter1
#ConsoleMode = 1

[DataManager]
Executable = DataManager.py
LaunchArgs = --ini=AppConfig/Config/DataManager/DataManager.ini --alarm_ini=AppConfig/Config/AlarmSystem/AlarmSystem_Code.ini
Dependencies = Driver | MeasSystem
AffinityMask = 8
#ConsoleMode = 1

[SampleManager]
Executable = SampleManager.py
LaunchArgs =  --ini=AppConfig/Config/SampleManager/SampleManager.ini
#ConsoleMode = 1

[InstMgr]
Executable = InstMgr.py
LaunchArgs =  --ini=AppConfig/Config/InstMgr/InstMgr.ini
Dependencies = SampleManager| MeasSystem | DataManager

[AlarmSystem]
Executable = AlarmSystem.py
LaunchArgs = --ini=AppConfig/Config/AlarmSystem/AlarmSystem.ini
Dependencies = DataManager

[ValveSequencer]
Executable = ValveSequencerSimulator.py
LaunchArgs = --ini=AppConfig/Config/ValveSequencer/ValveSequencer.ini
#Mode = 2
#ConsoleMode = 1

[QuickGui]
Executable = QuickGui.py
LaunchArgs = --ini=AppConfig/Config/QuickGui/QuickGui.ini
Mode = 2
#ConsoleMode = 1

[DataLogger]
Executable = DataLogger.py
LaunchArgs = --ini=AppConfig/Config/DataLogger/DataLogger.ini --user_ini=AppConfig/Config/DataLogger/UserLog.ini --private_ini=AppConfig/Config/DataLogger/PrivateLog.ini
#ConsoleMode = 1

[CommandInterface]
Executable = CommandInterface.py
LaunchArgs = --ini=AppConfig/Config/CommandInterface/CommandInterface.ini
#Mode = 2

[ElectricalInterface]
Executable = ElectricalInterface.py
LaunchArgs = --ini=AppConfig/Config/ElectricalInterface/ElectricalInterface.ini

[Controller]
Executable = ../Controller/Controller.py
Mode = 2
#ConsoleMode = 1

[Modbus]
Executable = ModbusServer.py
LaunchArgs = --ini=AppConfig/Config/Utilities/ModbusServer.ini
Mode = 2

[BackupSupervisor]
Mode = 0<|MERGE_RESOLUTION|>--- conflicted
+++ resolved
@@ -69,50 +69,27 @@
 #   - if set to 1 the supervisor adds a --restarted cmd-line option on restart
 
 [Applications]
-<<<<<<< HEAD
-SQLiteServer         =
-EventManager         = 50000
-Driver               = 50010
-Archiver             = 50060
+SQLiteServer		=
+EventManager		= 50000
+Driver			= 50010
+Archiver		= 50060
 FileEraserSimplified	=
-RDFreqConverter      = 50015
-SpectrumCollector    = 50075
-Fitter1              = 50180
-MeasSystem           = 50070
-DataManager          = 50160
-SampleManager        = 50080
-QuickGui             =
-InstMgr              = 50110
-AlarmSystem          = 50100
-ValveSequencer       = 50200
-DataLogger           = 50090
-#CommandInterface     = 50120
-#ElectricalInterface  = 50130
-#Controller           = 50050
-#Modbus               =
-BackupSupervisor     =
-=======
-SQLiteServer              =
-EventManager              = 50000
-Driver                    = 50010
-Archiver                  = 50060
-RDFrequencyConverter      = 50015
-SpectrumCollector         = 50075
-Fitter1                   = 50180
-MeasSystem                = 50070
-DataManager               = 50160
-SampleManager             = 50080
-QuickGui                  =
-InstMgr                   = 50110
-AlarmSystem               = 50100
-ValveSequencer            = 50200
-DataLogger                = 50090
-#CommandInterface          = 50120
-#ElectricalInterface       = 50130
-#Controller                = 50050
-#Modbus                    =
-BackupSupervisor           =
->>>>>>> 76c03b42
+RDFrequencyConverter	= 50015
+SpectrumCollector	= 50075
+Fitter1			= 50180
+MeasSystem		= 50070
+DataManager		= 50160
+SampleManager		= 50080
+QuickGui		=
+InstMgr			= 50110
+AlarmSystem		= 50100
+ValveSequencer		= 50200
+DataLogger		= 50090
+#CommandInterface	= 50120
+#ElectricalInterface	= 50130
+#Controller		= 50050
+#Modbus			=
+BackupSupervisor	=
 
 [GlobalDefaults]
 #Unless overridden in a specific Application section, all apps get these settings...
@@ -149,17 +126,13 @@
 LaunchArgs = --ini=AppConfig/Config/Archiver/Archiver.ini
 #ConsoleMode = 1
 
-<<<<<<< HEAD
 [FileEraserSimplified]
 Executable = FileEraserSimplified.py
 LaunchArgs = --dat_days=365 --rdf_days=60
-ConsoleMode = 1
-Mode = 2
-
-[RDFreqConverter]
-=======
+#ConsoleMode = 1
+Mode = 2
+
 [RDFrequencyConverter]
->>>>>>> 76c03b42
 Executable = RDFrequencyConverter.py
 LaunchArgs = --ini=AppConfig/Config/RDFrequencyConverter/RDFrequencyConverter.ini
 Dependencies = Driver
@@ -175,11 +148,7 @@
 Executable = Fitter.py
 #LaunchArgs = -v --ini=AppConfig/Config/Fitter/Fitter_HCl_140Torr.ini
 LaunchArgs = --ini=AppConfig/Config/Fitter/Fitter_HCl_140Torr.ini
-<<<<<<< HEAD
-Dependencies = RDFreqConverter
-=======
 Dependencies = RDFrequencyConverter
->>>>>>> 76c03b42
 AffinityMask = 2
 #ConsoleMode = 1
 
