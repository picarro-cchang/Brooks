#!/usr/bin/python
#
# FILE:
#   ControllerPanels.py
#
# DESCRIPTION:
#   Code for controller gui panels
#
# SEE ALSO:
#   Specify any related information.
#
# HISTORY:
#   5-May-2009  sze  Initial version with laser, hot box and command log panels
#  17-Jul-2009  sze  Added ringdown panel
#  27-Jul-2009  sze  Added wavelength monitor panel
#   1-Aug-2009  sze  Added more graph types (loss vs ratio, tuner vs time and ratio) to ringdown panel
#   3-Aug-2009  sze  Renamed MAX_VLASERS to NUM_VIRTUAL_LASERS
#   5-Aug-2009  sze  Corrected typo, ensure last line in log is made visible
#  18-Aug-2009  sze  Added more graph types to ringdown panel, removed black borders from point symbols
#  25-Aug-2009  sze  Changed graph ylabels for two graphs to add units
#  28-Aug-2009  sze  Added pressure, warm box and statistics panels
#
#  Copyright (c) 2009 Picarro, Inc. All rights reserved
#
import wx
from math import log10, sqrt
import os
import sys

from ControllerModels import DriverProxy, RDFreqConvProxy, ControllerRpcHandler, waveforms, dasInfo
from ControllerPanelsGui import CommandLogPanelGui, LaserPanelGui, PressurePanelGui
from ControllerPanelsGui import WarmBoxPanelGui, HotBoxPanelGui, RingdownPanelGui
from ControllerPanelsGui import WlmPanelGui, StatsPanelGui
from Sequencer import Sequencer

from Host.autogen import interface
from Host.Common.Allan import AllanVar
from Host.Common.RdStats import RdStats
from Host.Common.GraphPanel import Series
from Host.Common import CmdFIFO, SharedTypes, timestamp
from Host.Common.EventManagerProxy import EventManagerProxy_Init, Log, LogExc
import threading

statsPoints = interface.CONTROLLER_STATS_POINTS
wfmPoints = interface.CONTROLLER_WAVEFORM_POINTS
ringdownPoints = interface.CONTROLLER_RINGDOWN_POINTS

Driver = DriverProxy().rpc
RDFreqConv = RDFreqConvProxy().rpc

class RingdownPanel(RingdownPanelGui):
    def __init__(self,*a,**k):
        RingdownPanelGui.__init__(self,*a,**k)
        self.ringdownGraph.SetGraphProperties(xlabel='Wavenumber - 6000 (1/cm)',
            timeAxes=(False,False),ylabel='Loss (ppm/cm)',grid=True,
            frameColour=wx.SystemSettings_GetColour(wx.SYS_COLOUR_3DFACE),
            backgroundColour=wx.SystemSettings_GetColour(wx.SYS_COLOUR_3DFACE))
        self.ringdownWfms = [Series(ringdownPoints) for i in range(interface.NUM_VIRTUAL_LASERS)] # Need one for each virtual laser
        wx.CallAfter(self.onSelectGraphType,None)
    def  update(self):
        self.ringdownGraph.Update(delay=0)
    def  onClear(self,evt):
        for w in waveforms["Ringdown"].values():
            w.Clear()
    def  onSelectGraphType(self,evt):
        fillColours = ["red","green","blue","yellow","cyan","magenta","black","white"]
        def  printData(data):
            print data.timestamp, data.uncorrectedAbsorbance
        def dataGood(data):
            return not (data.status & interface.RINGDOWN_STATUS_RingdownTimeout)
        
        choice = self.graphTypeRadioBox.GetSelection()
        y = ""
        self.appendData = printData
        if choice == 0:
            def  lossVsWavenumber(data):
                if dataGood(data):
                    #wavenumber = data.wlmAngle
                    wavenumber = data.waveNumber
                    loss_u = data.uncorrectedAbsorbance
                    loss_c = data.correctedAbsorbance
                    waveforms["Ringdown"]["uncorrected"].Add(wavenumber, loss_u)
                    waveforms["Ringdown"]["corrected"].Add(wavenumber, loss_c)
            self.ringdownGraph.SetGraphProperties(xlabel='Wavenumber (1/cm)',
                                                  timeAxes=(False,False),ylabel='Loss (ppm/cm)',grid=True,
                                                  ylabel='Loss (ppm/cm)',grid=True,
                                                  frameColour=wx.SystemSettings_GetColour(wx.SYS_COLOUR_3DFACE),
                                                  backgroundColour=wx.SystemSettings_GetColour(wx.SYS_COLOUR_3DFACE))
            y = "Loss"
            self.appendData = lossVsWavenumber
        elif choice == 1:
            def  lossVsTime(data):
                utime = timestamp.unixTime(data.timestamp)
                if dataGood(data):
                    loss_u = data.uncorrectedAbsorbance
                    loss_c = data.correctedAbsorbance
                    waveforms["Ringdown"]["uncorrected"].Add(utime, loss_u)
                    waveforms["Ringdown"]["corrected"].Add(utime, loss_c)
            self.ringdownGraph.SetGraphProperties(xlabel='',
                                                  timeAxes=(True,False),ylabel='Loss (ppm/cm)',grid=True,
                                                  frameColour=wx.SystemSettings_GetColour(wx.SYS_COLOUR_3DFACE),
                                                  backgroundColour=wx.SystemSettings_GetColour(wx.SYS_COLOUR_3DFACE))
            y = "Loss"
            self.appendData = lossVsTime
        elif choice == 2:
            def  lossVsRatio1(data):
                if dataGood(data):
                    loss_u = data.uncorrectedAbsorbance
                    loss_c = data.correctedAbsorbance
                    ratio1 = data.ratio1
                    waveforms["Ringdown"]["uncorrected"].Add(ratio1/32768.0, loss_u)
                    waveforms["Ringdown"]["corrected"].Add(ratio1/32768.0, loss_c)
            self.ringdownGraph.SetGraphProperties(xlabel='',
                                                  timeAxes=(False,False),xlabel='Ratio 1',ylabel='Loss (ppm/cm)',grid=True,
                                                  frameColour=wx.SystemSettings_GetColour(wx.SYS_COLOUR_3DFACE),
                                                  backgroundColour=wx.SystemSettings_GetColour(wx.SYS_COLOUR_3DFACE))
            y = "Loss"
            self.appendData = lossVsRatio1
        elif choice == 3:
            def  lossVsRatio2(data):
                if dataGood(data):
                    loss_u = data.uncorrectedAbsorbance
                    loss_c = data.correctedAbsorbance
                    ratio2 = data.ratio2
                    waveforms["Ringdown"]["uncorrected"].Add(ratio2/32768.0, loss_u)
                    waveforms["Ringdown"]["corrected"].Add(ratio2/32768.0, loss_c)
            self.ringdownGraph.SetGraphProperties(xlabel='',
                                                  timeAxes=(False,False),xlabel='Ratio 2',ylabel='Loss (ppm/cm)',grid=True,
                                                  frameColour=wx.SystemSettings_GetColour(wx.SYS_COLOUR_3DFACE),
                                                  backgroundColour=wx.SystemSettings_GetColour(wx.SYS_COLOUR_3DFACE))
            y = "Loss"
            self.appendData = lossVsRatio2
        elif choice == 4:
            def  ratioVsWavenumber(data):
                if dataGood(data):
                    #wavenumber = data.wlmAngle
                    wavenumber = data.waveNumber
                    ratio1 = data.ratio1
                    ratio2 = data.ratio2
                    waveforms["Ringdown"]["ratio1"].Add(wavenumber, ratio1/32768.0)
                    waveforms["Ringdown"]["ratio2"].Add(wavenumber, ratio2/32768.0)
            self.ringdownGraph.SetGraphProperties(xlabel='Wavenumber (1/cm)',
                                                  timeAxes=(False,False),ylabel='WLM Ratios',grid=True,
                                                  frameColour=wx.SystemSettings_GetColour(wx.SYS_COLOUR_3DFACE),
                                                  backgroundColour=wx.SystemSettings_GetColour(wx.SYS_COLOUR_3DFACE))
            y = "Ratios"
            self.appendData = ratioVsWavenumber
        elif choice == 5:
            def  tunerVsWavenumber(data):
                if dataGood(data):
                    #wavenumber = data.wlmAngle
                    wavenumber = data.waveNumber
                    vLaser = (data.laserUsed >> 2) & 7
                    waveforms["Ringdown"]["tuner_%d" % (vLaser+1,)].Add(wavenumber, data.tunerValue)
            self.ringdownGraph.SetGraphProperties(xlabel='Wavenumber (1/cm)',
            timeAxes=(False,False),ylabel='Tuner value',grid=True,
            frameColour=wx.SystemSettings_GetColour(wx.SYS_COLOUR_3DFACE),
            backgroundColour=wx.SystemSettings_GetColour(wx.SYS_COLOUR_3DFACE))
            y = "Tuner"
            self.appendData = tunerVsWavenumber
        elif choice == 6:
            def  tunerVsTime(data):
                if dataGood(data):
                    utime = timestamp.unixTime(data.timestamp)
                    vLaser = (data.laserUsed >> 2) & 7
                    waveforms["Ringdown"]["tuner_%d" % (vLaser+1,)].Add(utime, data.tunerValue)
            self.ringdownGraph.SetGraphProperties(xlabel='',
            timeAxes=(True,False),ylabel='Tuner value',grid=True,
            frameColour=wx.SystemSettings_GetColour(wx.SYS_COLOUR_3DFACE),
            backgroundColour=wx.SystemSettings_GetColour(wx.SYS_COLOUR_3DFACE))
            y = "Tuner"
            self.appendData = tunerVsTime
        elif choice == 7:
            def  tunerVsRatio1(data):
                if dataGood(data):
                    ratio1 = data.ratio1
                    vLaser = (data.laserUsed >> 2) & 7
                    waveforms["Ringdown"]["tuner_%d" % (vLaser+1,)].Add(ratio1/32768.0, data.tunerValue)
            self.ringdownGraph.SetGraphProperties(xlabel='',
            timeAxes=(False,False),xlabel='Ratio 1',ylabel='Tuner value',grid=True,
            frameColour=wx.SystemSettings_GetColour(wx.SYS_COLOUR_3DFACE),
            backgroundColour=wx.SystemSettings_GetColour(wx.SYS_COLOUR_3DFACE))
            y = "Tuner"
            self.appendData = tunerVsRatio1
        elif choice == 8:
            def  tunerVsRatio2(data):
                if dataGood(data):
                    ratio2 = data.ratio2
                    vLaser = (data.laserUsed >> 2) & 7
                    waveforms["Ringdown"]["tuner_%d" % (vLaser+1,)].Add(ratio2/32768.0, data.tunerValue)
            self.ringdownGraph.SetGraphProperties(xlabel='',
            timeAxes=(False,False),xlabel='Ratio 2',ylabel='Tuner value',grid=True,
            frameColour=wx.SystemSettings_GetColour(wx.SYS_COLOUR_3DFACE),
            backgroundColour=wx.SystemSettings_GetColour(wx.SYS_COLOUR_3DFACE))
            y = "Tuner"
            self.appendData = tunerVsRatio2
        elif choice == 9:
            def  wavenumberVsTime(data):
                if dataGood(data):
                    utime = timestamp.unixTime(data.timestamp)
                    #wavenumber = data.wlmAngle
                    wavenumber = data.waveNumber
                    vLaser = (data.laserUsed >> 2) & 7
                    waveforms["Ringdown"]["wavenumber_%d" % (vLaser+1,)].Add(utime, wavenumber)
            self.ringdownGraph.SetGraphProperties(xlabel='', 
            timeAxes=(True,False),ylabel='Wavenumber',grid=True,
            frameColour=wx.SystemSettings_GetColour(wx.SYS_COLOUR_3DFACE),
            backgroundColour=wx.SystemSettings_GetColour(wx.SYS_COLOUR_3DFACE))
            y = "Wavenumber"
            self.appendData = wavenumberVsTime
        elif choice == 10:
            def  fineCurrentVsWavenumber(data):
                if dataGood(data):
                    #wavenumber = data.wlmAngle
                    wavenumber = data.waveNumber
                    vLaser = (data.laserUsed >> 2) & 7
                    waveforms["Ringdown"]["fineCurrent_%d" % (vLaser+1,)].Add(wavenumber, data.fineLaserCurrent)
            self.ringdownGraph.SetGraphProperties(xlabel='Wavenumber (1/cm)',
            timeAxes=(False,False),ylabel='Fine Laser Current',grid=True,
            frameColour=wx.SystemSettings_GetColour(wx.SYS_COLOUR_3DFACE),
            backgroundColour=wx.SystemSettings_GetColour(wx.SYS_COLOUR_3DFACE))
            y = "FineCurrent"
            self.appendData = fineCurrentVsWavenumber
        elif choice == 11:
            def  fineCurrentVsTime(data):
                if dataGood(data):
                    utime = timestamp.unixTime(data.timestamp)
                    #wavenumber = data.wlmAngle
                    wavenumber = data.waveNumber
                    vLaser = (data.laserUsed >> 2) & 7
                    waveforms["Ringdown"]["fineCurrent_%d" % (vLaser+1,)].Add(utime, data.fineLaserCurrent)
            self.ringdownGraph.SetGraphProperties(xlabel='',
            timeAxes=(True,False),ylabel='Fine Laser Current',grid=True,
            frameColour=wx.SystemSettings_GetColour(wx.SYS_COLOUR_3DFACE),
            backgroundColour=wx.SystemSettings_GetColour(wx.SYS_COLOUR_3DFACE))
            y = "FineCurrent"
            self.appendData = fineCurrentVsTime

        self.ringdownGraph.RemoveAllSeries()

        if y == "Loss":
            if self.uncorrectedCheckBox.IsChecked():
                self.ringdownGraph.AddSeriesAsPoints(
                    waveforms["Ringdown"]["uncorrected"],
                    colour='red',fillcolour='red',marker='square',
                    size=1,width=1)
            if self.correctedCheckBox.IsChecked():
                self.ringdownGraph.AddSeriesAsPoints(
                    waveforms["Ringdown"]["corrected"],
                    colour='green',fillcolour='green',marker='square',
                    size=1,width=1)
        elif y == "FineCurrent":
            for vLaser in range(interface.NUM_VIRTUAL_LASERS):
                self.ringdownGraph.AddSeriesAsPoints(
                    waveforms["Ringdown"]["fineCurrent_%d" % (vLaser+1,)],
                    colour=fillColours[vLaser],fillcolour=fillColours[vLaser],marker='square',
                    size=1,width=1)
        elif y == "Tuner":
            for vLaser in range(interface.NUM_VIRTUAL_LASERS):
                self.ringdownGraph.AddSeriesAsPoints(
                    waveforms["Ringdown"]["tuner_%d" % (vLaser+1,)],
                    colour=fillColours[vLaser],fillcolour=fillColours[vLaser],marker='square',
                    size=1,width=1)
        elif y == "Wavenumber":
            for vLaser in range(interface.NUM_VIRTUAL_LASERS):
                self.ringdownGraph.AddSeriesAsPoints(
                    waveforms["Ringdown"]["wavenumber_%d" % (vLaser+1,)],
                    colour=fillColours[vLaser],fillcolour=fillColours[vLaser],marker='square',
                    size=1,width=1)
        elif y == "Ratios":
            self.ringdownGraph.AddSeriesAsPoints(
                waveforms["Ringdown"]["ratio1"],
                colour='red',fillcolour='red',marker='square',
                size=1,width=1)
            self.ringdownGraph.AddSeriesAsPoints(
                waveforms["Ringdown"]["ratio2"],
                colour='green',fillcolour='green',marker='square',
                size=1,width=1)
        for w in self.ringdownWfms:
            w.Clear()

    def  onSelectLossType(self,evt):
        choice = self.graphTypeRadioBox.GetSelection()
        if choice in [0,1,2,3]:
            self.ringdownGraph.RemoveAllSeries()
            if self.uncorrectedCheckBox.IsChecked():
                self.ringdownGraph.AddSeriesAsPoints(
                    waveforms["Ringdown"]["uncorrected"],
                    colour='red',fillcolour='red',marker='square',
                    size=1,width=2)
            if self.correctedCheckBox.IsChecked():
                self.ringdownGraph.AddSeriesAsPoints(
                    waveforms["Ringdown"]["corrected"],
                    colour='green',fillcolour='green',marker='square',
                    size=1,width=2)

class WlmPanel(WlmPanelGui):
    def __init__(self,*a,**k):
        WlmPanelGui.__init__(self,*a,**k)
        self.photocurrentGraph.SetGraphProperties(
            ylabel='Wavelength Monitor Photocurrents',
            timeAxes=(True,False),
            frameColour=wx.SystemSettings_GetColour(wx.SYS_COLOUR_3DFACE),
            grid=True,backgroundColour=wx.SystemSettings_GetColour(
                wx.SYS_COLOUR_3DFACE))
        self.ratioGraph.SetGraphProperties(
            ylabel='Wavelength Monitor Ratios',grid=True,
            timeAxes=(True,False),
            frameColour=wx.SystemSettings_GetColour(wx.SYS_COLOUR_3DFACE),
            backgroundColour=wx.SystemSettings_GetColour(
                wx.SYS_COLOUR_3DFACE))
        self.etalon1Wfm = Series(wfmPoints)
        self.reference1Wfm = Series(wfmPoints)
        self.etalon2Wfm = Series(wfmPoints)
        self.reference2Wfm = Series(wfmPoints)
        self.photocurrentGraph.AddSeriesAsLine(self.etalon1Wfm,colour='yellow',width=2)
        self.photocurrentGraph.AddSeriesAsLine(self.reference1Wfm,colour='magenta',width=2)
        self.photocurrentGraph.AddSeriesAsLine(self.etalon2Wfm,colour='green',width=2)
        self.photocurrentGraph.AddSeriesAsLine(self.reference2Wfm,colour='blue',width=2)
        self.ratio1Wfm = Series(wfmPoints)
        self.ratio2Wfm = Series(wfmPoints)
        self.ratioGraph.AddSeriesAsLine(self.ratio1Wfm,colour='red',width=2)
        self.ratioGraph.AddSeriesAsLine(self.ratio2Wfm,colour='cyan',width=2)

    def update(self):
        self.photocurrentGraph.Update(delay=0)
        self.ratioGraph.Update(delay=0)

    def onClear(self,evt):
        for w in waveforms["Wlm"].values():
            w.Clear()
                
class LaserPanel(LaserPanelGui):
    def __init__(self,*a,**k):
        LaserPanelGui.__init__(self,*a,**k)
        self.temperatureGraph.SetGraphProperties(
            ylabel='Temperature (degC)',
            timeAxes=(True,False),
            frameColour=wx.SystemSettings_GetColour(wx.SYS_COLOUR_3DFACE),
            grid=True,backgroundColour=wx.SystemSettings_GetColour(
                wx.SYS_COLOUR_3DFACE))
        self.tecGraph.SetGraphProperties(
            ylabel='TEC PWM (digU)',grid=True,
            timeAxes=(True,False),
            frameColour=wx.SystemSettings_GetColour(wx.SYS_COLOUR_3DFACE),
            backgroundColour=wx.SystemSettings_GetColour(
                wx.SYS_COLOUR_3DFACE))
        self.currentGraph.SetGraphProperties(
            ylabel='Laser Current (mA)',grid=True,
            timeAxes=(True,False),
            frameColour=wx.SystemSettings_GetColour(wx.SYS_COLOUR_3DFACE),
            backgroundColour=wx.SystemSettings_GetColour(
                wx.SYS_COLOUR_3DFACE))
        self.temperatureWfm = Series(wfmPoints)
        self.temperatureGraph.AddSeriesAsLine(self.temperatureWfm,
            colour='red',width=2)
        self.tecWfm = Series(wfmPoints)
        self.tecGraph.AddSeriesAsLine(self.tecWfm,
            colour='red',width=2)
        self.currentWfm = Series(wfmPoints)
        self.currentGraph.AddSeriesAsLine(self.currentWfm,
            colour='red',width=2)
        self.laserNum = None
        
    def setLaserNum(self,laserNum):
        self.laserNum = laserNum

    def update(self):
        self.temperatureGraph.Update(delay=0)
        self.tecGraph.Update(delay=0)
        self.currentGraph.Update(delay=0)

    def onClear(self,evt):
        for w in waveforms["Laser%d" % self.laserNum].values():
            w.Clear()
            
class PressurePanel(PressurePanelGui):
    def __init__(self,*a,**k):
        PressurePanelGui.__init__(self,*a,**k)
        self.pressureGraph.SetGraphProperties(
            ylabel='Pressure (torr)',
            timeAxes=(True,False),
            frameColour=wx.SystemSettings_GetColour(wx.SYS_COLOUR_3DFACE),
            grid=True,backgroundColour=wx.SystemSettings_GetColour(
                wx.SYS_COLOUR_3DFACE))
        self.propValveGraph.SetGraphProperties(
            ylabel='Proportional Valve (digU)',grid=True,
            timeAxes=(True,False),
            frameColour=wx.SystemSettings_GetColour(wx.SYS_COLOUR_3DFACE),
            backgroundColour=wx.SystemSettings_GetColour(
                wx.SYS_COLOUR_3DFACE))
        self.ambientPressureWfm = Series(wfmPoints)
<<<<<<< HEAD
        # Don't show ambient pressure at initialization
=======
>>>>>>> c2d729d4
        #self.pressureGraph.AddSeriesAsLine(self.ambientPressureWfm,
        #    colour='red',width=2)
        self.cavityPressureWfm = Series(wfmPoints)
        self.pressureGraph.AddSeriesAsLine(self.cavityPressureWfm,
            colour='green',width=2)
        self.inletValveWfm = Series(wfmPoints)
        self.propValveGraph.AddSeriesAsLine(self.inletValveWfm,
            colour='red',width=2)
        self.outletValveWfm = Series(wfmPoints)
        self.propValveGraph.AddSeriesAsLine(self.outletValveWfm,
            colour='green',width=2)

    def update(self):
        def updateState(indicator,newState):
            if indicator.GetValue() != newState:
                indicator.SetValue(newState)
        self.pressureGraph.Update(delay=0)
        self.propValveGraph.Update(delay=0)
        solenoidValveStates = int(dasInfo.get("solenoidValves",0))
        updateState(self.valve1State,wx.CHK_CHECKED if (solenoidValveStates & 0x1) else wx.CHK_UNCHECKED)
        updateState(self.valve2State,wx.CHK_CHECKED if (solenoidValveStates & 0x2) else wx.CHK_UNCHECKED)
        updateState(self.valve3State,wx.CHK_CHECKED if (solenoidValveStates & 0x4) else wx.CHK_UNCHECKED)
        updateState(self.valve4State,wx.CHK_CHECKED if (solenoidValveStates & 0x8) else wx.CHK_UNCHECKED)
        updateState(self.valve5State,wx.CHK_CHECKED if (solenoidValveStates & 0x10) else wx.CHK_UNCHECKED)
        updateState(self.valve6State,wx.CHK_CHECKED if (solenoidValveStates & 0x20) else wx.CHK_UNCHECKED)

    def onClear(self,evt):
        for w in waveforms["Pressure"].values():
            w.Clear()

    def onPressureWaveformSelectChanged(self, event):
        self.pressureGraph.RemoveAllSeries()
        if self.ambientPressureCheckbox.IsChecked():
            self.pressureGraph.AddSeriesAsLine(self.ambientPressureWfm,
                colour='red',width=2)
        if self.cavityPressureCheckbox.IsChecked():
            self.pressureGraph.AddSeriesAsLine(self.cavityPressureWfm,
                colour='green',width=2)

    def onValveWaveformSelectChanged(self, event):
        self.propValveGraph.RemoveAllSeries()
        if self.inletValveCheckbox.IsChecked():
            self.propValveGraph.AddSeriesAsLine(self.inletValveWfm,
                colour='red',width=2)
        if self.outletValveCheckbox.IsChecked():
            self.propValveGraph.AddSeriesAsLine(self.outletValveWfm,
                colour='green',width=2)

class WarmBoxPanel(WarmBoxPanelGui):
    def __init__(self,*a,**k):
        WarmBoxPanelGui.__init__(self,*a,**k)
        self.temperatureGraph.SetGraphProperties(
            ylabel='Temperature (degC)',
            timeAxes=(True,False),
            frameColour=wx.SystemSettings_GetColour(wx.SYS_COLOUR_3DFACE),
            grid=True,backgroundColour=wx.SystemSettings_GetColour(
                wx.SYS_COLOUR_3DFACE))
        self.tecGraph.SetGraphProperties(
            ylabel='TEC Current',grid=True,
            timeAxes=(True,False),
            frameColour=wx.SystemSettings_GetColour(wx.SYS_COLOUR_3DFACE),
            backgroundColour=wx.SystemSettings_GetColour(
                wx.SYS_COLOUR_3DFACE))
        self.etalonTemperatureWfm = Series(wfmPoints)
        self.temperatureGraph.AddSeriesAsLine(self.etalonTemperatureWfm,
            colour='red',width=2)
        self.warmBoxTemperatureWfm = Series(wfmPoints)
        self.temperatureGraph.AddSeriesAsLine(self.warmBoxTemperatureWfm,
            colour='green',width=2)
        self.heatsinkTemperatureWfm = Series(wfmPoints)
        self.temperatureGraph.AddSeriesAsLine(self.heatsinkTemperatureWfm,
            colour='blue',width=2)
        self.tecWfm = Series(wfmPoints)
        self.tecGraph.AddSeriesAsLine(self.tecWfm,
            colour='red',width=2)

    def update(self):
        self.temperatureGraph.Update(delay=0)
        self.tecGraph.Update(delay=0)

    def onClear(self,evt):
        for w in waveforms["WarmBox"].values():
            w.Clear()
            
    def onWaveformSelectChanged(self, event):
        self.temperatureGraph.RemoveAllSeries()
        if self.etalonTemperatureCheckbox.IsChecked():
            self.temperatureGraph.AddSeriesAsLine(self.etalonTemperatureWfm,
                colour='red',width=2)
        if self.warmBoxTemperatureCheckbox.IsChecked():
            self.temperatureGraph.AddSeriesAsLine(self.warmBoxTemperatureWfm,
                colour='green',width=2)
        if self.heatsinkTemperatureCheckbox.IsChecked():
            self.temperatureGraph.AddSeriesAsLine(self.heatsinkTemperatureWfm,
                colour='blue',width=2)            

class HotBoxPanel(HotBoxPanelGui):
    def __init__(self,*a,**k):
        HotBoxPanelGui.__init__(self,*a,**k)
        self.temperatureGraph.SetGraphProperties(
            ylabel='Temperature (degC)',
            timeAxes=(True,False),
            frameColour=wx.SystemSettings_GetColour(wx.SYS_COLOUR_3DFACE),
            grid=True,backgroundColour=wx.SystemSettings_GetColour(
                wx.SYS_COLOUR_3DFACE))
        self.tecGraph.SetGraphProperties(
            ylabel='TEC Current',grid=True,
            timeAxes=(True,False),
            frameColour=wx.SystemSettings_GetColour(wx.SYS_COLOUR_3DFACE),
            backgroundColour=wx.SystemSettings_GetColour(
                wx.SYS_COLOUR_3DFACE))
        self.heaterGraph.SetGraphProperties(
            ylabel='Heater Current',grid=True,
            timeAxes=(True,False),
            frameColour=wx.SystemSettings_GetColour(wx.SYS_COLOUR_3DFACE),
            backgroundColour=wx.SystemSettings_GetColour(
                wx.SYS_COLOUR_3DFACE))
        self.cavityTemperatureWfm = Series(wfmPoints)
        self.temperatureGraph.AddSeriesAsLine(self.cavityTemperatureWfm,
            colour='red',width=2)
        self.heatsinkTemperatureWfm = Series(wfmPoints)
        self.temperatureGraph.AddSeriesAsLine(self.heatsinkTemperatureWfm,
            colour='blue',width=2)
        self.dasTemperatureWfm = Series(wfmPoints)        
        self.temperatureGraph.AddSeriesAsLine(self.dasTemperatureWfm,
            colour='green',width=2)
        self.tecWfm = Series(wfmPoints)
        self.tecGraph.AddSeriesAsLine(self.tecWfm,
            colour='red',width=2)
        self.heaterWfm = Series(wfmPoints)
        self.heaterGraph.AddSeriesAsLine(self.heaterWfm,
            colour='red',width=2)

    def update(self):
        self.temperatureGraph.Update(delay=0)
        self.tecGraph.Update(delay=0)
        self.heaterGraph.Update(delay=0)

    def onClear(self,evt):
        for w in waveforms["HotBox"].values():
            w.Clear()

    def onWaveformSelectChanged(self, event):
        self.temperatureGraph.RemoveAllSeries()
        if self.cavityTemperatureCheckbox.IsChecked():
            self.temperatureGraph.AddSeriesAsLine(self.cavityTemperatureWfm,
                colour='red',width=2)
        if self.heatsinkTemperatureCheckbox.IsChecked():
            self.temperatureGraph.AddSeriesAsLine(self.heatsinkTemperatureWfm,
                colour='blue',width=2)
        if self.dasTemperatureCheckbox.IsChecked():
            self.temperatureGraph.AddSeriesAsLine(self.dasTemperatureWfm,
                colour='green',width=2)

class CommandLogPanel(CommandLogPanelGui):
    acqLabels = dict(start="Start Acquisition",resume="Resume Acquisition",
                     stop="Stop Acquisition",clear="Clear Error")
    def __init__(self,*a,**k):
        CommandLogPanelGui.__init__(self,*a,**k)
        self.logListCtrl.InsertColumn(0,"Seq",width=70)
        self.logListCtrl.InsertColumn(1,"Date/Time",width=140)
        self.logListCtrl.InsertColumn(2,"Source",width=100)
        self.logListCtrl.InsertColumn(3,"Level",width=50)
        self.logListCtrl.InsertColumn(4,"Code",width=50)
        self.logListCtrl.InsertColumn(5,"Message",width=500)
        self.updateStreamFileState = threading.Semaphore(1)
        # Register a function which when called, indicates that
        #  the stream file state widgets on the panel should be
        #  updated
        token = ControllerRpcHandler()._registerNotification(
            self.updateStreamFileState.release)
        Driver.registerStreamStatusObserver(
            SharedTypes.RPC_PORT_CONTROLLER,token)

    def onStreamFileCheck(self, event):
        """Start or stop collecting sensor stream to an hdf5 file"""
        cb = event.GetEventObject()
        # N.B. The openStreamFile and closeStreamFile functions MUST be
        #  called in VerifyOnly mode, since they perform a "notify" during
        #  execution, which attempts to enqueue another request on the
        #  CmdFIFO before this function is finished.
        if cb.IsChecked():
            Driver.openStreamFile()
        else:
            Driver.closeStreamFile()

    def setStreamFileState(self):
        """Call this within idle task to update stream file state widgets"""
        if self.updateStreamFileState.acquire(False):
            response = Driver.getStreamFileStatus()
            self.streamFileCheckbox.SetValue(response["status"]=="open")
            self.streamFileTextCtrl.SetValue(response["filename"])
            self.streamFileTextCtrl.SetInsertionPointEnd()

    def addMessage(self,msg):
        seq, dateTime, source, level, code, txt = msg.split("|")
        index = self.logListCtrl.InsertStringItem(sys.maxint,seq)
        self.logListCtrl.SetStringItem(index,1,dateTime)
        self.logListCtrl.SetStringItem(index,2,source)
        self.logListCtrl.SetStringItem(index,3,level)
        self.logListCtrl.SetStringItem(index,4,code)
        self.logListCtrl.SetStringItem(index,5,txt.strip()[1:])
        self.logListCtrl.EnsureVisible(index)
    
    def onStartEngine(self,event):
        Driver.startEngine()

    def onLoadCalibration(self,event):
        fname = RDFreqConv.getWarmBoxCalFilePath()
        if fname:
            defaultDir, defaultFile = os.path.split(fname)
        else:
            defaultDir, defaultFile = os.getcwd(),""
        try:
            dlg = wx.FileDialog(
                None, message="Select warm box calibration file", defaultDir=defaultDir,
                defaultFile=defaultFile, wildcard="Initialization file (*.ini)|*.ini",
                style=wx.OPEN
               )
            if dlg.ShowModal() == wx.ID_OK:
                fname = dlg.GetPath()
                if fname:
                    RDFreqConv.loadWarmBoxCal(fname)
                    Log("Uploading warm box calibration file %s" % fname)
                    self.warmBoxCalFileTextCtrl.SetLabel(os.path.split(fname)[1])
        finally:
            dlg.Destroy()
            
        if fname:
            defaultDir, defaultFile = os.path.split(fname)[0],""
        else:
            defaultDir, defaultFile = os.getcwd(),""            

        fname = RDFreqConv.getHotBoxCalFilePath()
        if fname:
            defaultDir, defaultFile = os.path.split(fname)
        try:
            dlg = wx.FileDialog(
                None, message="Select hot box calibration file", defaultDir=defaultDir,
                defaultFile=defaultFile, wildcard="Initialization file (*.ini)|*.ini",
                style=wx.OPEN
               )
            if dlg.ShowModal() == wx.ID_OK:
                fname = dlg.GetPath()
                RDFreqConv.loadHotBoxCal(fname)
                Log("Uploading hot box calibration file %s" % fname)
                self.hotBoxCalFileTextCtrl.SetLabel(os.path.split(fname)[1])
        finally:
            dlg.Destroy()
                
    def onStartAcquisition(self,event):
        currentLabel = self.startAcquisitionButton.GetLabel()
        if currentLabel == CommandLogPanel.acqLabels["start"]:
            seqNum = self.seqTextCtrl.GetLabel().strip()
            if seqNum:
                sequencer = Sequencer()
                try:
                    seqNum = int(seqNum)
                except:
                    Log("Unrecognized sequence number",Level=2)
                    return
                numSequences = sequencer.numSequences()
                if seqNum>0 and seqNum<=numSequences:
                    sequencer.sequence = seqNum
                    sequencer.state = Sequencer.STARTUP
                else:
                    Log("Invalid sequence number (not in range 1 to %d)" % numSequences,Level=2)
                    return
            else:
                Driver.wrDasReg(interface.SPECT_CNTRL_STATE_REGISTER,interface.SPECT_CNTRL_StartingState)
        elif currentLabel == CommandLogPanel.acqLabels["resume"]:
            Driver.wrDasReg(interface.SPECT_CNTRL_STATE_REGISTER,interface.SPECT_CNTRL_RunningState)
        elif currentLabel in [CommandLogPanel.acqLabels["clear"],CommandLogPanel.acqLabels["stop"]]:
            Driver.wrDasReg(interface.SPECT_CNTRL_STATE_REGISTER,interface.SPECT_CNTRL_IdleState)

    def updateLoopStatus(self):
        # Update the controller loop status check indicators
        def make3State(status,activeBit,lockedBit):
            result = wx.CHK_UNCHECKED
            if status & (1<<activeBit):
                if status & (1<<lockedBit):
                    result = wx.CHK_CHECKED
                else:
                    result = wx.CHK_UNDETERMINED
            return result
        def update3State(indicator,newState):
            if indicator.Get3StateValue() != newState:
                indicator.Set3StateValue(newState)
        status = Driver.rdDasReg(interface.DAS_STATUS_REGISTER)
        update3State(self.laser1State,make3State(status,interface.DAS_STATUS_Laser1TempCntrlActiveBit,interface.DAS_STATUS_Laser1TempCntrlLockedBit))
        update3State(self.laser2State,make3State(status,interface.DAS_STATUS_Laser2TempCntrlActiveBit,interface.DAS_STATUS_Laser2TempCntrlLockedBit))
        update3State(self.laser3State,make3State(status,interface.DAS_STATUS_Laser3TempCntrlActiveBit,interface.DAS_STATUS_Laser3TempCntrlLockedBit))
        update3State(self.laser4State,make3State(status,interface.DAS_STATUS_Laser4TempCntrlActiveBit,interface.DAS_STATUS_Laser4TempCntrlLockedBit))
        update3State(self.warmBoxState,make3State(status,interface.DAS_STATUS_WarmBoxTempCntrlActiveBit,interface.DAS_STATUS_WarmBoxTempCntrlLockedBit))
        update3State(self.hotBoxState,make3State(status,interface.DAS_STATUS_CavityTempCntrlActiveBit,interface.DAS_STATUS_CavityTempCntrlLockedBit))
    def updateCalFileStatus(self):
        # Update the warm box and hot box calibration file names from the RDFreqConverter
        fname = os.path.split(RDFreqConv.getWarmBoxCalFilePath())[1]
        text = self.warmBoxCalFileTextCtrl.GetLabel()
        if text != fname:
            self.warmBoxCalFileTextCtrl.SetLabel(fname)
        fname = os.path.split(RDFreqConv.getHotBoxCalFilePath())[1]
        text = self.hotBoxCalFileTextCtrl.GetLabel()
        if text != fname:
            self.hotBoxCalFileTextCtrl.SetLabel(fname)

    def updateAcquisitionState(self):
        # Update the acquisition button label and the associated text control
        state = Driver.rdDasReg(interface.SPECT_CNTRL_STATE_REGISTER)
        if state == interface.SPECT_CNTRL_IdleState:
            self.startAcquisitionButton.SetLabel(CommandLogPanel.acqLabels["start"])
        elif state == interface.SPECT_CNTRL_PausedState:
            self.startAcquisitionButton.SetLabel(CommandLogPanel.acqLabels["resume"])
        elif state == interface.SPECT_CNTRL_ErrorState:
            self.startAcquisitionButton.SetLabel(CommandLogPanel.acqLabels["clear"])
        else:
            self.startAcquisitionButton.SetLabel(CommandLogPanel.acqLabels["stop"])
        pass
    
class StatsPanel(StatsPanelGui):
    def __init__(self,*a,**k):
        StatsPanelGui.__init__(self,*a,**k)
        self.lossGraph.SetGraphProperties(
            xlabel='log10[Number of ringdowns]',
            ylabel='log10[Allan std dev(Loss)]',
            grid=True,
            timeAxes=(False,False),
            frameColour=wx.SystemSettings_GetColour(wx.SYS_COLOUR_3DFACE),
            grid=True,backgroundColour=wx.SystemSettings_GetColour(
                wx.SYS_COLOUR_3DFACE))
        self.waveNumberGraph.SetGraphProperties(
            xlabel='log10[Number of ringdowns]',
            ylabel='log10[Allan std dev(Wavenumber)]',
            grid=True,
            timeAxes=(False,False),
            frameColour=wx.SystemSettings_GetColour(wx.SYS_COLOUR_3DFACE),
            backgroundColour=wx.SystemSettings_GetColour(
                wx.SYS_COLOUR_3DFACE))
        self.ratio1Graph.SetGraphProperties(
            xlabel='log10[Number of ringdowns]',
            ylabel='log10[Allan std dev(Ratio1)]',
            grid=True,
            timeAxes=(False,False),
            frameColour=wx.SystemSettings_GetColour(wx.SYS_COLOUR_3DFACE),
            backgroundColour=wx.SystemSettings_GetColour(
                wx.SYS_COLOUR_3DFACE))
        self.ratio2Graph.SetGraphProperties(
            xlabel='log10[Number of ringdowns]',
            ylabel='log10[Allan std dev(Ratio2)]',
            grid=True,
            timeAxes=(False,False),
            frameColour=wx.SystemSettings_GetColour(wx.SYS_COLOUR_3DFACE),
            backgroundColour=wx.SystemSettings_GetColour(
                wx.SYS_COLOUR_3DFACE))
        self.lossAllanVar = AllanVar(statsPoints)
        self.lossStats = Series(statsPoints)
        self.lossGraph.AddSeriesAsPoints(self.lossStats,
                colour='red',fillcolour='red',marker='square',
                size=1,width=1)
        self.waveNumberAllanVar = AllanVar(statsPoints)
        self.waveNumberStats = Series(statsPoints)
        self.waveNumberGraph.AddSeriesAsPoints(self.waveNumberStats,
                colour='red',fillcolour='red',marker='square',
                size=1,width=1)
        self.ratio1AllanVar = AllanVar(statsPoints)
        self.ratio1Stats = Series(statsPoints)
        self.ratio1Graph.AddSeriesAsPoints(self.ratio1Stats,
                colour='red',fillcolour='red',marker='square',
                size=1,width=1)
        self.ratio2AllanVar = AllanVar(statsPoints)
        self.ratio2Stats = Series(statsPoints)
        self.ratio2Graph.AddSeriesAsPoints(self.ratio2Stats,
                colour='red',fillcolour='red',marker='square',
                size=1,width=1)
        self.rdStats = RdStats(100)
        self.active = False
        
    def appendData(self,data):
        if self.active and 0 == (data.status & interface.RINGDOWN_STATUS_RingdownTimeout):
            self.rdStats.processDatum(data.timestamp/1000.0,data.uncorrectedAbsorbance)
            self.lossAllanVar.processDatum(data.uncorrectedAbsorbance)
            #self.waveNumberAllanVar.processDatum(data.wlmAngle)
            self.waveNumberAllanVar.processDatum(data.waveNumber)
            self.ratio1AllanVar.processDatum(data.ratio1)
            self.ratio2AllanVar.processDatum(data.ratio2)
                
    def updateSeriesAndStats(self):
        meanLoss,shot2shot,rate = self.rdStats.getStats()
        self.meanLossTextCtrl.SetValue("%.4f" % meanLoss)
        self.rateTextCtrl.SetValue("%.1f" % rate)
        self.lossStats.Clear()
        n,v = self.lossAllanVar.getVariances()
        self.ringdownsTextCtrl.SetValue("%d" % n)
        for k in range(statsPoints):
            if v[k]>0: self.lossStats.Add(log10(2**k),0.5*log10(v[k]))
        if meanLoss != 0.0: self.shotToShotTextCtrl.SetValue("%.3f" % (100.0*sqrt(v[0])/meanLoss))    
        self.waveNumberStats.Clear()
        n,v = self.waveNumberAllanVar.getVariances()
        for k in range(statsPoints):
            if v[k]>0: self.waveNumberStats.Add(log10(2**k),0.5*log10(v[k]))
        # TO DO: Replace with proper calculation of frequency standard deviation (MHz) from wavenumber
        fStdDev = 29979.2458*sqrt(v[0])
        self.freqStdDevTextCtrl.SetValue("%.3f" % fStdDev)
        self.ratio1Stats.Clear()
        n,v = self.ratio1AllanVar.getVariances()
        for k in range(statsPoints):
            if v[k]>0: self.ratio1Stats.Add(log10(2**k),0.5*log10(v[k]))
        self.ratio2Stats.Clear()
        n,v = self.ratio2AllanVar.getVariances()
        for k in range(statsPoints):
            if v[k]>0: self.ratio2Stats.Add(log10(2**k),0.5*log10(v[k]))
            
    def update(self):
        self.updateSeriesAndStats()
        self.lossGraph.Update(delay=0)
        self.waveNumberGraph.Update(delay=0)
        self.ratio1Graph.Update(delay=0)
        self.ratio2Graph.Update(delay=0)

    def onStartStop(self,evt):
        if self.active:
            self.active = False
            self.startStopButton.SetLabel("Start")
            self.ringdownsTextCtrl.Disable()
            self.meanLossTextCtrl.Disable()
            self.shotToShotTextCtrl.Disable()
            self.rateTextCtrl.Disable()
            self.freqStdDevTextCtrl.Disable()
        else:
            self.active = True
            self.startStopButton.SetLabel("Stop")
            self.rdStats.reset()
            self.lossAllanVar.reset()
            self.lossStats.Clear()
            self.waveNumberAllanVar.reset()
            self.waveNumberStats.Clear()
            self.ratio1AllanVar.reset()
            self.ratio1Stats.Clear()
            self.ratio2AllanVar.reset()
            self.ratio2Stats.Clear()
            self.ringdownsTextCtrl.Enable()
            self.meanLossTextCtrl.Enable()
            self.shotToShotTextCtrl.Enable()
            self.rateTextCtrl.Enable()
            self.freqStdDevTextCtrl.Enable()<|MERGE_RESOLUTION|>--- conflicted
+++ resolved
@@ -390,10 +390,7 @@
             backgroundColour=wx.SystemSettings_GetColour(
                 wx.SYS_COLOUR_3DFACE))
         self.ambientPressureWfm = Series(wfmPoints)
-<<<<<<< HEAD
         # Don't show ambient pressure at initialization
-=======
->>>>>>> c2d729d4
         #self.pressureGraph.AddSeriesAsLine(self.ambientPressureWfm,
         #    colour='red',width=2)
         self.cavityPressureWfm = Series(wfmPoints)
