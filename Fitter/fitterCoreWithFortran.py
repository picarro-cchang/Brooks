--- conflicted
+++ resolved
@@ -1279,15 +1279,7 @@
                     sel = flatnonzero(sigmaFilter(yy[g],sigmaThreshold)[0])
                 else:
                     sel = flatnonzero(outlierFilter(yy[g],outlierThreshold)[0])
-<<<<<<< HEAD
                 if len(sel)>0: groups.append(g[sel])
-=======
-                if len(sel)>0: 
-                    groups.append(g[sel])
-                    # TO DO: The next line is a BUG which should be removed once
-                    #  fitters which rely on counting numGroups are corrected
-                    groups.append(g[sel])
->>>>>>> 370c4180
             return groups
         # end of sparseAgg
         self.sortBy(xColumn)
