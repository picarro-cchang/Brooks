#!/usr/bin/python
#
"""
File Name: FitterThread.py
Purpose:
    The fitterThread carries out spectral fitting using instructions contained in a fit script
    and is launched by the fitter in a separate thread

File History:
    07-02-xx sze   In progress
    07-05-07 sze   Added time.sleep(0.01) to prevent overuse of CPU
    07-05-08 sze   Renamed fitter to fitterThread and fitViewer to fitter
    07-05-11 sze   Corrected handling of listening socket for TCP
    07-09-02 sze   For Python 2.5, creating a generator in one thread and using it in another can
                   cause problems. Repository creation has been moved into one thread to avoid this.
    07-10-04 sze   Support multiple fitters in a pool using "Port" and "RPCport" options
    07-10-04 sze   Introduce FITTER_ERROR reply to indicated
    08-09-18 alex  Replaced SortedConfigParser with CustomConfigObj
    08-10-13 alex  Replaced TCP by RPC
    09-06-30 alex  Support HDF5 format for spectra data
<<<<<<< HEAD
	10-05-21 sze   Allow multiple fitter scripts, each with a distinct environment that are run in
	                succession with the same data. The results directories from all are combined.
=======
    10-05-21 sze   Allow multiple fitter scripts, each with a distinct environment that are run in
                    succession with the same data. The results directories from all are combined.
>>>>>>> 3f02795e

Copyright (c) 2010 Picarro, Inc. All rights reserved
"""

APP_NAME = "Fitter"
APP_VERSION = 1.0
_DEFAULT_CONFIG_NAME = "Fitter.ini"
_MAIN_CONFIG_SECTION = "Setup"

import os
import sys
from sys import argv
from Host.Common.CmdFIFO import CmdFIFOServer
from Host.Common.CustomConfigObj import CustomConfigObj
from copy import deepcopy
from cStringIO import StringIO
from Queue import Queue, Empty, Full
from threading import Thread, Event
from time import sleep
from traceback import format_exc
from cPickle import dumps

from Host.Common.EventManagerProxy import EventManagerProxy_Init, Log
from fitterCoreWithFortran import loadPhysicalConstants, loadSpectralLibrary, loadSplineLibrary
from fitterCoreWithFortran import pickledRepository, pickledRepositoryFromList, hdf5RepositoryFromList
from fitterCoreWithFortran import RdfData, Analysis, InitialValues, Dependencies
from Host.Common.FitterScriptFunctions import expAverage, initExpAverage, fitQuality
from Host.Common.SharedTypes import RPC_PORT_FITTER, TCP_PORT_FITTER

EventManagerProxy_Init(APP_NAME,DontCareConnection = True)
FITTER_STATE_IDLE = 0
FITTER_STATE_PROC = 1
FITTER_STATE_READY = 2
FITTER_STATE_FITTING = 3
FITTER_STATE_COMPLETE = 4

DATA_AVAIL_EVENT_TIMEOUT = 10.0
RESULTS_AVAIL_EVENT_TIMEOUT = 10.0

class Fitter(object):
    def __init__(self,configFile):
        self.stopOnError = 1 # Show modal dialog (and stop fitter) on error
        self.iniBasePath = os.path.split(configFile)[0]       
        self.config = CustomConfigObj(configFile) 
        # Iterate through all script files, specified by keys which start with "script"
        self.scriptNames = []
        for key in self.config[_MAIN_CONFIG_SECTION]:
            if key.lower().startswith("script"):
                self.scriptNames.append(os.path.join(self.iniBasePath,self.config[_MAIN_CONFIG_SECTION][key]))
        self.rpcPort = self.config.getint("Setup","RPCport",RPC_PORT_FITTER)
        self.stopOnError = self.config.getint("Setup","StopOnError",self.stopOnError)
        self.exitFlag = False
        self.spectrum = None
        self.compiledScriptsAndEnvironments = []
        self.state = FITTER_STATE_IDLE
        self.repository = None  # Generator for processing spectra from a list of files
        self.procMode = True
        self.loadRepository = False
        self.fitSpectrum = False
        self.singleMode = False
        self.spectrumFileName = ""
        self.showViewer = False
        self.updateViewer = True
        self.data = None        
        self.dataAvailEvent = Event()
        self.dataAvailEvent.clear() 
        self.resultString = ""        
        self.resultsAvailEvent = Event()
        self.resultsAvailEvent.clear()
              
    def registerRpc(self):
        self.rpcServer.register_function(self.FITTER_fitSpectrumRpc)
        self.rpcServer.register_function(self.FITTER_setProcModeRpc)
        self.rpcServer.register_function(self.FITTER_setSingleModeRpc)
        self.rpcServer.register_function(self.FITTER_makeHdf5RepositoryRpc)
        self.rpcServer.register_function(self.FITTER_makeRdqRepositoryRpc)
        self.rpcServer.register_function(self.FITTER_makePickledRepositoryRpc)
        self.rpcServer.register_function(self.FITTER_getFitterStateRpc)
        self.rpcServer.register_function(self.FITTER_updateViewer)
        self.rpcServer.register_function(self.FITTER_showViewer)
        self.rpcServer.register_function(self.FITTER_initialize)      
        self.rpcServer.register_function(self.FITTER_setSpectra)
        self.rpcServer.register_function(self.FITTER_getResults)        
        
    def _rpcServerExit(self):
        self.exitFlag = True
        self.rpcServer.stop_server()

    def FITTER_showViewer(self):
        self.showViewer = True
        return {"status":"ok"}

    def FITTER_fitSpectrumRpc(self):
        """Call to start fitting spectra"""
        self.fitSpectrum = True
        return {"status":"ok"}

    def FITTER_setProcModeRpc(self,mode):
        """Call with mode=True to place fitter in non-interactive processing mode.
        After setting the PROC mode, fitter is placed in the idle state"""
        self.procMode = mode
        self.state = FITTER_STATE_IDLE
        return {"status":"ok"}

    def FITTER_setSingleModeRpc(self,mode):
        """Call with mode=True to process one spectrum each time fitSpectrumRpc() is
        called. Call with mode=False to keep processing spectra continuously"""
        self.singleMode = mode
        return {"status":"ok"}

    def FITTER_makeHdf5RepositoryRpc(self,fileList):
        """Pass a list of HDF5 file names (.h5) to the fitter to construct a repository which is
        attached to self.repository"""
        self.makeRepository = hdf5RepositoryFromList
        self.makeRepositoryArgs = (fileList,)
        self.loadRepository = True

    def FITTER_makeRdqRepositoryRpc(self,fileList):
        """Pass a list of Rdq file names to the fitter to construct a repository which is
        attached to self.repository"""
        self.makeRepository = rdqRepositoryFromList
        self.makeRepositoryArgs = (fileList,)
        self.loadRepository = True

    def FITTER_makePickledRepositoryRpc(self,fileList):
        """Pass a list of pickled rdf file names to the fitter to construct a repository which is
        attached to self.repository"""
        self.makeRepository = pickledRepositoryFromList
        self.makeRepositoryArgs = (fileList,)
        self.loadRepository = True

    def FITTER_getFitterStateRpc(self):
        return self.state

    def FITTER_updateViewer(self,update):
        self.updateViewer = update

    def FITTER_initialize(self):    
        self.compiledScriptsAndEnvironments = [(self.compileScript(name),self.setupEnvironment()) for name in self.scriptNames]
        return "Fitter Initialized"

    def FITTER_setSpectra(self, spectra):
        self.data = spectra
        self.dataAvailEvent.set() 
                
    def FITTER_getResults(self):
        self.resultsAvailEvent.wait(RESULTS_AVAIL_EVENT_TIMEOUT)      
        if self.resultsAvailEvent.isSet():  
            self.resultsAvailEvent.clear()
            return self.resultString
        else:
            # resultsAvailEvent timeout
            self.state = FITTER_STATE_IDLE
            return ""
            
    def compileScript(self,scriptName):
        try:
            fp = file(scriptName,"r")
            string = fp.read().strip()
            if sys.platform != 'win32':
                string = string.replace("\r", "")
            fp.close()
        except IOError:
            Log("Fitter script file %s cannot be processed" % (scriptName,))
            raise
        return compile(string,scriptName,"exec")

    def setupEnvironment(self):
        dataEnviron = {}
        dataEnviron["loadPhysicalConstants"] = loadPhysicalConstants
        dataEnviron["loadSpectralLibrary"] = loadSpectralLibrary
        dataEnviron["loadSplineLibrary"] = loadSplineLibrary
        dataEnviron["Analysis"] = Analysis
        dataEnviron["InitialValues"] = InitialValues
        dataEnviron["Dependencies"] = Dependencies
        dataEnviron["RdfData"] = RdfData
        dataEnviron["INIT"] = True
        dataEnviron["expAverage"] = expAverage
        dataEnviron["initExpAverage"] = initExpAverage
        dataEnviron["fitQuality"] = fitQuality
        return dataEnviron


    def fitViewer(self,dataAnalysisResult):
        """ Send results to viewer if requested. dataAnalysisResult is a list consisting of the DATA, ANALYSIS
        and RESULT objects from the fitter script. The data is sent to the fit viewer via the fitQueue.
        For data sources other than TCP, hang around until the put succeeds, or until someone tells us not to 
        update the viewer """
        
        while self.updateViewer:
            if self.state == FITTER_STATE_PROC:
                # We cannot wait for the viewer, just discard data if the queue is full and leave quickly
                try:
                    self.fitQueue.put((1,(deepcopy(dataAnalysisResult),self.spectrumFileName)),False)
                except:
                    pass
                break
            else: # Wait until we can put something on
                try:
                    self.fitQueue.put((1,(deepcopy(dataAnalysisResult),self.spectrumFileName)),timeout=1.0)
                    break
                except Full:
                    continue
                    
    def startup(self):
        self.rpcServer = CmdFIFOServer(("", self.rpcPort),
                                        ServerName = APP_NAME,
                                        ServerDescription = "The fitter.",
                                        ServerVersion = APP_VERSION,
                                        threaded = True)
        self.registerRpc()
        #start the rpc server on another thread...
        self.rpcThread = RpcServerThread(self.rpcServer, self._rpcServerExit)
        self.rpcThread.start()

    def stateMachine(self):
        # Handle unconditional changes of state
        if self.showViewer:
            try:
                self.fitQueue.put((0,None),False)
                self.showViewer = False
            except Full:
                pass
            
        if self.procMode:
            self.state = FITTER_STATE_PROC
        elif self.loadRepository:
            # The repository needs to be initialized and placed in self.repository.
            # Restart scripts from the beginning
            self.repository = self.makeRepository(*self.makeRepositoryArgs)
            # Reinitialize the fitter, setting INIT to True in the script environment
            self.FITTER_initialize()
            Analysis.resetIndex()
            self.state = FITTER_STATE_READY
            self.loadRepository = False
            
        # Here follows the state transition table
        if self.state == FITTER_STATE_READY:
            if self.fitSpectrum:
                self.state = FITTER_STATE_FITTING
                
        if self.state == FITTER_STATE_FITTING:
            if self.singleMode: 
                self.fitSpectrum = False
            try:
                self.spectrum,self.spectrumFileName = self.repository.next()
                t,r,spectrumId = self.execScripts()
                if not self.fitSpectrum:
                    self.state = FITTER_STATE_READY
            except StopIteration:
                print "Repository empty"
                self.fitSpectrum = False
                self.state = FITTER_STATE_READY # Repository has been exhausted
                
        if self.state == FITTER_STATE_PROC:      
            self.dataAvailEvent.wait(DATA_AVAIL_EVENT_TIMEOUT)      
            if self.dataAvailEvent.isSet():
                if self.compiledScriptsAndEnvironments:
                    try:
                        # Get data past the \r, then iterate over the list of spectra
                        #  which make up self.data
                        fitResults = []
                        for spectra in self.data:
                            if not spectra["controlData"]:
                                #Empty spectrum
                                continue
                            for self.spectrum in RdfData.getSpectraDict(spectra):
                                fitResults.append(self.execScripts())
                        self.resultString = "FIT COMPLETE\r" + dumps(fitResults)
                    except:
                        self.resultString = "FITTER ERROR\r" # Send back error string, log reason locally
                        tbMsg = format_exc()
                        Log("Error in FIT_DATA while executing fitter script",
                            Data = dict(Note = "<See verbose for debug info>"),
                            Level = 3,
                            Verbose = tbMsg)
                else:
                    self.resultString = "ERR: initialize fitter first\r"
                self.resultsAvailEvent.set()
                self.dataAvailEvent.clear()
            else:
                # Data not ready yet
                self.state = FITTER_STATE_IDLE               

    def execScripts(self):
        # Returns tuple of (time,resultsDict,spectrumId) from fitting
        # All scripts are run in sequence and the results from all of them
        # are combined
        DATA = self.spectrum
        RESULTS = {}
        ANALYSES = []
        for code,env in self.compiledScriptsAndEnvironments:
            env["DATA"] = DATA
            env["RESULT"] = {}
            env["BASEPATH"] = self.iniBasePath
            exec code in env
            env["INIT"] = False
            ANALYSES += env["ANALYSIS"]
            RESULTS.update(env["RESULT"])
        self.fitViewer([DATA,ANALYSES,RESULTS])
        return (DATA.getTime(),RESULTS,DATA["spectrumid"])

    def main(self,queue,useViewer):
        self.fitQueue = queue
        self.showViewer = useViewer
        self.startup()
        while not self.exitFlag:
            try:
                self.stateMachine()
                sleep(0.01)
            except:
                tbMsg = format_exc()
                Log("Exception during fitter script execution",
                    Data = dict(Note = "<See verbose for debug info>"),
                    Level = 3,
                    Verbose = tbMsg)
                if self.stopOnError:
                    self.fitQueue.put((3,tbMsg))
                    self.loadRepository = True
                    self.fitSpectrum = False

    def debug(self,configFile):
        self.fitQueue = None
        self.showViewer = False
        self.iniBasePath = os.path.split(configFile)[0]
        self.config = CustomConfigObj(configFile, file_error=True)
        print "Call stateMachine() function on fitter object"

class RpcServerThread(Thread):
    def __init__(self, RpcServer, ExitFunction):
        Thread.__init__(self)
        self.setDaemon(1) #THIS MUST BE HERE
        self.RpcServer = RpcServer
        self.ExitFunction = ExitFunction
    def run(self):
        self.RpcServer.serve_forever()
        try: #it might be a threading.Event
            self.ExitFunction()
            Log("RpcServer exited and no longer serving.")
        except:
            tbMsg = format_exc()
            Log("Exception raised when calling exit function at exit of RPC server.",
                Data = dict(Note = "<See verbose for debug info>"),
                Level = 3,
                Verbose = tbMsg)

def main(configFile,queue,useViewer):
    fitter = Fitter(configFile)
    try:
        try:
            fitter.main(queue,useViewer)
        except:
            tbMsg = format_exc()
            Log("Unhandled exception trapped by last chance handler",
                Data = dict(Note = "<See verbose for debug info>"),
                Level = 3,
                Verbose = tbMsg)
            fitter.fitQueue.put((3,tbMsg))
    finally:
        fitter.fitQueue.put((2,None)) # Shut down the fit viewer
        sys.exit()

if __name__ == "__main__":

    def testFitter():
        F = Fitter()
        F.debug("fitter.ini")
        F.FITTER_makePickledRepositoryRpc([r"R:\crd\CFBDS01\Integration\SampleSpectra\Expt\002_1190138204000.rdf",
                                           r"R:\crd\CFBDS01\Integration\SampleSpectra\Expt\002_1190138205500.rdf"])
        F.FITTER_updateViewer(False)
        F.FITTER_fitSpectrumRpc()
        F.FITTER_setProcModeRpc(False)
        while F.fitSpectrum:
            F.stateMachine()

    testFitter()
    #import profile
    #profile.run("testFitter()","c:/temp/fitterProfile")<|MERGE_RESOLUTION|>--- conflicted
+++ resolved
@@ -18,13 +18,8 @@
     08-09-18 alex  Replaced SortedConfigParser with CustomConfigObj
     08-10-13 alex  Replaced TCP by RPC
     09-06-30 alex  Support HDF5 format for spectra data
-<<<<<<< HEAD
-	10-05-21 sze   Allow multiple fitter scripts, each with a distinct environment that are run in
-	                succession with the same data. The results directories from all are combined.
-=======
     10-05-21 sze   Allow multiple fitter scripts, each with a distinct environment that are run in
                     succession with the same data. The results directories from all are combined.
->>>>>>> 3f02795e
 
 Copyright (c) 2010 Picarro, Inc. All rights reserved
 """
@@ -48,9 +43,9 @@
 from cPickle import dumps
 
 from Host.Common.EventManagerProxy import EventManagerProxy_Init, Log
-from fitterCoreWithFortran import loadPhysicalConstants, loadSpectralLibrary, loadSplineLibrary
-from fitterCoreWithFortran import pickledRepository, pickledRepositoryFromList, hdf5RepositoryFromList
-from fitterCoreWithFortran import RdfData, Analysis, InitialValues, Dependencies
+from fitterCore import loadPhysicalConstants, loadSpectralLibrary, loadSplineLibrary
+from fitterCore import pickledRepository, pickledRepositoryFromList, hdf5RepositoryFromList
+from fitterCore import RdfData, Analysis, InitialValues, Dependencies
 from Host.Common.FitterScriptFunctions import expAverage, initExpAverage, fitQuality
 from Host.Common.SharedTypes import RPC_PORT_FITTER, TCP_PORT_FITTER
 
