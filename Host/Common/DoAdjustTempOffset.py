--- conflicted
+++ resolved
@@ -71,10 +71,7 @@
 
             #print "vLaserNum=%d fineCurrent=%f target=%f  minFineCurrent=%f maxFineCurrent=%f" %
             #     (vLaserNum, fineCurrent, target, minFineCurrent, maxFineCurrent)
-<<<<<<< HEAD
 
-=======
->>>>>>> f35583a6
             curValue = freqConv.getLaserTempOffset(vLaserNum)
             
             # save off values in laser dict
