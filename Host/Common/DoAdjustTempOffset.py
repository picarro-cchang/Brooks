#!/usr/bin/python
#
"""
Description: Worker function to adjust the laser temperature offset value to compensate
             for laser aging.

Arguments:   instr      [in]  a dictionary, typically _INSTR_ on the instrument (instrument params dict)

             data       [in]  a dictionary, typically _DATA_ on the instrument

             freqConv   [in]  a dictionary, typically a FrequencyConv class object on the instrument,
                              contains getLaserTempOffset(vLaserNum) and
                              setLaserTempOffset(vLaserNum, value) methods to get/set
                              an offset value for virtual laser vLaserNum

             report     [out] a dictionary, typically _REPORT_ on the instrument

Copyright (c) 2013 Picarro, Inc. All rights reserved.
"""

APP_NAME = "doAdjustTempOffset"

from Host.Common.EventManagerProxy import EventManagerProxy_Init, Log
EventManagerProxy_Init(APP_NAME)


def doAdjustTempOffset(instr=None, data=None, freqConv=None, report=None):
    allLasersDict = {}

    # All arguments are required.
    if instr is None:
        assert("instr dict is None")
    elif data is None:
        assert("data dict is None")
    elif freqConv is None:
        assert("freqConv object argument is None")
    elif report is None:
        assert("report argument is None")

    gain = float(instr.get("la_fineLaserCurrent_gain", 0))
    maxStep = float(instr.get("la_fineLaserCurrent_maxStep", 0))

    # these settings should always be found; just in case they aren't
    # assign something reasonable (though rather extreme) defaults
    minFineCurrent = float(instr.get("la_fineLaserCurrent_minFineCurrent", 1000))
    maxFineCurrent = float(instr.get("la_fineLaserCurrent_maxFineCurrent", 60000))
    laIsEnabled = float(instr.get("la_enabled", 0))

    # Note: "ch4_interval" is indeed available in data if we need it (CFKADS)
    #       to shut off the control loop if the interval exceeds a time value
    #       What is this interval for other instruments? What should the limit be?
    #       Should fitScriptLaserCurrentAverage.py copy it to a more generic name used
    #       by this script?

    for v in range(8):
        vLaserNum = v + 1
        name = "la_fineLaserCurrent_%d_target" % vLaserNum

        if name in instr:
            laserDict = {}
            
            # Change this to median if using instead of mean (must also change
            # laserTempOffsets ini file as target values should be higher)
            target = float(instr[name])
            fineCurrent = data.get("fineLaserCurrent_%d_mean" % vLaserNum, target)
            dev = fineCurrent - target

            #print "vLaserNum=%d fineCurrent=%f target=%f  minFineCurrent=%f maxFineCurrent=%f" %
            #     (vLaserNum, fineCurrent, target, minFineCurrent, maxFineCurrent)
            curValue = freqConv.getLaserTempOffset(vLaserNum)
            
            # save off values in laser dict
            laserDict["target"] = target
            laserDict["dev"] = dev
            laserDict["curValue"] = curValue
            laserDict["newValue"] = curValue    # init current and new offset setting to current
            laserDict["gain"] = gain
            laserDict["maxStep"] = maxStep
            laserDict["minFineCurrent"] = minFineCurrent
            laserDict["maxFineCurrent"] = maxFineCurrent
            
            # set some initial defaults
            laserDict["controlOn"] = False

            # Set temp offset only if fine current below threshold. Prevents wraparound
            # and larger and larger negative temp offsets being applied
            if (laIsEnabled > 0):
                laserDict["controlOn"] = True
                
                if fineCurrent > minFineCurrent and fineCurrent < maxFineCurrent:
                    #print "in limits, fineCurrent=%f min=%f" % (fineCurrent, minFineCurrent)
                    
                    # compute adjustment needed
                    delta = gain * dev
                    deltaAbs = abs(delta)

                    # limit step size if necessary
                    if (maxStep > 0.0 and deltaAbs > maxStep):
                        deltaAbs = maxStep
                        deltaOrig = delta   # only needed for printing below
                        
                        if (delta >= 0.0):
                            delta = maxStep
                        else:
                            delta = -maxStep
                        
                        Log("Limiting laser temperature adjustment step size to maxStep=%f, deltaOrig=%f  delta=%f" % (maxStep, deltaOrig, delta))
                        
                    # apply change to the current laser temp offset
                    newValue = curValue + delta
                    laserDict["newValue"] = newValue
                else:
                    #print "not in limits, fineCurrent=%f min=%f" % (fineCurrent, minFineCurrent)
                    laserDict["controlOn"] = False
<<<<<<< HEAD
                    Log("  vLaser=%d fineCurrent=%f is less than or equal to minimum fine current mean of %f" %
                        (vLaserNum, fineCurrent, minFineCurrent), Level=2)
                    
                    if fineCurrent <= minFineCurrent:
                        Log("  vLaser=%d fineCurrent=%f is less than or equal to minimum fine current mean of %f" %
                            (vLaserNum, fineCurrent, minFineCurrent), Level=2)
                    else:
                        Log("  vLaser=%d fineCurrent=%f is greater than or equal to maximum fine current mean of %f" %
                            (vLaserNum, fineCurrent, maxFineCurrent), Level=2)
                    
=======
                    Log("Fine laser current is out of range, turning laser temperature control off, vLaser=%d minCurrent=%f maxCurrent=%f fineCurrent=%f" %
                        (vLaserNum, minFineCurrent, maxFineCurrent, fineCurrent), Level=2)
>>>>>>> d575ece6
            else:
                laserDict["controlOn"] = False
            
            # save off dictionary for this laser in the all lasers dictionary
            allLasersDict[vLaserNum] = laserDict

    # Look through the all lasers dictionary for existing lasers, setting all lasers good flag to False
    # if any are bad. They will also all be "bad" if the control loop is not enabled.
    allControlOn = True
    for v in range(8):
        vLaserNum = v + 1
        
        if vLaserNum in allLasersDict:
            laserDict = allLasersDict[vLaserNum]

            isLaserGood = laserDict.get("controlOn", False)
            if not isLaserGood:
                allControlOn = False

    if laIsEnabled <= 0:
        # controlled from ini config file
        Log("Laser temp offset control is disabled")
        allControlOn = False
    elif not allControlOn:
        Log("Problem detected for at least one laser, turned off temperature control loop for all lasers", Level=2)

    # save off info in the report and set the laser offset if all is good
    #
    for v in range(8):
        vLaserNum = v + 1
        
        if vLaserNum in allLasersDict:
            laserDict = allLasersDict[vLaserNum]
            
            dev = laserDict["dev"]
            newValue = laserDict["newValue"]
            curValue = laserDict["curValue"]

            #print " setLaserTempOffset vLaserNum=%d oldtempOffset=%f newTempOffset=%f" % (vLaserNum, curValue, newValue)
            
            # set the laser temp offset if controlling all lasers
            if allControlOn:
                #Log(" setLaserTempOffset vLaserNum=%d oldtempOffset=%f newTempOffset=%f" % (vLaserNum, curValue, newValue))
                freqConv.setLaserTempOffset(vLaserNum, newValue)
            else:
                # else we're not changing the setting, so the new value must be unchanged
                newValue = curValue

            # save off results in the report
            report["fineLaserCurrent_%d_dev" % vLaserNum] = dev
            report["fineLaserCurrent_%d_offset" % vLaserNum] = newValue

            # Save off some other stuff in the report
            controlEnabled = float(laserDict["controlOn"])
            if not allControlOn:
                controlEnabled = False
            report["fineLaserCurrent_%d_controlOn" % vLaserNum] = controlEnabled<|MERGE_RESOLUTION|>--- conflicted
+++ resolved
@@ -112,21 +112,9 @@
                 else:
                     #print "not in limits, fineCurrent=%f min=%f" % (fineCurrent, minFineCurrent)
                     laserDict["controlOn"] = False
-<<<<<<< HEAD
-                    Log("  vLaser=%d fineCurrent=%f is less than or equal to minimum fine current mean of %f" %
-                        (vLaserNum, fineCurrent, minFineCurrent), Level=2)
-                    
-                    if fineCurrent <= minFineCurrent:
-                        Log("  vLaser=%d fineCurrent=%f is less than or equal to minimum fine current mean of %f" %
-                            (vLaserNum, fineCurrent, minFineCurrent), Level=2)
-                    else:
-                        Log("  vLaser=%d fineCurrent=%f is greater than or equal to maximum fine current mean of %f" %
-                            (vLaserNum, fineCurrent, maxFineCurrent), Level=2)
-                    
-=======
+
                     Log("Fine laser current is out of range, turning laser temperature control off, vLaser=%d minCurrent=%f maxCurrent=%f fineCurrent=%f" %
                         (vLaserNum, minFineCurrent, maxFineCurrent, fineCurrent), Level=2)
->>>>>>> d575ece6
             else:
                 laserDict["controlOn"] = False
             
