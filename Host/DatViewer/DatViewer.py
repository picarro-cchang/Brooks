#!/usr/bin/python
#
# File Name: DatViewer.py
# Purpose: DatViewer is a standalone program to import and display Picarro data files,
#          and to also concatenate and convert their formats.
#
# Notes:
#
# File History:
# 2013-09-04 tw  Added file to repository, PEP-8 formatting.
# 2013-09-10 tw  Added open .zip archive to menu, rearranged File menu, final PEP-8 formatting.
# 2013-09-16 tw  UI cleanup: added menu shortcuts and accelerators, flattened time series cascade menu,
#                select folder dialog requires dir to exist.
# 2013-10-25 sze Used scaled x-axis for calculation of line of best fit in correlation plot to avoid roundoff
#                errors giving incorrect fits when the number of data points is large
# 2013-10-27 sze Fixes for matplotlib-1.3. Correct handling of double-click for Windows 7

oldSum = sum
import wx
import matplotlib
matplotlib.use('WXAgg')
import pytz
import matplotlib.pyplot
from matplotlib.backends.backend_wxagg import FigureCanvasWxAgg as FigureCanvas
from matplotlib.figure import Figure
from matplotlib.ticker import *
#from matplotlib.backends.backend_wx import NavigationToolbar2Wx
import datetime
#import logging
import os
import time
import threading
#import traceback
import sys
import zipfile
import tempfile

#from cStringIO import StringIO
from numpy import *

#from tables import *
import tables
from scipy.signal import lfilter

# HasTraits, Float, Bool, Int, Long, Str
from enthought.traits.api import *

from enthought.traits.ui.api import *

from enthought.traits.ui.wx.editor import Editor
from enthought.traits.ui.basic_editor_factory import BasicEditorFactory

# is this even used?
from enthought.traits.ui.menu import *
#import enthought.traits.ui.menu as entUiMenu

#from traceback import format_exc
from configobj import ConfigObj

Button1 = Button   # This is overwritten by pylab import
#
# FigureInteraction  ##########################
#
from pylab import *

FULLAPPNAME = "Picarro Data File Viewer"
APPNAME = "DatViewer"
APPVERSION = "2.0.0"


class Bunch(object):

    """ This class is used to group together a collection as a single object, so that they may be accessed as attributes of that object"""

    def __init__(self, **kwds):
        """ The namespace of the object may be initialized using keyword arguments """
        self.__dict__.update(kwds)

    def __call__(self, *args, **kwargs):
        return self.call(self, *args, **kwargs)


def bestFit(x, y, d):
    """ Carry out least-squares polynomial fit of degree d with data x,y """
    p = polyfit(x, y, d)
    y = reshape(y, (-1,))
    y1 = reshape(polyval(p, x), (-1,))
    res = sum((y - y1) ** 2) / len(y)

    def eval(self, xx):
        return polyval(self.coeffs, xx)
    return Bunch(coeffs=p, residual=res, fittedValues=y1, call=eval)


def bestFitCentered(x, y, d):
    """ Polynomial fitting with the x data shifted and normalized so as to improve the conditioning of the normal
    equations for the fitting """
    x = array(x)
    mu_x = mean(x)
    sdev_x = std(x)
    xc = (x - mu_x) / sdev_x
    f = bestFit(xc, y, d)

    def eval(self, xx):
        return polyval(self.coeffs, (xx - self.xcen) / self.xscale)
    return Bunch(
        xcen=mu_x, xscale=sdev_x, coeffs=f.coeffs, residual=f.residual, fittedValues=f.fittedValues,
        call=eval)

# cursors
class Cursors:  # namespace
    HAND, POINTER, SELECT_REGION, MOVE, MAGNIFIER = range(5)
cursors = Cursors()
# Dictionary for mapping cursor names to wx cursor names
cursord = {
    cursors.MOVE: wx.CURSOR_HAND,
    cursors.HAND: wx.CURSOR_HAND,
    cursors.POINTER: wx.CURSOR_ARROW,
    cursors.SELECT_REGION: wx.CURSOR_CROSS,
    cursors.MAGNIFIER: wx.CURSOR_MAGNIFIER}


# Dictionary of known h5 column heading names that are too long and their
# shortened names for DAT files.
H5ColNamesToDatNames = {"ch4_splinemax_for_correction": "ch4_splinemax_for_correct",
                        "fineLaserCurrent_1_controlOn": "fineLaserCurr_1_ctrlOn",
                        "fineLaserCurrent_2_controlOn": "fineLaserCurr_2_ctrlOn",
                        "fineLaserCurrent_3_controlOn": "fineLaserCurr_3_ctrlOn",
                        "fineLaserCurrent_4_controlOn": "fineLaserCurr_4_ctrlOn",
                        "fineLaserCurrent_5_controlOn": "fineLaserCurr_5_ctrlOn",
                        "fineLaserCurrent_6_controlOn": "fineLaserCurr_6_ctrlOn",
                        "fineLaserCurrent_7_controlOn": "fineLaserCurr_7_ctrlOn",
                        "fineLaserCurrent_8_controlOn": "fineLaserCurr_8_ctrlOn"}


# Decorator to protect access to matplotlib figure from several threads
#  self.lock should be a recursive lock
def checkLock(func):
    def wrapper(self, *a, **k):
        try:
            self.lock.acquire()
            return func(self, *a, **k)
        finally:
            self.lock.release()
    return wrapper


class FigureInteraction(object):

    def __init__(self, fig, lock):
        self.fig = fig
        self.lock = lock
        self.canvas = fig.canvas
        w = self.canvas

        # Find the nearest top-level window
        while w and not w.IsTopLevel():
            w = w.GetParent()
        self.topLevel = {self.canvas: w}
        self.lastTime = 0
        self.lastButton = 0
        self._button_pressed = None
        self._idDrag = self.canvas.mpl_connect('motion_notify_event', self.onMouseMove)
        self._active = ""
        self._idle = True
        self._xypress = []
        self._lastCursor = None
        self.canvas.mpl_connect('button_press_event', self.onClick)
        self.canvas.mpl_connect('button_release_event', self.onRelease)
        self.canvas.mpl_connect('key_press_event', self.onKeyDown)
        self.canvas.mpl_connect('key_release_event', self.onKeyUp)
        self.canvas.mpl_connect('figure_enter_event', self.onEnterFigure)
        #self.canvas.mpl_connect('figure_leave_event', self.onLeaveFigure)
        #self.canvas.mpl_connect('axes_enter_event', self.onEnterAxes)
        #self.canvas.mpl_connect('axes_leave_event', self.onLeaveAxes)

        # Get all the subplots within the figure
        self.subplots = fig.axes
        self.autoscale = {}
        for s in self.subplots:
            self.autoscale[s] = True

    @checkLock
    def isActive(self):
        return self._active
        
    @checkLock
    def onEnterFigure(self, event):
        w = wx.Window.FindFocus()
        if w not in self.topLevel:
            p = w
            while p and not p.IsTopLevel():
                p = p.GetParent()
            self.topLevel[w] = p
        if self.topLevel[w] == self.topLevel[event.canvas]:
            event.canvas.SetFocus()

    @checkLock
    def onLeaveFigure(self, event):
        print "Leaving figure", event.canvas.figure

    @checkLock
    def onEnterAxes(self, event):
        print "Entering axes", event.inaxes

    @checkLock
    def onLeaveAxes(self, event):
        print "Leaving axes", event.inaxes

    @checkLock
    def onKeyDown(self, event):
        if self._active:
            return
        if not event.inaxes:
            self.setCursor(cursors.POINTER)
        elif event.key == "shift":
            self.setCursor(cursors.MOVE)

    @checkLock
    def onKeyUp(self, event):
        if self._active:
            return
        if not event.inaxes:
            self.setCursor(cursors.POINTER)
        elif event.key == "shift":
                self.setCursor(cursors.MAGNIFIER)

    @checkLock
    def draw(self):
        'redraw the canvases, update the locators'
        for a in self.fig.get_axes():
            xaxis = getattr(a, 'xaxis', None)
            yaxis = getattr(a, 'yaxis', None)
            locators = []
            if xaxis is not None:
                locators.append(xaxis.get_major_locator())
                locators.append(xaxis.get_minor_locator())
            if yaxis is not None:
                locators.append(yaxis.get_major_locator())
                locators.append(yaxis.get_minor_locator())

            for loc in locators:
                loc.refresh()
        self.canvas.draw()

    @checkLock
    def onRelease(self, event):
        # Get the axes within which the point falls
        if self._active == "ZOOM":
            self.release_zoom(event)
        elif self._active == "PAN":
            self.release_pan(event)
        self._active = ""

    @checkLock
    def release_zoom(self, event):
        if not self._xypress:
            return
        last_a = []

        for cur_xypress in self._xypress:
            x, y = event.x, event.y
            lastx, lasty, a, ind, lim, trans = cur_xypress

            # ignore singular clicks - 5 pixels is a threshold
            if abs(x - lastx) < 5 or abs(y - lasty) < 5:
                self._xypress = None
                self.draw()
                return

            x0, y0, x1, y1 = lim.extents

            # zoom to rect
            inverse = a.transData.inverted()
            lastx, lasty = inverse.transform_point((lastx, lasty))
            x, y = inverse.transform_point((x, y))
            Xmin, Xmax = a.get_xlim()
            Ymin, Ymax = a.get_ylim()

            # detect twinx,y axes and avoid double zooming
            twinx, twiny = False, False
            if last_a:
                for la in last_a:
                    if a.get_shared_x_axes().joined(a, la):
                        twinx = True
                    if a.get_shared_y_axes().joined(a, la):
                        twiny = True
            last_a.append(a)

            if twinx:
                x0, x1 = Xmin, Xmax
            else:
                if Xmin < Xmax:
                    if x < lastx:
                        x0, x1 = x, lastx
                    else:
                        x0, x1 = lastx, x

                    if x0 < Xmin:
                        x0 = Xmin
                    if x1 > Xmax:
                        x1 = Xmax
                else:
                    if x > lastx:
                        x0, x1 = x, lastx
                    else:
                        x0, x1 = lastx, x

                    if x0 > Xmin:
                        x0 = Xmin
                    if x1 < Xmax:
                        x1 = Xmax

            if twiny:
                y0, y1 = Ymin, Ymax
            else:
                if Ymin < Ymax:
                    if y < lasty:
                        y0, y1 = y, lasty
                    else:
                        y0, y1 = lasty, y

                    if y0 < Ymin:
                        y0 = Ymin
                    if y1 > Ymax:
                        y1 = Ymax
                else:
                    if y > lasty:
                        y0, y1 = y, lasty
                    else:
                        y0, y1 = lasty, y

                    if y0 > Ymin:
                        y0 = Ymin
                    if y1 < Ymax:
                        y1 = Ymax

            if self._button_pressed == 1:
                a.set_xlim((x0, x1))
                a.set_ylim((y0, y1))

            elif self._button_pressed == 3:
                if a.get_xscale() == 'log':
                    alpha = np.log(Xmax / Xmin) / np.log(x1 / x0)
                    rx1 = pow(Xmin / x0, alpha) * Xmin
                    rx2 = pow(Xmax / x0, alpha) * Xmin
                else:
                    alpha = (Xmax - Xmin) / (x1 - x0)
                    rx1 = alpha * (Xmin - x0) + Xmin
                    rx2 = alpha * (Xmax - x0) + Xmin

                if a.get_yscale() == 'log':
                    alpha = np.log(Ymax / Ymin) / np.log(y1 / y0)
                    ry1 = pow(Ymin / y0, alpha) * Ymin
                    ry2 = pow(Ymax / y0, alpha) * Ymin
                else:
                    alpha = (Ymax - Ymin) / (y1 - y0)
                    ry1 = alpha * (Ymin - y0) + Ymin
                    ry2 = alpha * (Ymax - y0) + Ymin
                a.set_xlim((rx1, rx2))
                a.set_ylim((ry1, ry2))

        self.draw()
        self._xypress = None
        self._button_pressed = None
        try:
            del self.lastrect
        except AttributeError:
            pass

    @checkLock
    def onClick(self, event):
        # Get the axes within which the point falls
        self._active = "ACTIVE"
        axes = event.inaxes
        if axes not in self.subplots:
            return
        now, button = time.time(), event.button
        delay = now - self.lastTime
        self.lastTime, self.lastButton = now, button

        if button == self.lastButton and delay < 0.3:
            for a in self.fig.get_axes():
                if a.in_axes(event):
                    a.relim()
                    #a.autoscale_view()
                    a.autoscale()
                    self.autoscale[a] = True
            self.draw()
            return

        if event.key is None:
            self._active = "ZOOM"
            self.press_zoom(event)
        elif event.key == "shift":
            self._active = "PAN"
            self.press_pan(event)
        else:
            return

    @checkLock
    def press_zoom(self, event):
        if event.button == 1:
            self._button_pressed = 1
        elif event.button == 3:
            self._button_pressed = 3
        else:
            self._button_pressed = None
            return

        x, y = event.x, event.y
        self._xypress = []
        for i, a in enumerate(self.fig.get_axes()):
            if x is not None and y is not None and a.in_axes(event) \
                    and a.get_navigate() and a.can_zoom():
                self.autoscale[a] = False
                self._xypress.append((x, y, a, i, a.viewLim.frozen(), a.transData.frozen()))

    @checkLock
    def setCursor(self, cursor):
        if self._lastCursor != cursor:
            self.set_cursor(cursor)
            self._lastCursor = cursor

    @checkLock
    def onMouseMove(self, event):
        if not event.inaxes:
            self.setCursor(cursors.POINTER)
        else:
            if self._active == 'ZOOM':
                self.setCursor(cursors.MAGNIFIER)
                if self._xypress:
                    x, y = event.x, event.y
                    lastx, lasty, a, ind, lim, trans = self._xypress[0]
                    self.draw_rubberband(event, x, y, lastx, lasty)
            elif self._active == 'PAN':
                self.setCursor(cursors.MOVE)
            else:
                if event.key is None:
                    self.setCursor(cursors.MAGNIFIER)
                elif event.key == "shift":
                    self.setCursor(cursors.MOVE)
                else:
                    self.setCursor(cursors.POINTER)

    @checkLock
    def draw_rubberband(self, event, x0, y0, x1, y1):
        'adapted from http://aspn.activestate.com/ASPN/Cookbook/Python/Recipe/189744'
        canvas = self.canvas
        dc = wx.ClientDC(canvas)

        # Set logical function to XOR for rubberbanding
        dc.SetLogicalFunction(wx.XOR)

        # Set dc brush and pen
        # Here I set brush and pen to white and grey respectively
        # You can set it to your own choices

        # The brush setting is not really needed since we
        # dont do any filling of the dc. It is set just for
        # the sake of completion.

        wbrush = wx.Brush(wx.Colour(255, 255, 255), wx.TRANSPARENT)
        wpen = wx.Pen(wx.Colour(200, 200, 200), 1, wx.SOLID)
        dc.SetBrush(wbrush)
        dc.SetPen(wpen)

        dc.ResetBoundingBox()
        dc.BeginDrawing()
        height = self.canvas.figure.bbox.height
        y1 = height - y1
        y0 = height - y0

        if y1 < y0:
            y0, y1 = y1, y0
        if x1 < y0:
            x0, x1 = x1, x0

        w = x1 - x0
        h = y1 - y0

        rect = int(x0), int(y0), int(w), int(h)
        try:
            lastrect = self.lastrect
        except AttributeError:
            pass
        else:
            dc.DrawRectangle(*lastrect)  # erase last

        self.lastrect = rect
        dc.DrawRectangle(*rect)
        dc.EndDrawing()

    @checkLock
    def press_pan(self, event):
        'the press mouse button in pan/zoom mode callback'

        if event.button == 1:
            self._button_pressed = 1
        elif event.button == 3:
            self._button_pressed = 3
        else:
            self._button_pressed = None
            return

        x, y = event.x, event.y

        self._xypress = []
        for i, a in enumerate(self.canvas.figure.get_axes()):
            if x is not None and y is not None and a.in_axes(event) and a.get_navigate():
                a.start_pan(x, y, event.button)
                self.autoscale[a] = False
                self._xypress.append((a, i))
                self.canvas.mpl_disconnect(self._idDrag)
                self._idDrag = self.canvas.mpl_connect('motion_notify_event', self.drag_pan)

    @checkLock
    def release_pan(self, event):
        'the release mouse button callback in pan/zoom mode'
        self.canvas.mpl_disconnect(self._idDrag)
        self._idDrag = self.canvas.mpl_connect('motion_notify_event', self.onMouseMove)
        for a, ind in self._xypress:
            a.end_pan()
        if not self._xypress:
            return
        self._xypress = []
        self._button_pressed = None
        self.draw()

    @checkLock
    def drag_pan(self, event):
        'the drag callback in pan/zoom mode'

        for a, ind in self._xypress:
            # safer to use the recorded button at the press than current button:
            # multiple button can get pressed during motion...
            a.drag_pan(self._button_pressed, event.key, event.x, event.y)
        self.dynamic_update()

    @checkLock
    def dynamic_update(self):
        d = self._idle
        self._idle = False
        if d:
            self.canvas.draw()
            self._idle = True

    @checkLock
    def set_cursor(self, cursor):
        cursor = wx.StockCursor(cursord[cursor])
        self.canvas.SetCursor(cursor)


#
# Allan variance routines   ######################
#
class AllanVar(object):

    """ Class for computation of Allan Variance of a data series. Variances are computed over sets of
  size 1,2,...,2**(nBins-1). In order to process a new data point call processDatum(value). In order
  to recover the results, call getVariances(). In order to reset the calculation, call reset(). """

    def __init__(self, nBins):
        """ Construct an AllanVar object for calculating Allan variances over 1,2,...,2**(nBins-1) points """
        self.nBins = nBins
        self.counter = 0
        self.bins = []
        for i in range(nBins):
            self.bins.append(AllanBin(2 ** i))

    def reset(self):
        """ Resets calculation """
        self.counter = 0
        for bin in self.bins:
            bin.reset()

    def processDatum(self, value):
        """ Process a value for the Allan variance calculation """
        for bin in self.bins:
            bin.process(value)
        self.counter += 1

    def getVariances(self):
        """ Get the result of the Allan variance calculation as (count,(var1,var2,var4,...)) """
        return (self.counter, tuple([bin.allanVar for bin in self.bins]))


class AllanBin(object):

    """ Internal class for Allan variance calculation """

    def __init__(self, averagingLength):
        self.averagingLength = averagingLength
        self.reset()

    def reset(self):
        self.sum, self.sumSq = 0, 0
        self.sumPos, self.numPos = 0, 0
        self.sumNeg, self.numNeg = 0, 0
        self.nPairs, self.allanVar = 0, 0

    def process(self, value):
        if self.numPos < self.averagingLength:
            self.sumPos += value
            self.numPos += 1
        elif self.numNeg < self.averagingLength:
            self.sumNeg += value
            self.numNeg += 1
        if self.numNeg == self.averagingLength:
            y = (self.sumPos / self.numPos) - (self.sumNeg / self.numNeg)
            self.sum += y
            self.sumSq += y ** 2
            self.nPairs += 1
            self.allanVar = 0.5 * self.sumSq / self.nPairs
            self.sumPos, self.numPos = 0, 0
            self.sumNeg, self.numNeg = 0, 0
#


def sortByName(top, nameList):
    nameList.sort()
    return nameList


def sortByMtime(top, nameList):
    """Sort a list of files by modification time"""
    # Decorate with the modification time of the file for sorting
    fileList = [(os.path.getmtime(os.path.join(top, name)), name) for name in nameList]
    fileList.sort()
    return [name for t, name in fileList]


def walkTree(top, onError=None, sortDir=None, sortFiles=None):
    """Generator which traverses a directory tree rooted at "top" in bottom to top order (i.e., the children are visited
    before the parent, and directories are visited before files.) The order of directory traversal is determined by
    "sortDir" and the order of file traversal is determined by "sortFiles". If "onError" is defined, exceptions during
    directory listings are passed to this function. When the function yields a result, it is either the pair
    ('file',fileName)  or ('dir',directoryName)"""
    try:
        names = os.listdir(top)
    except OSError, err:
        if onError is not None:
            onError(err)
        return
    # Obtain lists of directories and files which are not links
    dirs, nondirs = [], []
    for name in names:
        fullName = os.path.join(top, name)
        if not os.path.islink(fullName):
            if os.path.isdir(fullName):
                dirs.append(name)
            else:
                nondirs.append(name)
    # Sort the directories and nondirectories (in-place)
    if sortDir is not None:
        dirs = sortDir(top, dirs)
    if sortFiles is not None:
        nondirs = sortFiles(top, nondirs)
    # Recursively call walkTree on directories
    for dir in dirs:
        for x in walkTree(os.path.join(top, dir), onError, sortDir, sortFiles):
            yield x
    # Yield up files
    for file in nondirs:
        yield 'file', os.path.join(top, file)
    # Yield up the current directory
    yield 'dir', top

ORIGIN = datetime.datetime(datetime.MINYEAR, 1, 1, 0, 0, 0, 0)
UNIXORIGIN = datetime.datetime(1970, 1, 1, 0, 0, 0, 0)


def datetimeToTimestamp(t):
    td = t - ORIGIN
    return (td.days * 86400 + td.seconds) * 1000 + td.microseconds // 1000


def getTimestamp():
    """Returns 64-bit millisecond resolution timestamp for instrument"""
    return datetimeToTimestamp(datetime.datetime.utcnow())


def timestampToUtcDatetime(timestamp):
    """Converts 64-bit millisecond resolution timestamp to UTC datetime"""
    return ORIGIN + datetime.timedelta(microseconds=1000 * timestamp)


def timestampToLocalDatetime(timestamp):
    """Converts 64-bit millisecond resolution timestamp to local datetime"""
    offset = datetime.datetime.now() - datetime.datetime.utcnow()
    return timestampToUtcDatetime(timestamp) + offset


def formatTime(dateTime):
    ms = dateTime.microsecond // 1000
    return dateTime.strftime("%Y/%m/%d %H:%M:%S") + (".%03d" % ms)


def unixTime(timestamp):
    dt = (ORIGIN - UNIXORIGIN) + datetime.timedelta(microseconds=1000 * timestamp)
    return 86400.0 * dt.days + dt.seconds + 1.e-6 * dt.microseconds


class _MPLFigureEditor(Editor):
    scrollable = True

    def init(self, parent):
        self.control = self._create_canvas(parent)
        self.object.figureInteraction = FigureInteraction(self.object.plot2dFigure, self.object.lock)
        self.set_tooltip()

    def update_editor(self):
        pass

    def _create_canvas(self, parent):
        panel = wx.Panel(parent, -1, style=wx.CLIP_CHILDREN)
        sizer = wx.BoxSizer(wx.VERTICAL)
        panel.SetSizer(sizer)
        mpl_control = FigureCanvas(panel, -1, self.value)
        sizer.Add(mpl_control, 1, wx.LEFT | wx.TOP | wx.GROW)
        self.value.canvas.SetMinSize((10, 10))
        return panel


class MPLFigureEditor(BasicEditorFactory):
    klass = _MPLFigureEditor


class Plot2D(HasTraits):
    plot2dFigure = Instance(Figure, (), {"facecolor": "lightgrey", "edgecolor": "black", "linewidth": 2})
    figureInteraction = Instance(FigureInteraction)
    xScale = CStr('linear')
    yScale = CStr('linear')
    xLabel = CStr
    yLabel = CStr
    title = CStr
    sharex = Instance(matplotlib.axes.Axes)
    sharey = Instance(matplotlib.axes.Axes)
    traits_view = View(Item("plot2dFigure", editor=MPLFigureEditor(), show_label=False), width=700, height=600, resizable=True)

    lock = Instance(threading.RLock, ())
    autoscaleOnUpdate = CBool(False)

    def plotData(self, *a, **k):
        self.lock.acquire()
        self.plot2dFigure.clf()
        share = {}
        if self.sharex:
            share['sharex'] = self.sharex
        if self.sharey:
            share['sharey'] = self.sharey
        self.axes = self.plot2dFigure.add_subplot(111, **share)
        handles = self.axes.plot(*a, **k)
        self.axes.grid(True)
        self.axes.set_xscale(self.xScale)
        self.axes.set_yscale(self.yScale)
        self.axes.set_xlabel(self.xLabel)
        self.axes.set_ylabel(self.yLabel)
        self.axes.set_title(self.title)
        if self.plot2dFigure.canvas and not self.figureInteraction.isActive():
            self.plot2dFigure.canvas.draw()
        self.lock.release()
        return handles

    def plotTimeSeries(self, t, *a, **k):
        self.lock.acquire()
        self.plot2dFigure.clf()
        self.tz = k.get("tz", pytz.timezone("UTC"))
        formatter = matplotlib.dates.DateFormatter('%H:%M:%S\n%Y/%m/%d', self.tz)
        if len(t) > 0:
            dt = datetime.datetime.fromtimestamp(t[0], tz=self.tz)
            t0 = matplotlib.dates.date2num(dt)
            tbase = t0 + (t - t[0]) / (24.0 * 3600.0)
        else:
            tbase = []
        share = {}
        if self.sharex:
            share['sharex'] = self.sharex
        if self.sharey:
            share['sharey'] = self.sharey
        self.axes = self.plot2dFigure.add_subplot(111, **share)
        handles = self.axes.plot_date(tbase, *a, **k)
        self.axes.grid(True)
        self.axes.set_xlabel(self.xLabel)
        self.axes.set_ylabel(self.yLabel)
        self.axes.set_title(self.title)
        self.axes.xaxis.set_major_formatter(formatter)
        self.axes.xaxis.set_major_locator(MaxNLocator(8))
        labels = self.axes.get_xticklabels()
        for l in labels:
            l.set(rotation=0, fontsize=10)
        if self.plot2dFigure.canvas and not self.figureInteraction.isActive():
            self.tryCanvasDraw()    
        self.lock.release()
        return handles

    def addText(self, *a, **k):
        self.lock.acquire()
        handle = self.axes.text(*a, **k)
        if self.plot2dFigure.canvas and not self.figureInteraction.isActive():
            self.tryCanvasDraw()    
        self.lock.release()
        return handle

    def updateData(self, handle, newX, newY, linkedPlots=None):
        self.lock.acquire()
        handle.set_data(newX, newY)
        if self.autoscaleOnUpdate:
            self.autoscale()
        if self.plot2dFigure.canvas and not self.figureInteraction.isActive():
            self.tryCanvasDraw()    
        self.lock.release()

    def updateTimeSeries(self, handle, newX, newY, linkedPlots=None):
        self.lock.acquire()
        t = newX
        if len(t) > 0:
            dt = datetime.datetime.fromtimestamp(t[0], tz=self.tz)
            t0 = matplotlib.dates.date2num(dt)
            tbase = t0 + (t - t[0]) / (24.0 * 3600.0)
        else:
            tbase = []
        handle.set_data(tbase, newY)
        if self.autoscaleOnUpdate:
            self.autoscale()
        if self.plot2dFigure.canvas and not self.figureInteraction.isActive():
            self.tryCanvasDraw()    
        self.lock.release()

    def redraw(self):
        self.lock.acquire()
        if self.plot2dFigure.canvas and not self.figureInteraction.isActive():
            self.tryCanvasDraw()    
        self.lock.release()

    def tryCanvasDraw(self):
        try:
            self.plot2dFigure.canvas.draw()
        except:
            pass

    def autoscale(self):
        self.axes.relim()
        self.axes.autoscale_view()
        if self.figureInteraction:
            self.figureInteraction.autoscale[self.axes] = True


class XyViewerHandler(Handler):

    def init(self, info):
        info.object.parent.uiSet.add(info.ui)
        Handler.init(self, info)

    def close(self, info, is_ok):
        info.object.parent.uiSet.discard(info.ui)
        info.ui.dispose()


class XyViewer(HasTraits):
    plot = Instance(Plot2D, ())
    xArray = CArray
    yArray = CArray
    xMin = CFloat
    xMax = CFloat
    yMin = CFloat
    yMin = CFloat
    xScale = CStr('linear')
    yScale = CStr('linear')
    xLabel = CStr
    yLabel = CStr
    mode = CInt(1)  # 1 for line of best fit, 2 for Allan Std Dev
    parent = Instance(object)

    traits_view = View(Item("plot",
                            style="custom",
                            show_label=False),
                       width=800,
                       height=600,
                       resizable=True,
                       handler=XyViewerHandler())

    def __init__(self, *a, **k):
        HasTraits.__init__(self, *a, **k)
        self.dataHandle, self.fitHandle = self.plot.plotData([], [], '.', [], [], '-')
        self.plot.axes.callbacks.connect("xlim_changed", self.notify)
        self.plot.axes.callbacks.connect("ylim_changed", self.notify)
        self.xlim = None
        self.ylim = None
        self.xData = None
        self.yData = None
        self.poly = None

    def update(self):
        self.plot.updateData(self.dataHandle, self.xArray, self.yArray)
        self.plot.axes.set_xscale(self.xScale)
        self.plot.axes.set_yscale(self.yScale)
        self.plot.axes.set_xlim((self.xMin, self.xMax))
        self.plot.axes.set_ylim((self.yMin, self.yMax))
        self.plot.axes.set_xlabel(self.xLabel)
        self.plot.axes.set_ylabel(self.yLabel)
    
    def notify(self, ax):
        self.xLim = ax.get_xlim()
        self.yLim = ax.get_ylim()
        self.xData, self.yData = self.dataHandle.get_data()
        self.sel = (self.xData >= self.xLim[0]) & (self.xData <= self.xLim[1])
        boxsel = self.sel & (self.yData >= self.yLim[0]) & (self.yData <= self.yLim[1])
        if self.mode == 1 and any(boxsel):
            self.poly = bestFitCentered(
                self.xData[boxsel], self.yData[boxsel], 1)
            c0, c1 = self.poly.coeffs
            slope = c0 / self.poly.xscale
            intercept = c1 - slope * self.poly.xcen
            self.plot.axes.set_title(
                "Best fit line: y = %s * x + %s" % (slope, intercept))
            self.fitHandle.set_data(self.xLim, self.poly(self.xLim))
        elif self.mode == 2:
            y = self.yData[0] / sqrt(self.xData / self.xData[0])
            self.fitHandle.set_data(self.xData, y)


class DatViewer(HasTraits):
    refAxes = []
    plot = Instance(Plot2D, ())
    dataFile = CStr
    dataSetNameList = ListStr
    dataSetName = CStr
    varNameList = ListStr
    varName = CStr
    transform = Str(editor=TextEditor(enter_set=False, auto_set=False))
    commands = Button1
    autoscaleY = CBool
    showPoints = CBool
    mean = CFloat
    stdDev = CFloat
    peakToPeak = CFloat
    nAverage = CInt(1)
    doAverage = Button1
    parent = Instance(object)
    nLines = CInt(3)
    
    traits_view = View(Group(Item("plot",
                                  style="custom",
                                  show_label=False),
                             Item("dataSetName",
                                  editor=EnumEditor(name="dataSetNameList")),
                             Item("varName",
                                  editor=EnumEditor(name="varNameList")),
                             Item("transform")))

    def __init__(self, *a, **k):
        HasTraits.__init__(self, *a, **k)
        self.dataHandles = self.plot.plotTimeSeries([], zeros((0, self.nLines)), '-', tz=k.get("tz", pytz.timezone("UTC")))
        self.ip = None
        self.plot.axes.callbacks.connect("xlim_changed", self.notify)
        self.xlim = None
        self.ylim = None
        self.xData = None
        self.yData = None
        self.transform = "lambda(x):x"

    def notify(self, ax):
        self.xLim = ax.get_xlim()
        self.xData = [h.get_xdata() for h in self.dataHandles]
        self.yData = [h.get_ydata() for h in self.dataHandles]
        if self.autoscaleY:
            ymin, ymax = None, None
            for xv, yv in zip(self.xData, self.yData):
                self.sel = (xv >= self.xLim[0]) & (xv <= self.xLim[1])
                if any(self.sel):
                    ymin = min(ymin, min(yv[self.sel])) if ymin is not None else min(yv[self.sel])
                    ymax = max(ymax, max(yv[self.sel])) if ymax is not None else max(yv[self.sel])
            if ymin is not None and ymax is not None:
                ax.set_ylim(ymin, ymax)

        self.yLim = ax.get_ylim()
        # For means and standard deviations, use the first time series only
        self.sel = (self.xData[0] >= self.xLim[0]) & (self.xData[0] <= self.xLim[1])
        boxsel = self.sel & (self.yData[0] >= self.yLim[0]) & (self.yData[0] <= self.yLim[1])
        #
        if self.showPoints:
            for h in self.dataHandles:
                h.set_marker('o')
                h.set_linestyle('None')
        else:
            for h in self.dataHandles:
                h.set_marker('None')
                h.set_linestyle('-')
        
        if any(boxsel):
            self.mean = oldSum(self.yData[0][boxsel]) / sum(boxsel)
            self.stdDev = sqrt(oldSum((self.yData[0][boxsel] - self.mean) ** 2) / sum(boxsel))
            self.peakToPeak = ptp(self.yData[0][boxsel])
        if self.parent.listening:
            wx.CallAfter(self.parent.notify, self, self.xLim, self.yLim)

    def _dataFile_changed(self):
        # Figure out the tree of tables and arrays
        if self.ip is not None:
            self.ip.close()
            self.ip = None
        self.dataSetNameList = []
        self.dataSetName = ""
        self.varName = ""
        if self.dataFile:
            self.ip = tables.openFile(self.dataFile)
            for n in self.ip.walkNodes("/"):
                if isinstance(n, tables.Table):
                    self.dataSetNameList.append(n._v_pathname)
            if 1 == len(self.dataSetNameList):
                self.dataSetName = self.dataSetNameList[0]

    def _dataSetName_changed(self):
        if self.dataSetName:
            self.table = self.ip.getNode(self.dataSetName)
            self.varNameList = [""] + self.table.colnames
        else:
            self.varNameList = []
        self.varName = ""

    def _varName_changed(self):
        self.plot.autoscaleOnUpdate = not self.parent.xlimSet
        for h in self.dataHandles:
            self.plot.updateTimeSeries(h, [], [])
        try:
            if not self.varName:
                self.mean = 0.0
                self.stdDev = 0.0
                self.peakToPeak = 0.0
            else:
                try:
                    dateTime = self.table.col("DATE_TIME")
                except:
                    try:
                        dateTime = array([unixTime(int(t)) for t in self.table.col("timestamp")])
                    except:
                        dateTime = array([unixTime(int(t)) for t in self.table.col("time")])
                    
                values = self.table.col(self.varName)
                values = eval(self.transform)(values)
                p = argsort(dateTime)
                if values.ndim > 1:
                    for i in range(values.shape[1]):
                        self.plot.updateTimeSeries(self.dataHandles[i], dateTime[p], [v[i] for v in values[p]])
                else:
                    self.plot.updateTimeSeries(self.dataHandles[0], dateTime[p], values[p])
            self.autoscaleY = True
            self.notify(self.plot.axes)
        except Exception, e:
            d = wx.MessageDialog(None, "%s" % e, "Error while displaying", style=wx.OK | wx.ICON_ERROR)
            d.ShowModal()
        self.parent.xlimSet = True

    def _transform_changed(self):
        if self.varName:
            self._varName_changed()

    def _autoscaleY_changed(self):
        if self.autoscaleY:
            self.notify(self.plot.axes)

    def _showPoints_changed(self):
        self.notify(self.plot.axes)
        
    def _doAverage_fired(self):
        try:
            dateTime = self.table.col("DATE_TIME")
        except:
            try:
                dateTime = array([unixTime(int(t)) for t in self.table.col("timestamp")])
            except:
                dateTime = array([unixTime(int(t)) for t in self.table.col("time")])
            
        values = self.table.col(self.varName)
        values = eval(self.transform)(values)
        p = argsort(dateTime)
        fKernel = ones(self.nAverage, dtype=float) / self.nAverage
        fTime = lfilter(fKernel, [1], dateTime[p])[self.nAverage - 1:]
        if values.ndim > 1:
            for i in range(values.shape[1]):
                fData = lfilter(fKernel, [1], asarray([v[i] for v in values[p]]))[self.nAverage - 1:]
                self.plot.updateTimeSeries(self.dataHandles[i], fTime, fData)
        else:
            fData = lfilter(fKernel, [1], values[p])[self.nAverage - 1:]
            self.plot.updateTimeSeries(self.dataHandles[0], fTime, fData)
        self.notify(self.plot.axes)
            
    def getYDataAndLimInWindow(self):
        return self.table.col(self.varName)


class Dat2h5(HasTraits):
    datFileName = CStr
    h5FileName = CStr
    
    def fixed_width(self, text, width):
        start = 0
        result = []
        while True:
            atom = text[start:start + width].strip()
            if not atom:
                return result
            result.append(atom)
            start += width

    def convert(self):
        fp, d, h5f = None, None, None
        try:
            fp = open(self.datFileName, "r")
            root, ext = os.path.splitext(self.datFileName)
            self.h5FileName = ".".join([root, "h5"])
            d = wx.ProgressDialog("Convert DAT file to H5 format", "Converting %s" % (os.path.split(self.datFileName)[-1],),
                                  style=wx.PD_APP_MODAL | wx.PD_AUTO_HIDE)
            h5f = tables.openFile(self.h5FileName, "w")
            filters = tables.Filters(complevel=1, fletcher32=True)
            headings = []
            table = None
            for i, line in enumerate(fp):
                atoms = line.split()
                if len(atoms) < 2:
                    break
                if not headings:
                    headings = [a.replace(" ", "_") for a in atoms]
<<<<<<< HEAD

                    #print "headings=", headings

                    colDict = {"DATE_TIME": Time64Col()}
=======
                    colDict = {"DATE_TIME": tables.Time64Col()}
>>>>>>> 5e95aa46
                    for h in headings:
                        if h not in ["DATE", "TIME"]:
                            colDict[h] = tables.Float32Col()
                    TableType = type("TableType", (tables.IsDescription,), colDict)
                    table = h5f.createTable(h5f.root, "results", TableType, filters=filters)
                else:
                    minCol = 0
                    if headings[0] == "DATE" and headings[1] == "TIME":
                        minCol = 2
                        # atoms[0] is date, atoms[1] is time
                        dateTimeString = " ".join(atoms[0:2])
                        dp = dateTimeString.find(".")
                        if dp >= 0:
                            fracSec = float(dateTimeString[dp:])
                            dateTimeString = dateTimeString[:dp]
                        else:
                            fracSec = 0.0
                        try:
                            when = time.mktime(time.strptime(dateTimeString, "%m/%d/%y %H:%M:%S")) + fracSec
                        except:
                            when = time.mktime(time.strptime(dateTimeString, "%Y-%m-%d %H:%M:%S")) + fracSec
                    entry = table.row
                    for h, a in zip(headings, atoms)[minCol:]:
                        try:
                            entry[h] = float(a)
                            if h == "EPOCH_TIME":
                                when = float(a)
                        except:
                            entry[h] = NaN
                    entry["DATE_TIME"] = when
                    entry.append()
                if i % 100 == 0:
                    d.Pulse()
            table.flush()
            d.Update(100, newmsg="Done. Output is %s" % (os.path.split(self.h5FileName)[-1]))
        finally:
            if h5f is not None:
                h5f.close()
            if d is not None:
                d.Destroy()
            if fp is not None:
                fp.close()


class h52Dat(HasTraits):
    h5FileName = CStr
    datFileName = CStr

    def convert(self):
        d, ip, dat = None, None, None
        try:
            root, ext = os.path.splitext(self.h5FileName)
            self.datFileName = ".".join([root, "dat"])
            d = wx.ProgressDialog("Convert H5 file to DAT format", "Converting %s" % (os.path.split(self.h5FileName)[-1],),
                                  style=wx.PD_APP_MODAL | wx.PD_AUTO_HIDE)

            ip = tables.openFile(self.h5FileName, "r")
            try:
                resultsTable = ip.root.results
            except:
                resultsTable = ip.root.results_0

            # TODO: Use resultsTable.itterows() to iterate rather than reading the whole
            #       thing into memory. The ability to concatenate a folder of ZIP H5 archives
            #       into an H5 will probably expose this as a problem.
            dataRows = resultsTable.read()
            colNames = resultsTable.colnames
            numCols = len(colNames)
            timeMode = "DATE_TIME"

            # print "******"
            # print "dataRows=", dataRows
            # print "numRows=", len(dataRows)
            # print "resultsTable.nrows=", resultsTable.nrows
            # print "numCols=", numCols
            # print "colNames=", colNames

            # find any column headings that are too long (more than 25 chars)
            # and convert them or truncate them
            #
            # H5ColNamesToDatNames is a dict of known abbreviations so they
            # will properly roundtrip (H5 -> DAT -> H5).
            #
            # TODO: log this information, and let user view it in a Done dialog
            for ii in range(numCols):
                if len(colNames[ii]) > 25:
                    colNameTrunc = colNames[ii]
                    if colNames[ii] in H5ColNamesToDatNames:
                        colNameTrunc = H5ColNamesToDatNames[colNames[ii]]
                        print "converted '%s' to '%s'" % (colNames[ii], colNameTrunc)
                        colNames[ii] = colNameTrunc
                    else:
                        # column name not in table, all we can do is truncate it
                        # this will be a problem if this DAT is converted back to H5
                        # as it won't have identical column headings to the original
                        colNameTrunc = colNameTrunc[:25]
                        print "truncated '%s' to '%s'" % (colNames[ii], colNameTrunc)
                        colNames[ii] = colNameTrunc

            # before we remove columns, print out some example timestamp
            # column names and values so I can look at them (only those in the first data row)

            if "DATE_TIME" in colNames:
                dateTimeIndex = colNames.index("DATE_TIME")
                colNames.remove("DATE_TIME")
            elif "time" in colNames:
                dateTimeIndex = colNames.index("time")
                colNames.remove("time")
                timeMode = "time"
            else:
                dateTimeIndex = colNames.index("timestamp")
                colNames.remove("timestamp")
                timeMode = "timestamp"

            # print "dateTimeIndex=", dateTimeIndex
            # print "******"

            # close the H5 input file
            ip.close()

            headingFormat = "%-26s" * (numCols - 1) + "\n"
            dataFormat = "%-26f" * (numCols - 1) + "\n"
            headings = headingFormat % tuple(colNames)
            linesToBeWritten = ["%-26s%-26s" % ("DATE", "TIME") + headings]

            for i, row in enumerate(dataRows):
                # print "row[dateTimeIndex]=", row[dateTimeIndex]
                # print "timeMode=", timeMode

                if timeMode in ["timestamp", "time"]:
                    timestamp = row[dateTimeIndex]

                    # hack to test origin timestamp
                    #timestamp = 63513400570000 + (950 * i)
                    # print "i=%d timestamp=%s" % (i, timestamp)

                    # If timestamp is over 60 trillion we can assume it is
                    # for msec since 1/1/0000, so convert to epoch time
                    # (msec since 1/1/1970). Otherwise, assume timestamp
                    # is already epoch time.
                    if timestamp > 6e13:
                        timestamp = unixTime(timestamp)

                    # print "    timestamp=", timestamp

                else:
                    timestamp = row[dateTimeIndex]

                # print "time.localtime(timestamp)=", time.localtime(timestamp)

                dateTimeField = time.strftime("%Y-%m-%d %H:%M:%S", time.localtime(timestamp))
                fracSec = timestamp - int(timestamp)
                dateTimeField += (".%02d" % round(100 * fracSec))
                dateTimeCols = "%-26s%-26s" % tuple(dateTimeField.split(" "))

                row = list(row)
                row.remove(row[dateTimeIndex])
                data = dateTimeCols + (dataFormat % tuple(row))
                linesToBeWritten.append(data)

                if i % 100 == 0:
                    d.Pulse()

            dat = open(self.datFileName, "w")
            dat.writelines(linesToBeWritten)
            dat.close()
            d.Update(100, newmsg="Done. Output is %s" % (os.path.split(self.datFileName)[-1]))

        finally:
            if dat is not None:
                dat.close()
            if d is not None:
                d.Destroy()
            if ip is not None:
                ip.close()


class Window(HasTraits):
    pass


class SeriesWindowHandler(Handler):

    def init(self, info):
        info.object.parent.uiSet.add(info.ui)
        Handler.init(self, info)

    def close(self, info, is_ok):
        info.object.parent.uiSet.discard(info.ui)
        info.ui.dispose()


class SeriesWindow(Window):
    dataFile = CStr
    viewers = List(DatViewer)
    traits_view = Instance(View)
    nViewers = CInt(3)
    width = CInt(1024)
    height = CInt(768)
    resizable = CBool(True)
    parent = Any()
    xlimSet = CBool(False)
    
    def __init__(self, *a, **k):
        Window.__init__(self, *a, **k)
        self.tz = k.get("tz", pytz.timezone("UTC"))
        for n in range(self.nViewers):
            self.viewers.append(DatViewer(parent=self, tz=self.tz))
        self.listening = True
        a = []
        self.cDict = {}
        w = 150
        for i, fr in enumerate(self.viewers):
            a.append(
                HGroup(
                    Item("plot", object="h%d" % i, style="custom", show_label=False, springy=True),
                    VGroup(
                        Item("dataSetName", object="h%d" % i, editor=EnumEditor(name="dataSetNameList"), width=w),
                        Item("varName", object="h%d" % i, editor=EnumEditor(name="varNameList"), width=w),
                        HGroup(Item("autoscaleY", object="h%d" % i), Item("showPoints", object="h%d" % i)),
                        Item("transform", object="h%d" % i, width=w),
                        Item("mean", object="h%d" % i, width=w),
                        Item("stdDev", object="h%d" % i, width=w),
                        Item("peakToPeak", object="h%d" % i, width=w),
                        HGroup(Item("nAverage", object="h%d" % i), Item("doAverage", object="h%d" % i, show_label=False))
                    )))
            self.cDict["h%d" % i] = fr

        tGroup = Group(*a, **dict(layout="split"))
        self.cDict["object"] = self
        self.traits_view = View(VGroup(tGroup),
                                buttons=NoButtons, title="Time Series Viewer",
                                width=800, height=600, resizable=True, handler=SeriesWindowHandler())

    def notify(self, child, xlim, ylim):
        self.listening = False
        for v in self.viewers:
            v.plot.axes.set_xlim(xlim)
            v.plot.redraw()
        self.listening = True

    def _dataFile_changed(self):
        for v in self.viewers:
            v.set(dataFile=self.dataFile)


class CorrelationWindowHandler(Handler):

    def init(self, info):
        info.object.parent.uiSet.add(info.ui)
        Handler.init(self, info)

    def close(self, info, is_ok):
        info.object.parent.uiSet.discard(info.ui)
        info.ui.dispose()


class CorrelationWindow(Window):
    dataFile = CStr
    viewers = List(DatViewer)
    traits_view = Instance(View)
    width = CInt(1024)
    height = CInt(768)
    resizable = CBool(True)
    parent = Instance(object)
    correlate = Button1
    xlimSet = CBool(False)
    nAverage = CInt(1)
    doAverage = Button1

    def __init__(self, *a, **k):
        Window.__init__(self, *a, **k)
        self.nViewers = 2
        self.tz = k.get("tz", pytz.timezone("UTC"))
        for n in range(self.nViewers):
            self.viewers.append(DatViewer(parent=self, tz=self.tz))
        self.listening = True
        a = []
        self.cDict = {}
        w = 150
        for i, fr in enumerate(self.viewers):
            a.append(
                HGroup(
                    Item("plot", object="h%d" % i, style="custom", show_label=False, springy=True),
                    VGroup(
                        Item("dataSetName", object="h%d" % i, editor=EnumEditor(name="dataSetNameList"), width=w),
                        Item("varName", object="h%d" % i, editor=EnumEditor(name="varNameList"), width=w),
                        HGroup(Item("autoscaleY", object="h%d" % i), Item("showPoints", object="h%d" % i)),
                        Item("transform", object="h%d" % i, width=w),
                        Item("mean", object="h%d" % i, width=w),
                        Item("stdDev", object="h%d" % i, width=w),
                        Item("peakToPeak", object="h%d" % i, width=w),
                    )))
            self.cDict["h%d" % i] = fr
        tGroup = Group(*a, **dict(layout="split"))
        self.cDict["object"] = self
        self.traits_view = View(VGroup(tGroup,
                                       HGroup(Item("nAverage"),
                                              Item("doAverage", show_label=False),
                                              Item('correlate', show_label=False, label='Show correlation', springy=True),
                                              )
                                       ),
                                buttons=NoButtons, title="Correlation Viewer",
                                width=800, height=600, resizable=True, handler=SeriesWindowHandler())

    def notify(self, child, xlim, ylim):
        self.listening = False
        for v in self.viewers:
            v.plot.axes.set_xlim(xlim)
            v.plot.redraw()
        self.listening = True

    def _dataFile_changed(self):
        for v in self.viewers:
            v.set(dataFile=self.dataFile)

    def _correlate_fired(self):
        viewer = XyViewer(parent=self.parent)
        xV = self.viewers[0]
        yV = self.viewers[1]
        try:
            if not (len(xV.yData[0][xV.sel]) > 0 and len(yV.yData[0][yV.sel]) > 0):
                raise ValueError
            viewer.set(xArray=xV.yData[0][xV.sel], yArray=yV.yData[0][yV.sel],
                       xLabel=xV.varName, yLabel=yV.varName,
                       xMin=xV.yLim[0], xMax=xV.yLim[1], yMin=yV.yLim[0], yMax=yV.yLim[1])
            viewer.update()
            viewer.trait_view().set(title=self.dataFile)
            viewer.edit_traits()
        except Exception, e:
            print "An exception occurred: %s\n" % e
            wx.MessageBox("No or incompatible data for correlation plot within window (check averaging)")
            raise

    def _doAverage_fired(self):
        for v in self.viewers:
            v.set(nAverage=self.nAverage)
        for v in self.viewers:
            v.set(doAverage=True)


class AllanWindowHandler(Handler):

    def init(self, info):
        info.object.parent.uiSet.add(info.ui)
        Handler.init(self, info)

    def close(self, info, is_ok):
        info.object.parent.uiSet.discard(info.ui)
        info.ui.dispose()


class AllanWindow(Window):
    dataFile = CStr
    viewers = List(DatViewer)
    traits_view = Instance(View)
    width = CInt(1024)
    height = CInt(768)
    resizable = CBool(True)
    parent = Instance(object)
    plotAllan = Button1
    xlimSet = CBool(False)

    def __init__(self, *a, **k):
        Window.__init__(self, *a, **k)
        self.nViewers = 1
        self.tz = k.get("tz", pytz.timezone("UTC"))
        for n in range(self.nViewers):
            self.viewers.append(DatViewer(parent=self, tz=self.tz))
        self.listening = True
        a = []
        self.cDict = {}
        w = 150
        for i, fr in enumerate(self.viewers):
            a.append(
                HGroup(
                    Item("plot", object="h%d" % i, style="custom", show_label=False, springy=True),
                    VGroup(
                        Item("dataSetName", object="h%d" % i, editor=EnumEditor(name="dataSetNameList"), width=w),
                        Item("varName", object="h%d" % i, editor=EnumEditor(name="varNameList"), width=w),
                        HGroup(Item("autoscaleY", object="h%d" % i), Item("showPoints", object="h%d" % i)),
                        Item("transform", object="h%d" % i, width=w),
                        Item("mean", object="h%d" % i, width=w),
                        Item("stdDev", object="h%d" % i, width=w),
                        Item("peakToPeak", object="h%d" % i, width=w),
                    )))
            self.cDict["h%d" % i] = fr
        tGroup = Group(*a, **dict(layout="split"))
        self.cDict["object"] = self
        self.traits_view = View(VGroup(tGroup,
                                       Item('plotAllan', show_label=False, label='Show Allan standard deviation')),
                                buttons=NoButtons, title="Allan Standard Deviation Viewer",
                                width=800, height=600, resizable=True, handler=SeriesWindowHandler())
        
    def notify(self, child, xlim, ylim):
        self.listening = False
        for v in self.viewers:
            v.plot.axes.set_xlim(xlim)
            v.plot.redraw()
        self.listening = True

    def _dataFile_changed(self):
        for v in self.viewers:
            v.set(dataFile=self.dataFile)

    def _plotAllan_fired(self):
        viewer = XyViewer(parent=self.parent, mode=2)
        xV = self.viewers[0]
        try:
            n = len(xV.yData[0][xV.sel])
            if not n > 0:
                raise ValueError
            # Find conversion from points to a time axis
            slope, offset = polyfit(arange(n), xV.xData[0][xV.sel], 1)
                
            npts = int(floor(log(n) / log(2)))
            av = AllanVar(int(npts))
            for y in xV.yData[0][xV.sel]:
                av.processDatum(y)
            v = av.getVariances()
            sdev = sqrt(asarray(v[1]))
            viewer.set(xArray=2 ** arange(npts) * slope * 24 * 3600, yArray=sdev, xLabel='Time (s)', yLabel='Allan Std Dev',
                       xMin=1, xMax=2 ** npts, yMin=sdev.min(), yMax=sdev.max(), xScale='log', yScale='log')
            viewer.update()
            viewer.trait_view().set(title=self.dataFile)
            viewer.edit_traits()
        except Exception, e:
            print "An exception occurred: %s\n" % e
            wx.MessageBox("No data for Allan standard deviation within window")
            raise


class NotebookHandler(Handler):
    datDirName = CStr

    def onAbout(self, info):
        verFormatStr = "%s\n\n" \
                       "Version:\t%s\n" \
                       "\n" \
                       "Web site:\t\twww.picarro.com\n" \
                       "Technical support:\t408-962-3900\n" \
                       "Email:\t\ttechsupport@picarro.com\n" \
                       "\n" \
                       "Copyright (c) 2005 - 2013, Picarro Inc.\n"
        verMsg = verFormatStr % (FULLAPPNAME, APPVERSION)
        wx.MessageBox(verMsg, APPNAME, wx.OK)

    def onOpen(self, info):
        d = wx.FileDialog(None, "Open HDF5 file", style=wx.FD_OPEN | wx.FD_FILE_MUST_EXIST, wildcard="h5 files (*.h5)|*.h5")
        if d.ShowModal() == wx.ID_OK:
            info.object.dataFile = d.GetPath()
            info.ui.title = "Viewing [" + info.object.dataFile + "]"
        d.Destroy()

    def onOpenZip(self, info):
        # first let the user choose the .zip archive
        dz = wx.FileDialog(None, "Open .zip HD5 archive to concatenate",
                           style=wx.FD_OPEN | wx.FD_FILE_MUST_EXIST,
                           wildcard="zip files (*.zip)|*.zip")

        if dz.ShowModal() == wx.ID_OK:
            zipname = dz.GetPath()

            if os.path.splitext(zipname)[1] == ".zip" and zipfile.is_zipfile(zipname):
                # use the .zip filename to initialize a .h5 output filename
                # path is same as the .zip archive
                fname = os.path.splitext(zipname)[0] + ".h5"

                # give the user a chance to change it and warn about overwrites
                fd = wx.FileDialog(None, "Output file",
                                   style=wx.FD_SAVE | wx.FD_OVERWRITE_PROMPT | wx.FD_CHANGE_DIR,
                                   defaultFile=fname,
                                   wildcard="h5 files (*.h5)|*.h5")

                if fd.ShowModal() == wx.ID_OK:
                    fname = fd.GetPath()
                    if not self.datDirName:
                        self.datDirName = os.path.split(fname)[0]
                    try:
                        op = tables.openFile(fname, "w")
                    except:
                        wx.MessageBox("Cannot open %s. File may be in use." % fname)
                        fd.Destroy()
                        dz.Destroy()
                        return

                    self.datDirName = fname
                    progress = 0
                    pd = None
                    allData = []

                    # tables.openFile() imports the .h5 data, but cannot read the files
                    #  directly from the archive, so we must unpack them first.
                    #
                    # open zip archive
                    zipArchive = zipfile.ZipFile(zipname, 'r')
                    tmpDir = tempfile.gettempdir()

                    try:
                        zipfiles = zipArchive.namelist()
                        # enumerate files in the .zip archive
                        for zfname in zipfiles:

                            # look for .h5 files
                            if os.path.splitext(zfname)[1] == ".h5":
                                # create a modal progress dialog if not created yet
                                if progress == 0:
                                    pd = wx.ProgressDialog("Concatenating files",
                                                           "%s" % os.path.split(zfname)[1],
                                                           style=wx.PD_APP_MODAL)

                                # extract the .h5 file from the zip archive into the temp dir
                                zf = zipArchive.extract(zfname, tmpDir)

                                # not sure why we have to stick on a .h5 extension since
                                # we already checked for it but using same code as above...
                                ip = tables.openFile(zf[:-3] + ".h5", "r")
                                try:
                                    # append the data from this .h5 file
                                    allData.append(ip.root.results.read())
                                finally:
                                    # clean up
                                    ip.close()
                                    os.remove(zf)  # delete the extracted temp file

                                # update the progress dialog with this filename
                                pd.Pulse("%s" % os.path.split(zfname)[1])
                                progress += 1

                    finally:
                        # close the .zip archive
                        zipArchive.close()

                    try:
                        # check whether any .h5 data files were found and concatenated
                        if progress == 0:
                            wx.MessageBox("No .h5 files found!")
                            return

                        pd.Pulse("Writing output file...")

                        # Concatenate everything together and sort by time of data
                        dtypes = array([dt.dtype for dt in allData])
                        u = array(len(dtypes) * [True])
                        filters = tables.Filters(complevel=1, fletcher32=True)

                        # Concatenate by unique data type
                        j = 0
                        for i, t in enumerate(dtypes):
                            if u[i]:
                                match = (dtypes == t)
                                u[match] = False
                                data = concatenate([dm for dm, c in zip(allData, match) if c])
                                try:
                                    perm = argsort(data['DATE_TIME'])
                                except:
                                    perm = argsort(data['timestamp'])
                                data = data[perm]
                                table = op.createTable(op.root, "results_%d" % j, data, filters=filters)
                                j += 1
                                table.flush()

                        # Text within the DatViewer window
                        info.object.dataFile = fname

                        # Title for main DatViewer window
                        info.ui.title = "Viewing [" + info.object.dataFile + "]"
                        pd.Update(100, newmsg="Done. Close box to view results")

                    finally:
                        # cleanup
                        op.close()

                        if pd is not None:
                            pd.Destroy()

                    # remove these lines? already set above...
                    info.object.dataFile = fname
                    info.ui.title = "Viewing [" + info.object.dataFile + "]"

                # destroy the file save dialog
                fd.Destroy()

            else:
                wx.MessageBox("%s is not a .zip archive!" % os.path.split(zipname)[1])

        # destroy the file open dialog
        dz.Destroy()

    def onConcatenate(self, info):
        fname = time.strftime("DatViewer_%Y%m%d_%H%M%S.h5", time.localtime())
        fd = wx.FileDialog(None, "Output file", style=wx.FD_SAVE | wx.FD_OVERWRITE_PROMPT | wx.FD_CHANGE_DIR, defaultFile=fname, wildcard="h5 files (*.h5)|*.h5")
        if fd.ShowModal() == wx.ID_OK:
            fname = fd.GetPath()
            if not self.datDirName:
                self.datDirName = os.path.split(fname)[0]
            try:
                op = tables.openFile(fname, "w")
            except:
                wx.MessageBox("Cannot open %s. File may be in use." % fname)
                return
            try:
                # dir must exist, this suppresses the Make New Folder button
                d = wx.DirDialog(None, "Select directory tree with individual .h5 and/or zipped .h5 files",
                                 style=wx.DD_DIR_MUST_EXIST | wx.DEFAULT_DIALOG_STYLE | wx.RESIZE_BORDER,
                                 defaultPath=self.datDirName)

                if d.ShowModal() == wx.ID_OK:
                    path = d.GetPath()
                    self.datDirName = path
                    progress = 0
                    allData = []

                    for what, name in walkTree(path, sortDir=sortByName, sortFiles=sortByName):
                        if what == "file" and os.path.splitext(name)[1] == ".h5" and os.path.splitext(name)[0].split(".")[-1] not in fname:
                            if not progress:
                                pd = wx.ProgressDialog("Concatenating files", "%s" % os.path.split(name)[1], style=wx.PD_APP_MODAL)
                            ip = tables.openFile(name[:-3] + ".h5", "r")
                            try:
                                allData.append(ip.root.results.read())
                            finally:
                                ip.close()

                            pd.Pulse("%s" % os.path.split(name)[1])
                            progress += 1

                        elif what == "file" and os.path.splitext(name)[1] == ".zip" and zipfile.is_zipfile(name):
                            # tables.openFile() imports the .h5 data, but cannot read the files
                            #  directly from the archive, so we must unpack them first.

                            # open zip archive
                            zipArchive = zipfile.ZipFile(name, 'r')
                            tmpDir = tempfile.gettempdir()

                            try:
                                zipfiles = zipArchive.namelist()
                                # enumerate files in the .zip archive
                                for zfname in zipfiles:

                                    # look for .h5 files
                                    if os.path.splitext(zfname)[1] == ".h5":
                                        # here we need to check whether there is already
                                        # a .h5 file of the same name in the same folder
                                        # as this .zip...

                                        # create a modal progress dialog if not created yet
                                        if not progress:
                                            pd = wx.ProgressDialog("Concatenating files", "%s" % os.path.split(zfname)[1], style=wx.PD_APP_MODAL)

                                        # extract the .h5 file from the zip archive into the temp dir
                                        zf = zipArchive.extract(zfname, tmpDir)

                                        # not sure why we have to stick on a .h5 extension since
                                        # we already checked for it but using same code as above...
                                        ip = tables.openFile(zf[:-3] + ".h5", "r")
                                        try:
                                            # append the data from this .h5 file
                                            allData.append(ip.root.results.read())
                                        finally:
                                            # clean up
                                            ip.close()
                                            os.remove(zf)  # delete the extracted temp file

                                        # update the progress dialog with this filename
                                        pd.Pulse("%s" % os.path.split(zfname)[1])
                                        progress += 1

                            finally:
                                # close this .zip archive
                                zipArchive.close()

                    # check whether any .h5 data files were found and concatenated
                    if progress == 0:
                        wx.MessageBox("No .h5 files found!")
                        return

                    pd.Pulse("Writing output file...")

                    # Concatenate everything together and sort by time of data
                    dtypes = array([dt.dtype for dt in allData])
                    u = array(len(dtypes) * [True])
                    filters = tables.Filters(complevel=1, fletcher32=True)

                    # Concatenate by unique data type
                    j = 0
                    for i, t in enumerate(dtypes):
                        if u[i]:
                            match = (dtypes == t)
                            u[match] = False
                            data = concatenate([dm for dm, c in zip(allData, match) if c])
                            try:
                                perm = argsort(data['DATE_TIME'])
                            except:
                                perm = argsort(data['timestamp'])
                            data = data[perm]
                            table = op.createTable(op.root, "results_%d" % j, data, filters=filters)
                            j += 1
                            table.flush()

                    info.object.dataFile = fname
                    info.ui.title = "Viewing [" + info.object.dataFile + "]"
                    pd.Update(100, newmsg="Done. Close box to view results")
            finally:
                op.close()

    def defaultFilenameFromDir(self, dir):
        # walk the tree, return the filename for the first H5 file we find
        for what, name in walkTree(dir, sortDir=sortByName, sortFiles=sortByName):
            if what == "file" and os.path.splitext(name)[1] == ".h5":
                return name

        # no H5 files found, return the filename for the first ZIP H5 archive file we find
        for what, name in walkTree(dir, sortDir=sortByName, sortFiles=sortByName):
            if what == "file" and os.path.splitext(name)[1] == ".zip" and zipfile.is_zipfile(name):
                # open zip archive
                zipArchive = zipfile.ZipFile(name, 'r')

                try:
                    zipfiles = zipArchive.namelist()

                    # enumerate files in the .zip archive
                    for zfname in zipfiles:
                        if os.path.splitext(zfname)[1] == ".h5":
                            # clean up and return this zip filename, replacing .zip with
                            # a .h5 file extension
                            zipArchive.close()
                            fname = os.path.splitext(name)[0] + ".h5"
                            return fname
                finally:
                    # close this .zip archive
                    zipArchive.close()

        # no ZIP H5 archive either - probably a bad dir was passed
        return None

    def onConcatenateNew(self, info):
        # dir must exist, this suppresses the Make New Folder button
        fValidDir = False
        fPromptForDir = True
        defaultOutputFilename = None
        defaultPath = self.datDirName

        # get folder containing files to concatenate
        while fValidDir is False and fPromptForDir is True:
            d = wx.DirDialog(None, "Select directory tree containing .h5 and/or zip archive of .h5 files",
                             style=wx.DD_DIR_MUST_EXIST | wx.DEFAULT_DIALOG_STYLE | wx.RESIZE_BORDER,
                             defaultPath=defaultPath)

            if d.ShowModal() == wx.ID_OK:
                path = d.GetPath()
                #self.datDirName = path
                #progress = 0
                #allData = []

                # validate by generating a default output filename from the dir name
                # if None is returned, then it didn't contain any .H5 or ZIPs with .H5 files
                defaultOutputFilename = self.defaultFilenameFromDir(path)

                if defaultOutputFilename is not None:
                    fValidDir = True

                else:
                    # warn user that the folder doesn't contain any H5 or ZIP H5 archives
                    # let the user choose whether to select a different folder
                    retCode = wx.MessageBox("Selected folder does not contain any .h5 files or zip archives of .h5 files.\n\nChoose a different folder?",
                                            path, wx.YES_NO | wx.ICON_ERROR)

                    if retCode == wx.ID_YES:
                        # use the parent folder for the last selected folder as a new default,
                        # maybe the user chose the wrong child folder
                        defaultPath = os.path.split(path)[0]
                    else:
                        # user wants to bail, doesn't want to select a different folder
                        fPromptForDir = False

            else:
                # user cancelled out, don't prompt for a folder
                fPromptForDir = False

            # clean up this select folder dialog
            d.Destroy()

            # save off selected folder if it contains valid H5 or ZIP/H5 files
            if fValidDir is True:
                self.datDirName = path

        # user cancelled if still don't have a valid dir, so bail out of concatenating
        if fValidDir is False:
            return

        # get output filename
        # initially use the default filename generated from the selected folder (from above)
        fname = os.path.split(defaultOutputFilename)[1]

        print "fname=", fname

        # initially use the parent folder of the selected folder
        defaultOutputPath = os.path.split(self.datDirName)[0]

        print "defaultOutputPath=", defaultOutputPath

        fValidFilename = False
        fPromptForFilename = True
        op = None

        while fValidFilename is False and fPromptForFilename is True:
            # prompt for the filename
            fd = wx.FileDialog(None, "Concatenated output h5 filename",
                               style=wx.FD_SAVE | wx.FD_OVERWRITE_PROMPT | wx.FD_CHANGE_DIR,
                               defaultFile=fname,
                               defaultDir=defaultOutputPath,
                               wildcard="h5 files (*.h5)|*.h5")

            if fd.ShowModal() == wx.ID_OK:
                fname = fd.GetPath()
                print "output fname=", fname

                # TODO: assert that self.datDirName is set and folder exists
                # if not self.datDirName:
                #    self.datDirName = os.path.split(fname)[0]
                print "self.datDirName=", self.datDirName

                # test whether we can open and write to the output file
                try:
                    op = tables.openFile(fname, "w")

                    # succeeded with open, we have a valid output file and it is now open
                    fValidFilename = True
                except:
                    retCode = wx.MessageBox("Cannot open %s. File may be in use.\n\nTry a different output filename?" % fname,
                                            caption="Set concatenated output h5 filename",
                                            style=wx.YES_NO | wx.ICON_ERROR)

                    if retCode == wx.ID_YES:
                        # user wants to specify a different output file
                        # use the same folder as this problem output file to prompt again
                        defaultOutputPath = os.path.split(fname)[0]

                        # generate an output filename, use the selected folder name to generate
                        # a name but this time append date/time info to it
                        fnameBase = self.defaultFilenameFromDir(self.datDirName)
                        fnameBase = os.path.splitext(fnameBase)[0]
                        fnameSuffix = time.strftime("_%Y%m%d_%H%M%S.h5", time.localtime())
                        fname = fnameBase + fnameSuffix
                    else:
                        # user doesn't want another prompt for a different filename (bailing out)
                        fPromptForFilename = False

            else:
                # user cancelled out of the file dialog, done prompting
                fPromptForFilename = False

            # clean up the file dialog
            fd.Destroy()

        if fValidFilename is False:
            return

        # now have a valid input folder and output filename (which is already open)
        # do the concatenation
        progress = 0
        pd = None
        allData = []

        for what, name in walkTree(path, sortDir=sortByName, sortFiles=sortByName):
            if what == "file" and os.path.splitext(name)[1] == ".h5" and os.path.splitext(name)[0].split(".")[-1] not in fname:
                if not progress:
                    pd = wx.ProgressDialog("Concatenating files", "%s" % os.path.split(name)[1], style=wx.PD_APP_MODAL)
                ip = tables.openFile(name[:-3] + ".h5", "r")
                try:
                    allData.append(ip.root.results.read())
                finally:
                    ip.close()

                pd.Pulse("%s" % os.path.split(name)[1])
                progress += 1

            elif what == "file" and os.path.splitext(name)[1] == ".zip" and zipfile.is_zipfile(name):
                # tables.openFile() imports the .h5 data, but cannot read the files
                    #  directly from the archive, so we must unpack them first.

                # open zip archive
                zipArchive = zipfile.ZipFile(name, 'r')
                tmpDir = tempfile.gettempdir()

                try:
                    zipfiles = zipArchive.namelist()
                    # enumerate files in the .zip archive
                    for zfname in zipfiles:

                        # look for .h5 files
                        if os.path.splitext(zfname)[1] == ".h5":
                            # here we need to check whether there is already
                            # a .h5 file of the same name in the same folder
                            # as this .zip...

                            # create a modal progress dialog if not created yet
                            if not progress:
                                pd = wx.ProgressDialog("Concatenating files", "%s" % os.path.split(zfname)[1], style=wx.PD_APP_MODAL)

                            # extract the .h5 file from the zip archive into the temp dir
                            zf = zipArchive.extract(zfname, tmpDir)

                            # not sure why we have to stick on a .h5 extension since
                            # we already checked for it but using same code as above...
                            ip = tables.openFile(zf[:-3] + ".h5", "r")
                            try:
                                # append the data from this .h5 file
                                allData.append(ip.root.results.read())
                            finally:
                                # clean up
                                ip.close()
                                os.remove(zf)  # delete the extracted temp file

                            # update the progress dialog with this filename
                            pd.Pulse("%s" % os.path.split(zfname)[1])
                            progress += 1

                finally:
                    # close this .zip archive
                    zipArchive.close()

        # check whether any valid .h5 data files were found and concatenated
        if progress == 0:
            wx.MessageBox("No .h5 files found!")
            op.Close()
            return

        # write the output file
        pd.Pulse("Writing output file...")

        # Concatenate everything together and sort by time of data
        dtypes = array([dt.dtype for dt in allData])
        u = array(len(dtypes) * [True])
        filters = tables.Filters(complevel=1, fletcher32=True)

        # Concatenate by unique data type
        j = 0
        for i, t in enumerate(dtypes):
            if u[i]:
                match = (dtypes == t)
                u[match] = False
                data = concatenate([dm for dm, c in zip(allData, match) if c])
                try:
                    perm = argsort(data['DATE_TIME'])
                except:
                    perm = argsort(data['timestamp'])
                data = data[perm]
                table = op.createTable(op.root, "results_%d" % j, data, filters=filters)
                j += 1
                table.flush()

        info.object.dataFile = fname
        info.ui.title = "Viewing [" + info.object.dataFile + "]"

        # TODO: show a message dialog box here instead
        #       Would be nice to have a Don't show me this again checkbox.
        # Could do: http://stackoverflow.com/questions/6012380/wxmessagebox-with-an-auto-close-timer-in-wxpython
        pd.Update(100, newmsg="Done. Close box to view results")

        # clean up
        if pd is not None:
            pd.Destroy()
        op.close()

    def onBatchConvertDatToH5(self, info):
        d = wx.DirDialog(None, "Open directory with .dat files",
                         style=wx.DD_DIR_MUST_EXIST | wx.DEFAULT_DIALOG_STYLE | wx.RESIZE_BORDER)

        if d.ShowModal() == wx.ID_OK:
            path = d.GetPath()
            #progress = 0
            for what, name in walkTree(path, sortDir=sortByName, sortFiles=sortByName):
                if what == "file" and os.path.splitext(name)[1] == ".dat":
                    c = Dat2h5(datFileName=name)
                    try:
                        c.convert()
                    except Exception, e:
                        print "Error converting %s: %s" % (name, e)
        d.Destroy()

    def onBatchConvertH5ToDat(self, info):
        d = wx.DirDialog(None, "Open directory with .h5 files",
                         style=wx.DD_DIR_MUST_EXIST | wx.DEFAULT_DIALOG_STYLE | wx.RESIZE_BORDER)

        if d.ShowModal() == wx.ID_OK:
            path = d.GetPath()
            #progress = 0
            for what, name in walkTree(path, sortDir=sortByName, sortFiles=sortByName):
                if what == "file" and os.path.splitext(name)[1] == ".h5":
                    c = h52Dat(h5FileName=name)
                    try:
                        c.convert()
                    except Exception, e:
                        print "Error converting %s: %s" % (name, e)
        d.Destroy()

    def onConvertDatToH5(self, info):
        d = wx.FileDialog(None, "Open DAT file",
                          style=wx.FD_OPEN | wx.FD_FILE_MUST_EXIST,
                          wildcard="dat files (*.dat)|*.dat")

        if d.ShowModal() == wx.ID_OK:
            c = Dat2h5(datFileName=d.GetPath())
            d.Destroy()
            try:
                c.convert()
                info.object.dataFile = c.h5FileName
                info.ui.title = "Viewing [" + info.object.dataFile + "]"
            except Exception, e:
                d = wx.MessageDialog(None, "%r" % e, "Error in conversion", style=wx.OK | wx.ICON_ERROR)
                d.ShowModal()
                info.ui.title = "HDF5 File Viewer"
        else:
            d.Destroy()

    def onConvertH5ToDat(self, info):
        d = wx.FileDialog(None, "Open H5 file", style=wx.FD_OPEN | wx.FD_FILE_MUST_EXIST, wildcard="h5 files (*.h5)|*.h5")
        if d.ShowModal() == wx.ID_OK:
            c = h52Dat(h5FileName=d.GetPath())
            d.Destroy()
            try:
                c.convert()
            except Exception, e:
                d = wx.MessageDialog(None, "%r" % e, "Error in conversion", style=wx.OK | wx.ICON_ERROR)
                d.ShowModal()
        else:
            d.Destroy()
            
    def onSeries(self, info, nFrames):
        if not info.object.dataFile:
            wx.MessageBox("Please open or convert a file first")
            return
        window = SeriesWindow(nViewers=nFrames, tz=info.object.tz, parent=info.object)
        window.set(dataFile=info.object.dataFile)
        window.traits_view.set(title=info.object.dataFile)
        window.edit_traits(view=window.traits_view, context=window.cDict)

    def onSeries1(self, info):
        return self.onSeries(info, 1)

    def onSeries2(self, info):
        return self.onSeries(info, 2)
        
    def onSeries3(self, info):
        return self.onSeries(info, 3)

    def onCorrelation(self, info):
        if not info.object.dataFile:
            wx.MessageBox("Please open or convert a file first")
            return
        window = CorrelationWindow(tz=info.object.tz, parent=info.object)
        window.set(dataFile=info.object.dataFile)
        window.traits_view.set(title=info.object.dataFile)
        window.edit_traits(view=window.traits_view, context=window.cDict)
        
    def onAllanPlot(self, info):
        if not info.object.dataFile:
            wx.MessageBox("Please open or convert a file first")
            return
        window = AllanWindow(tz=info.object.tz, parent=info.object)
        window.set(dataFile=info.object.dataFile)
        window.traits_view.set(title=info.object.dataFile)
        window.edit_traits(view=window.traits_view, context=window.cDict)

    def onExit(self, info):
        self.close(info, True)
        sys.exit(0)

    def close(self, info, is_ok):
        for ui in info.object.uiSet:
            ui.dispose()
        info.ui.dispose()


class ViewNotebook(HasTraits):
    dataFile = CStr("")
    config = Instance(ConfigObj)
    tzString = CStr("UTC")

    def __init__(self, *a, **k):
        HasTraits.__init__(self, *a, **k)
        if self.config:
            if "Config" in self.config:
                config = self.config["Config"]
                self.tzString = config.get("tz", self.tzString)
        self.tz = pytz.timezone(self.tzString)
        self.uiSet = set()

        # File menu
        openAction = Action(name="&Open H5...\tCtrl+O", action="onOpen")
        openZipAction = Action(name="Concatenate &ZIP to H5...\tZ", action="onOpenZip")
        concatenateAction = Action(name="Concatenate &Folder to H5...\tF", action="onConcatenate")
        concatenateActionNew = Action(name="Concatenate Folder to H5 (NEW)...", action="onConcatenateNew")
        convertDatAction = Action(name="Convert &DAT to H5...\tAlt+Shift+C", action="onConvertDatToH5")
        convertH5Action = Action(name="Convert &H5 to DAT...\tAlt+C", action="onConvertH5ToDat")
        batchConvertDatAction = Action(name="&BatchConvert DAT to H5...\tB", action="onBatchConvertDatToH5")
        batchConvertH5Action = Action(name="Batch&Convert H5 to DAT...\tC", action="onBatchConvertH5ToDat")
        exitAction = Action(name="E&xit", action="onExit")

        # New menu
        series1Action = Action(name="Time Series Plot (&1 Frame)...\t1", action="onSeries1")
        series2Action = Action(name="Time Series Plot (&2 Frames)...\t2", action="onSeries2")
        series3Action = Action(name="Time Series Plot (&3 Frames)...\t3", action="onSeries3")
        xyViewAction = Action(name="&Correlation Plot...\tC", action="onCorrelation")
        allanAction = Action(name="&Allan Standard Deviation Plot...\tA", action="onAllanPlot")

        # Help menu
        aboutAction = Action(name="About...", action="onAbout")

        # Curiously, when incorporating separators in the menu the last menu item group must
        # be put in first so it ends up at the bottom of the menu.
        self.traits_view = View(Item("dataFile", style="readonly", label="H5 file:", padding=10),
                                buttons=NoButtons, title="HDF5 File Viewer",
                                menubar=MenuBar(Menu(exitAction,
                                                     Separator(),
                                                     openAction,
                                                     Separator(),
                                                     openZipAction,
                                                     concatenateAction,
                                                     concatenateActionNew,
                                                     Separator(),
                                                     convertDatAction,
                                                     convertH5Action,
                                                     Separator(),
                                                     batchConvertDatAction,
                                                     batchConvertH5Action,
                                                     name='&File'),
                                                Menu(xyViewAction,
                                                     allanAction,
                                                     Separator(),
                                                     series1Action,
                                                     series2Action,
                                                     series3Action,
                                                     name='&New'),
                                                Menu(aboutAction,
                                                     name='&Help')),
                                handler=NotebookHandler(),
                                width=800,
                                # height=100,
                                resizable=True)

_DEFAULT_CONFIG_NAME = "DatViewer.ini"
_DEFAULT_PREFS_FILENAME = "DatViewerPrefs.ini"


def getAppPrefsPath():
    """
    Construct a path for user prefs. Examples of useful things we may wish to store:
        last dir used (for file and folder open/save dialogs)
        menu shortcuts
        window size and location
        don't show me this again checkbox settings
    """
    appdata = None

    #appData = shell.SHGetFolderPath(0, shellcon.CSIDL_LOCAL_APPDATA, 0, 0)

    if os.sys.platform == 'darwin':
        from AppKit import NSSearchPathForDirectoriesInDomains
        # http://developer.apple.com/DOCUMENTATION/Cocoa/Reference/Foundation/Miscellaneous/Foundation_Functions/Reference/reference.html#//apple_ref/c/func/NSSearchPathForDirectoriesInDomains
        # NSApplicationSupportDirectory = 14
        # NSUserDomainMask = 1
        # True for expanding the tilde into a fully qualified path
        appdata = os.path.join(NSSearchPathForDirectoriesInDomains(14, 1, True)[0], APPNAME, APPVERSION)
    elif sys.platform == 'win32':
        # user appdata folder: APPDATA= Roaming, LOCALAPPDATA= Local
        # since paths can be machine-specific, use local
        appdata = os.path.join(os.environ['LOCALAPPDATA'], APPNAME, APPVERSION)
    else:
        appdata = os.path.expanduser(os.path.join("~", APPNAME, APPVERSION))

    appPrefsPath = os.path.join(appdata, _DEFAULT_PREFS_FILENAME)

    return appPrefsPath


HELP_STRING = """\
DatViewer.py [-h] [-c<FILENAME>] [-v]

Where the options can be a combination of the following:
-h  Print this help.
-c  Specify a different config file. Default = "datViewer.ini"
-p  Specify a different prefs file path. Default = "datViewerPrefs.ini"
    in user's local appdata folder.
-v  Print version number.

View/analyze data in an HDF5 file.
"""


def printUsage():
    print HELP_STRING


def printVersion():
    print "%s %s" % (APPNAME, APPVERSION)


def handleCommandSwitches():
    import getopt

    shortOpts = 'hc:p:v'
    longOpts = ["help", "prefs", "version"]
    try:
        switches, args = getopt.getopt(sys.argv[1:], shortOpts, longOpts)
    except getopt.GetoptError, data:
        print "%s %r" % (data, data)
        sys.exit(1)

    # assemble a dictionary where the keys are the switches and values are switch args...
    options = {}
    for o, a in switches:
        options[o] = a

    # support /? and /h for help
    if "/?" in args or "/h" in args:
        options["-h"] = ""

    #executeTest = False
    if "-h" in options or "--help" in options:
        printUsage()
        sys.exit(0)

    if "-v" in options or "--version" in options:
        printVersion()
        sys.exit(0)

    # Start with option defaults...
    configFile = _DEFAULT_CONFIG_NAME
    prefsFile = getAppPrefsPath()

    if "-c" in options:
        configFile = options["-c"]
        print "Config file specified at command line: %s" % configFile

    if "-p" in options:
        prefsFile = options["-p"]
        print "User prefs file specified at command line: %s" % prefsFile
    return configFile, prefsFile

if __name__ == "__main__":
    configFile, prefsFile = handleCommandSwitches()

    print "configFile=", configFile
    print "prefsFile=", prefsFile

    config = ConfigObj(configFile)
    viewNotebook = ViewNotebook(config=config)
    viewNotebook.configure_traits(view=viewNotebook.traits_view)<|MERGE_RESOLUTION|>--- conflicted
+++ resolved
@@ -1122,14 +1122,7 @@
                     break
                 if not headings:
                     headings = [a.replace(" ", "_") for a in atoms]
-<<<<<<< HEAD
-
-                    #print "headings=", headings
-
-                    colDict = {"DATE_TIME": Time64Col()}
-=======
                     colDict = {"DATE_TIME": tables.Time64Col()}
->>>>>>> 5e95aa46
                     for h in headings:
                         if h not in ["DATE", "TIME"]:
                             colDict[h] = tables.Float32Col()
@@ -1312,7 +1305,6 @@
 
 
 class SeriesWindowHandler(Handler):
-
     def init(self, info):
         info.object.parent.uiSet.add(info.ui)
         Handler.init(self, info)
@@ -1377,7 +1369,6 @@
 
 
 class CorrelationWindowHandler(Handler):
-
     def init(self, info):
         info.object.parent.uiSet.add(info.ui)
         Handler.init(self, info)
@@ -1472,7 +1463,6 @@
 
 
 class AllanWindowHandler(Handler):
-
     def init(self, info):
         info.object.parent.uiSet.add(info.ui)
         Handler.init(self, info)
