#!/usr/bin/env python
import socket
import os
import sys
import time
import Queue
import threading
import struct
import traceback
from numpy import *
from collections import deque

from Host.Common.CustomConfigObj import CustomConfigObj
from Host.Common.SharedTypes import TCP_PORT_PERIPH_INTRF
from Host.Common.timestamp import getTimestamp, unixTime
from Host.Common.MeasData import MeasData
from Host.Common.Broadcaster import Broadcaster

import Errors
from PeriphProcessor import PeriphProcessor


#Set up a useful AppPath reference...
if hasattr(sys, "frozen"): # we're running compiled with py2exe
    AppPath = sys.executable
else:
    AppPath = sys.argv[0]
AppPath = os.path.abspath(AppPath)

APP_NAME = "Peripheral Interface"
APP_DESCRIPTION = "Socket client and interpolator"
__version__ = 1.0
DEFAULT_CONFIG_NAME = "serial2socket.ini"

DEFAULT_SENSOR_QUEUE_SIZE = 2000
HOST = 'localhost'

from Host.Common.EventManagerProxy import *
from Host.PeriphIntrf.Interpolators import Interpolators

EventManagerProxy_Init(APP_NAME)

        
class PeriphIntrf(object):
    
    INTERPOLATORS = {
<<<<<<< HEAD
        'linear' : Interpolators.linear,
        'max'    : Interpolators.max
=======
        'linear'    : Interpolators.linear,
        'max'       : Interpolators.max,
        'bitwiseOr' : Interpolators.bitwiseOr
>>>>>>> 2ce05551
    }

    def __init__(self, configFile, dmBroadcaster):
        co = CustomConfigObj(configFile)
        iniAbsBasePath = os.path.split(os.path.abspath(configFile))[0]
        self.DataBroadcaster = dmBroadcaster
        self.sensorQSize = co.getint("SETUP", "SENSORQUEUESIZE", DEFAULT_SENSOR_QUEUE_SIZE)
        self.queue = Queue.Queue(0)
        self.sock = None
        self.getThread = None
        self.sensorList = []
        self.parserFuncCode = []
        self.dataLabels = []
        self.dataInterpolators = []
        self.parsers = []
        self.scriptFilenames = []
        self.offsets = []
        self.numChannels = len([s for s in co.list_sections() if s.startswith("PORT")])
        self.lastTimestamps = {}
        self.outputDict = {}
        self.parserVersion = None
        for p in range(self.numChannels):
            self.outputDict[p] = None
            self.sensorList.append(deque())
            parserFunc = co.get("PORT%d" % p, "SCRIPTFUNC").strip()
            scriptPath =  os.path.join(iniAbsBasePath, co.get("SETUP", "SCRIPTPATH"))
            scriptFilename = os.path.join(scriptPath, parserFunc) + ".py"
            self.scriptFilenames.append(scriptFilename)
            if parserFunc.startswith("parse"):
                scriptCodeObj = compile(file(scriptFilename,"r").read().replace("\r",""),scriptFilename,"exec")
                try:
                    exec scriptCodeObj in globals()
                    if not self.parserVersion:
                        self.parserVersion = PARSER_VERSION
                    if self.parserVersion > 0.0:
                        self.parserFuncCode.append(scriptCodeObj)
                    else:
                        self.parserFuncCode.append(eval(parserFunc))
                except:
                    self.parserFuncCode.append(eval(parserFunc))
            else:
                self.parserFuncCode.append(None)
            if not self.parserVersion:
                self.parserVersion = 0.0
            print "Peripheral Interface parser version number: ", self.parserVersion
            
            labelList = [i.strip() for i in co.get("PORT%d" % p, "DATALABELS").split(",")]
            if labelList[0]:
                self.dataLabels.append(labelList)
            else:
                self.dataLabels.append([])

            # Load interpolator mappings
            interpList = [i.strip() for i in co.get("PORT%d" % p, "INTERPOLATORS").split(',')]
            if len(interpList) != len(labelList):
                raise Errors.InterpolationListIncomplete("The # of interpolators (%s) does not match the # of "
                                                         "data labels (%s)" % (len(interpList), len(labelList)))

            interps = {}
            for i, interp in enumerate(interpList):
                if interp not in PeriphIntrf.INTERPOLATORS:
                    raise Errors.InterpolationTypeUnknown("Data label '%s' has an unknown interpolation type "
                                                          "'%s'." % (labelList[i], interp))
                interps[labelList[i]] = interp

            self.dataInterpolators.append(interps)

            self.parsers.append(parserFunc)
            self.offsets.append(co.getfloat("PORT%d" % p, "OFFSET", 0.0))
            
        # Set up the peripheral processor
        try:
            self.procInputPorts = [int(p) for p in co.get("PROCESSOR", "INPUTPORTS").split(",") if p.strip()]
            procOutputPort = co.getint("PROCESSOR", "OUTPUTPORT")
            procParams = dict(co["PROCESSOR"])
            procLabels = [self.dataLabels[i] for i in self.procInputPorts]
            scriptPath = self.scriptFilenames[procOutputPort]
            self.periphProcessor = PeriphProcessor(self, procLabels, procOutputPort, scriptPath, procParams)
        except Exception:
            print traceback.format_exc()
            self.procInputPorts = []
            self.periphProcessor = None
        
        self.sensorLock = threading.Lock()
        self._shutdownRequested = False
        self.connect()
        self.startSocketThread()
        self.startStateMachineThread()
    
    def connect(self):
        try:
            self.sock = socket.socket(socket.AF_INET, socket.SOCK_STREAM)
            self.sock.connect((HOST, TCP_PORT_PERIPH_INTRF))
        except socket.error, msg:
            sys.stderr.write("[ERROR] %s\n" % msg[1])
            raise
            
    def getFromSocket(self):
        try:
            while not self._shutdownRequested:
                data = self.sock.recv(1024)
                if len(data)>0:
                    for c in data: 
                        self.queue.put(c)
                else:
                    time.sleep(0.01)
        finally:
            self.sock.close()

    def sensorStateMachine(self):
        state = "SYNC1"
        value = 0
        counter = 0
        while not self._shutdownRequested:
            try:
                c = self.queue.get(timeout=1.0)
            except Queue.Empty:
                continue
            if state == "SYNC1":
                if ord(c) == 0x5A: state = "SYNC2"
            elif state == "SYNC2":
                if ord(c) == 0xA5: 
                    value, counter, maxcount = 0, 0, 8
                    state = "TIMESTAMP"
                else:
                    state = "SYNC1"
            elif state == "TIMESTAMP":
                value += ord(c)<<(8*counter)
                counter += 1
                if counter == maxcount:
                    ts = value
                    state = "PORT"
            elif state == "PORT":
                port = ord(c)
                value, counter, maxcount = 0, 0, 2
                state = "BYTECOUNT"
            elif state == "BYTECOUNT":
                value += ord(c)<<(8*counter)
                counter += 1
                if counter == maxcount:
                    #print ts, port, value
                    counter, maxcount = 0, value
                    newStr = ""
                    state = "DATA"
            elif state == "DATA":
                newStr += c
                if c not in ['\r','\n']: 
                    pass
                    #sys.stdout.write(c)
                counter += 1
                if counter >= maxcount:
                    try:
                        if self.parserVersion > 0.0:
                            dataEnviron = {"_OUTPUT_" : self.outputDict[port], "_RAWSTRING_": newStr}
                            exec self.parserFuncCode[port] in dataEnviron
                            self.outputDict[port] = dataEnviron["_OUTPUT_"]
                            parsedList = dataEnviron["_OUTPUT_"]
                        else:
                            # Make it backward compatibility
                            parsedList = self.parserFuncCode[port](newStr)

                        self.lastTimestamps[port] = ts
                        if parsedList:
                            self.appendAndSendOutData(port,ts,parsedList)
                            if port in self.procInputPorts and self.periphProcessor:
                                self.periphProcessor.appendData(self.procInputPorts.index(port),ts,parsedList)
                    except Exception, err:
                        print traceback.format_exc()
                        print "%r" % (err,)
                    state = "SYNC1"

    def appendAndSendOutData(self,port,ts,parsedList):
        self.sensorLock.acquire()
        try:
            self.sensorList[port].append((ts, parsedList))
            if len(self.sensorList[port]) > self.sensorQSize:
                self.sensorList[port].popleft()
                                
            measGood = True
            reportDict = dict(zip(self.dataLabels[port],parsedList))
            measData = MeasData(self.parsers[port], unixTime(ts), reportDict, measGood, port)
            self.DataBroadcaster.send(measData.dumps())
        except Exception, err:
            print traceback.format_exc()
            print "%r" % (err,)
        finally:
            self.sensorLock.release()
                        
    def startSocketThread(self):
        appThread = threading.Thread(target = self.getFromSocket)
        appThread.setDaemon(True)
        appThread.start()
        
    def startStateMachineThread(self):
        appThread = threading.Thread(target = self.sensorStateMachine)
        appThread.setDaemon(True)
        appThread.start()
         
    def selectAllDataByTime(self, requestTime):
        sensorDataList = []
        for i in range(self.numChannels):
            sensorDataList.append([[], []])
        self.sensorLock.acquire()
        try:
            for port in range(self.numChannels):
                # Obtain data from which we can linearly interpolate the data at requestTime
                # Ideally we get two time stamps which bracket the requested time. If this is
                #  not possible because the requested time is outside the range stored in a deque,
                #  the closest point available is returned
                ts, savedTs = None, None
                valList, savedValList = None, None
                for (tsRaw, valList) in reversed(self.sensorList[port]):
                    # Apply the offset (in seconds) to the timestamp (in milliseconds) recorded for 
                    #  these data to compensate for the time taken for the sample to enter the cavity 
                    #  and be probed by the light.
                    # A negative offset for a port means that there the gas concentration is measured
                    #  AFTER the data are measured at the peripheral port. Since "requestTime" is the
                    #  timestamp of the ringdowns, we need to interpolate into the pripheral data at
                    #  requestTime + 1000*offset, This is equivalent to changing the raw peripheral
                    #  timestamp by subtracting 1000*offset.
                    ts = tsRaw - 1000.0*self.offsets[port]
                    if len(valList) == 0: break
                    if ts < requestTime:
                        if savedTs is None:
                            sensorDataList[port] = [[ts,ts],zip(valList,valList)]
                        else:
                            sensorDataList[port] = [[ts,savedTs],zip(valList,savedValList)]
                        break
                    else:
                        savedTs = ts
                        savedValList = valList
                else:
                    if ts is not None: sensorDataList[port] = [[ts,ts],zip(valList,valList)]
        except Exception, err:
            print traceback.format_exc()
            print "%r" % (err,)
        self.sensorLock.release()
        return sensorDataList
        
    def getDataByTime(self, requestTime, dataList):
        sensorDataList = self.selectAllDataByTime(requestTime)
        interpDict = {}

        for port in range(self.numChannels):
            timeDataLists = sensorDataList[port]

            for dataIdx in range(len(timeDataLists[1])):
                dataLabel = self.dataLabels[port][dataIdx]
                assert dataLabel in dataList
                interpType = self.dataInterpolators[port][dataLabel]

                interpDict[dataLabel] = PeriphIntrf.INTERPOLATORS[interpType](timeDataLists[1][dataIdx],
                                                                              timeDataLists[0], requestTime)

        retList = []
        for data in dataList:
            try:
                retList.append(interpDict[data])
            except:
                retList.append(None)
        return retList
        
    def shutdown(self):
        self._shutdownRequested = True

HELP_STRING = \
"""

PeriphIntrf.py [-h] [-c <FILENAME>]

Where the options can be a combination of the following:
-h, --help : Print this help.
-c         : Specify a config file.

"""

def PrintUsage():
    print HELP_STRING
    
def HandleCommandSwitches():
    import getopt

    try:
        switches, args = getopt.getopt(sys.argv[1:], "hc:", ["help"])
    except getopt.GetoptError, data:
        print "%s %r" % (data, data)
        sys.exit(1)

    #assemble a dictionary where the keys are the switches and values are switch args...
    options = {}
    for o, a in switches:
        options[o] = a

    if "-h" in options or "--help" in options:
        PrintUsage()
        sys.exit()

    #Start with option defaults...
    configFile = os.path.dirname(AppPath) + "/" + DEFAULT_CONFIG_NAME

    if "-c" in options:
        configFile = options["-c"]
        print "Config file specified at command line: %s" % configFile
  
    return configFile
    
if __name__ == "__main__":
    from pylab import *
    from numpy import *
    configFile = HandleCommandSwitches()
    p = PeriphIntrf(configFile)
    while True:
        ts = getTimestamp()
        tVals = ts - arange(0.0,10000.0,57)
        r = [p.getDataByTime(t,["FOO1"])[0] for t in tVals]
        #if not(None in r):
        #    plot(tVals-tVals[0],r,'x')
        #    show()
        time.sleep(1.0)<|MERGE_RESOLUTION|>--- conflicted
+++ resolved
@@ -44,14 +44,9 @@
 class PeriphIntrf(object):
     
     INTERPOLATORS = {
-<<<<<<< HEAD
-        'linear' : Interpolators.linear,
-        'max'    : Interpolators.max
-=======
         'linear'    : Interpolators.linear,
         'max'       : Interpolators.max,
         'bitwiseOr' : Interpolators.bitwiseOr
->>>>>>> 2ce05551
     }
 
     def __init__(self, configFile, dmBroadcaster):
