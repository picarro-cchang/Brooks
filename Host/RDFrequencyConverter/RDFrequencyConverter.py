#!/usr/bin/python
#
"""
File Name: RDFrequencyConverter.py
Purpose: Converts between WLM angle and frequencies using AutoCal structures

File History:
    30-Sep-2009  alex/sze  Initial version.
    02-Oct-2009  alex      Added RPC functions.
    09-Oct-2009  sze       Supporting new warm box calibration files and uploading of virtual laser parameters to DAS
    11-Oct-2009  sze       Added routines to support CalibrateSystem
    14-Oct-2009  sze       Added support for calibration rows in schemes
    16-Oct-2009  alex      Added .ini file and update active warmbox and hotbox calibration files
    20-Oct-2009  alex      Added functionality to handle scheme switch and update warmbox and hotbox calibration files
    21-Oct-2009  alex      Added calibration file paths to .ini file. Added RPC_setCavityLengthTuning() and 
                               RPC_setLaserCurrentTuning().
    22-Apr-2010  sze       Fixed non-updating of angle schemes when no calibration points are present
    20-Sep-2010  sze       Added pCalOffset parameter to RPC_loadWarmBoxCal for flight calibration
    24-Oct-2010  sze       Put scheme version number in high order bits of schemeVersionAndTable in 
                               ProcessedRingdownEntry type
    09-Mar-2012  sze       Use 7th (1-origin) column of scheme file to specify laser temperature offset from the 
                               nominal temperature
    15-Feb-2013  sze       Always center tuner about 32768, rather than around value passed in as argument
    13-Dec-2013  sze       Corrected bug which was ignoring values of MAX_ANGLE_TARGETTING_ERROR and 
                            MAX_TEMP_TARGETTING_ERROR from hot box calibration file.
Copyright (c) 2010 Picarro, Inc. All rights reserved
"""

APP_NAME = "RDFrequencyConverter"

import sys
import getopt
import inspect
import shutil
import os
import Queue
import threading
import time
import datetime
import traceback
from numpy import arctan2, array, argsort, concatenate, cos, cumsum, diff, floor, int_, mean, median, mod
from numpy import pi, round_, sin, std, zeros
from cStringIO import StringIO
from binascii import crc32

from Host.autogen import interface
from Host.Common import CmdFIFO, StringPickler, Listener, Broadcaster
from Host.Common.SharedTypes import Singleton
from Host.Common.SharedTypes import BROADCAST_PORT_RD_RECALC, BROADCAST_PORT_RDRESULTS
from Host.Common.SharedTypes import RPC_PORT_DRIVER, RPC_PORT_FREQ_CONVERTER, RPC_PORT_ARCHIVER
from Host.Common.WlmCalUtilities import AutoCal
from Host.Common.CustomConfigObj import CustomConfigObj
from Host.Common.EventManagerProxy import EventManagerProxy_Init, Log, LogExc
EventManagerProxy_Init(APP_NAME)

if hasattr(sys, "frozen"): #we're running compiled with py2exe
    AppPath = sys.executable
else:
    AppPath = sys.argv[0]

MIN_SIZE = 30

Driver = CmdFIFO.CmdFIFOServerProxy("http://localhost:%d" % RPC_PORT_DRIVER,
                                    APP_NAME, IsDontCareConnection = False)

Archiver = CmdFIFO.CmdFIFOServerProxy("http://localhost:%d" % RPC_PORT_ARCHIVER,
                                    APP_NAME, IsDontCareConnection = True)


class CalibrationDataInRow(object):
    """Structure for collecting ringdown metadata for calibration ringdowns associated with a scheme row.
    
    Scheme rows are marked as calibration points by turning on the SUBSCHEME_ID_IsCalMask bit.
    This structure stores the laser temperature, PZT and WLM angles at such points, for updating
    the wavelength monitor calibration, since they are known to be separated by the cavity FSR.
    """
    def __init__(self):
        self.tunerVals = []
        self.pztVals = []
        self.thetaCalCos = []
        self.thetaCalSin = []
        self.laserTempVals = []
        self.tunerMed = None
        self.thetaCalMed = None
        self.laserTempMed = None
        self.vLaserNum = None
        self.count = 0

class SchemeBasedCalibrator(object):
    """Calibrator for WLM splines based on scheme rows marked as calibration points.
    
    We update the calibration of each virtual laser individually, based on the calibration points
        which involve that virtual laser.
    """
    def __init__(self):
        # Calibration points are stored in a dictionary keyed by the row number in the scheme
        #  schemeNum is the scheme table index in the DAS
        self.calDataByRow = {}
        self.schemeNum = None
        self.rdFreqConv = RDFrequencyConverter()
        self.calibrationDone = [False for _ in range(interface.NUM_VIRTUAL_LASERS)]

    def clear(self):
        self.calDataByRow.clear()
        self.schemeNum = None

    def isCalibrationDone(self, vLaserNumList):
        """Check if calibration has been done for the specified list of virtual lasers.
        
        Args:
            vLaserNumList: List of integer virtual laser indexes (1-origin)      
        
        Returns: List of Boolean results
        """
        return [self.calibrationDone[vLaserNum-1] for vLaserNum in vLaserNumList]

    def clearCalibrationDone(self, vLaserNumList):
        """Clear calibration done flag for the specified list of virtual lasers.
        
        Args:
            vLaserNumList: List of integer virtual laser indexes (1-origin)      
        """
        for vLaserNum in vLaserNumList:
            self.calibrationDone[vLaserNum-1] = False

    def processCalRingdownEntry(self, entry):
        """Process a ringdown entry which is marked as a calibration row.
        
        The ringdown metadata for ringdowns associated with a particular scheme row should cluster
        tightly around values for that row. These data are stored in lists in a CalibrationDataInRow
        object so that we can later compute medians of the various metadata, which are used to update
        the WLM splines. These ojects are stored in a hash table keyed by the scheme row.
        
        Args:
            entry: RingdownEntryType object corresponding to a ringdown marked with the calibration flag
        """
        assert isinstance(entry, interface.RingdownEntryType)
        
        row = entry.schemeRow
        # At this stage entry.schemeVersionAndTable is the scheme table index (version is added later)
        table = entry.schemeVersionAndTable
        if row not in self.calDataByRow:  # Make new entry in the hash table
            self.calDataByRow[row] = CalibrationDataInRow()
            if self.schemeNum is None:
                self.schemeNum = table
            else:
                if self.schemeNum != table:
                    Log("Scheme table mismatch while processing calibration row",
                        dict(expectedScheme=self.schemeNum,schemeFound=table), Level=2)
                    self.clear()
                    return
        # Update the metadata
        calDataForRow = self.calDataByRow[row]
        calDataForRow.count += 1
        # We separately deal with sin and cos to avoid 2*pi ambiguity for angles which mess up median 
        #  calculation
        calDataForRow.thetaCalCos.append(cos(entry.wlmAngle))
        calDataForRow.thetaCalSin.append(sin(entry.wlmAngle))
        calDataForRow.laserTempVals.append(entry.laserTemperature)
        calDataForRow.tunerVals.append(entry.tunerValue)
        calDataForRow.pztVals.append(entry.pztValue)
        calDataForRow.vLaserNum = 1 + ((entry.laserUsed >> 2) & 7)

    def calFailed(self, vLaserNum):
        """Mark a calibration attempt as having failed.
        
        Typical causes of failure include an unstable etalon temperature during warmup, rapid changes in pressure, 
        or the analyzer getting choked. When this happens, the analyzer ringdown rate can be very slow due to 
        transitions into ramp mode. This routine looks for more than a certain number of consecutive failures to
        calibrate, and if these occur, the driver is instructed to ignore the repeat count in the scheme file. By
        causing the scheme to finish more quickly, it may be possible to switch modes or otherwise recover from the
        slowdown. Note that this is only called if the "ShortCircuitSchemes" section is present in the 
        RDFrequencyConverter configuration file.
        
        Args:
            vLaserNum: Virtual laser index (1-origin) for failed calibration attempt
        """
        scs = self.rdFreqConv.shortCircuitSchemes
        self.rdFreqConv.calFailed[vLaserNum-1] += 1
        self.rdFreqConv.calSucceeded[vLaserNum-1] = 0
        if self.rdFreqConv.calFailed[vLaserNum-1] >= int(scs['failureThreshold']):
            if Driver.getSpectCntrlMode() != interface.SPECT_CNTRL_SchemeMultipleNoRepeatMode:
                Driver.setMultipleNoRepeatScan()
                Log("Setting multiple scheme no repeat mode", dict(calSucceeded=self.rdFreqConv.calSucceeded,
                calFailed=self.rdFreqConv.calFailed))

    def calSucceeded(self, vLaserNum):
        """Mark a calibration attempt as having succeeded.
        
        This routine looks for more than a certain number of consecutive successful calibrations, and switches the
        driver back to SchemeMultipleMode from SchemeMultipleNoRepeatMode so that the repeat count is honored. 
        Note that this is only called if the "ShortCircuitSchemes" section is present in the RDFrequencyConverter 
        configuration file.
        
        Args:
            vLaserNum: Virtual laser index (1-origin) for successful calibration attempt
        """
        scs = self.rdFreqConv.shortCircuitSchemes
        self.rdFreqConv.calFailed[vLaserNum-1] = 0
        self.rdFreqConv.calSucceeded[vLaserNum-1] += 1
        valid = (self.rdFreqConv.calSucceeded != 0)
        if all(self.rdFreqConv.calFailed==0) and all(self.rdFreqConv.calSucceeded[valid]>=int(scs['successThreshold'])):
            if Driver.getSpectCntrlMode() != interface.SPECT_CNTRL_SchemeMultipleMode:
                Driver.setMultipleScan()
                Log("Setting multiple scheme mode", dict(calSucceeded=self.rdFreqConv.calSucceeded,
                calFailed=self.rdFreqConv.calFailed))

    def applySchemeBasedCalibration(self):
        """Called after a scheme is completed to process data from calibration rows.
        """
        scs = self.rdFreqConv.shortCircuitSchemes
        calDataByRow = self.calDataByRow
        if len(calDataByRow) < int(self.rdFreqConv.RPC_getHotBoxCalParam("AUTOCAL","MIN_CALROWS")):
            return
        for row in calDataByRow:
            # Find median WlmAngles, tuner values and laser temperatures
            #  N.B. We must deal with the sine and cosine parts separately
            calData = calDataByRow[row]
            assert(isinstance(calData, CalibrationDataInRow))
            calData.thetaCalMed = arctan2(median(calData.thetaCalSin), median(calData.thetaCalCos))
            calData.tunerMed = median(calData.tunerVals)
            calData.pztMed = median(calData.pztVals)
            calData.laserTempMed = median(calData.laserTempVals)
        # Process the data one virtual laser at a time
        for vLaserNum in range(1, interface.NUM_VIRTUAL_LASERS + 1):
            # Get scheme rows involving this virtual laser. If the calibration were correct, the PZT values for all 
            # ringdowns associated with the rows would be equal. We find medians of the metadata for each row
            # and look at the variation between the rows to derive the corrections.
            rows = [k for k in calDataByRow if (calDataByRow[k].vLaserNum == vLaserNum)]
            if len(rows) >= 2:
                # Find the WLM angles for these ringdowns by using the laser temperature to rotate the
                #  WLM angles (thetaCal) to the correct revolution
                laserTemp = array([calDataByRow[k].laserTempMed for k in rows])
                thetaCal  = array([calDataByRow[k].thetaCalMed  for k in rows])
                # thetaHat are WLM angles associated with the measured laser temperatures
                thetaHat  = self.rdFreqConv.RPC_laserTemperatureToAngle(vLaserNum, laserTemp)
                thetaCal  +=  2*pi*floor((thetaHat-thetaCal)/(2*pi) + 0.5) # Apply correction for revolution
                tuner     = array([calDataByRow[k].tunerMed for k in rows])
                pzt       = array([calDataByRow[k].pztMed for k in rows])
                # Ideally, PZT values for all rows should be close together. We check for large jumps and forgo 
                #  calibration in such cases
                jump = abs(diff(pzt)).max()
                if jump > float(self.rdFreqConv.RPC_getHotBoxCalParam("AUTOCAL","MAX_JUMP")):
                    Log("Calibration not done, maximum jump between calibration rows: %.1f" % (jump,))
                    if scs: # If short circuit schemes are enabled, this should be counted as a failed calibration
                        self.calFailed(vLaserNum)
                    continue
                # We find the deviation of the tuner values for each calibration row from the weighted average
                #  over all caliibration rows. This is used to center the tuner values.
                count = array([calDataByRow[k].count for k in rows])
                tunerMean = float(sum(tuner*count))/sum(count)
                tunerDev  = tuner - tunerMean
                # Use the median with useAverage=False to center the tuner. This always returns one of the tuner
                #  values that actually occured.
                tunerCenter = float(self.medianHist(tuner, count, useAverage=False))
                # Center the tuner ramp waveform about the median tuner value at the calibration rows
                #  Since this can get stuck behind scheme uploads due to Driver command serialization,
                #  we do it in a separate thread
                tunerCenteringThread = threading.Thread(target = self.centerTuner, args=(tunerCenter,))
                tunerCenteringThread.setDaemon(True)
                tunerCenteringThread.start()
                
                # The deviation of the PZT values from their weighted average is used to adjust the wavelength
                #  monitor spline calibration
                pztMean = float(sum(pzt*count))/sum(count)
                pztDev  = pzt - pztMean
                # If pztDev is not all zeros, this indicates that the collection of WLM angles which was 
                #  used by the laser frequency locker do not correspond precisely to frequencies separated
                #  by the cavity FSR. We use the values in the deviations to adjust the WLM angles by
                #  multiplying each PZT deviation by an adjust factor (with units of 
                #  (WLM radians)/(PZT digitizer units)) and using this as a correction.
                #
                # The ADJUST_FACTOR should be an underestimate of the WLM angle shift corresponding to 
                #  a digitizer unit of PZT. This provides a degree of under-relaxation and filtering.
                #
                thetaShifted = thetaCal - (float(
                    self.rdFreqConv.RPC_getHotBoxCalParam("AUTOCAL","ADJUST_FACTOR")) * pztDev)
                # Elements in thetaShifted should correspond to a set of frequencies separated by 
                #  multiples of the cavity FSR. We now need to determine what these multiples are
                perm = thetaShifted.argsort()
                thetaShifted = thetaShifted[perm]
                dtheta = diff(thetaShifted)
                # We need to know approximately what wavelength monitor angle corresponds to a cavity
                #  FSR so that the values in thetaShifted can be assigned to FSRs. We use a two step process
                #  here to do this:
                # 1) The APPROX_WLM_ANGLE_PER_FSR is divided into dtheta, and the result is rounded to the
                #     nearest integers. Since the angle per fsr is only approximate, we get less sure of these
                #     multiples as they get larger. We select only the WLM angle jumps corresponding to one FSR.
                # 2) From the selected WLM angle jumps corresponding to one cavity FSR, we make a better 
                #     estimate of the WLM angle per cavity FSR, and use these to improve fsrJump
                # Note that all this work is done to determine if we should do the calibration or not (depending
                #  on the offgrid parameter calculated later). The scheme is used to determine the frequencies
                #  associated with the WLM angles.
                fsrJump = round_(dtheta / float(self.rdFreqConv.RPC_getHotBoxCalParam(
                    "AUTOCAL","APPROX_WLM_ANGLE_PER_FSR")))
                
                dthetaSel = dtheta[fsrJump == 1]
                if len(dthetaSel) >= 1:
                    anglePerFsr = mean(dthetaSel)
                    fsrJumpRevised = round_(dtheta/anglePerFsr) # Quantize fsrJump to indicate multiples of the FSR
                    if (fsrJump != fsrJumpRevised).any():
                        Log("During WLM calibration, counting of FSRs may have been inaccurate. vLaserNum: %d" % vLaserNum)
                    fsrJump = fsrJumpRevised
                    # Ensure that the differences between the WLM angles at the calibration rows are close 
                    #  to multiples of the FSR before we do the calibration. This prevents calibrations from 
                    #  occurring if the pressure is changing, etc.
                    devs = abs(dtheta/anglePerFsr - fsrJump)
                    offGrid = devs.max()
                    if offGrid > float(self.rdFreqConv.RPC_getHotBoxCalParam("AUTOCAL", "MAX_OFFGRID")):
                        Log("Calibration not done, PZT sdev = %.1f, offGrid parameter = %.2f, fraction>0.25 = %.2f" % 
                            (std(pztDev), offGrid, sum(devs>0.25)/float(len(devs))))
                        if scs: 
                            self.calFailed(vLaserNum)
                    else:
                        #Update the live copy of the polar<->freq coefficients...
                        waveNumberSetpoints = zeros(len(rows), dtype=float) #pre-allocate space
                        # Get the wavenumber setpoints from the scheme rows
                        for i, calRow in enumerate(rows):
                            waveNumberSetpoints[i] = self.rdFreqConv.freqScheme[self.schemeNum].setpoint[calRow]
                        waveNumberSetpoints = waveNumberSetpoints[perm] #sorts in the same way that thetaShifted was
                        #Calculate number of calibration points at each FSR, so they may be weighted properly
                        weights = self.calcWeights(cumsum(concatenate(([0], fsrJump))))
                        #Now do the actual updating of the conversion coefficients...
                        try:
                            maxDiff = float(self.rdFreqConv.RPC_getHotBoxCalParam("AUTOCAL", "MAX_WAVENUM_DIFF"))
                        except KeyError:
                            maxDiff = 0.4
                        self.rdFreqConv.RPC_updateWlmCal(
                            vLaserNum, thetaShifted, waveNumberSetpoints, weights,
                            float(self.rdFreqConv.RPC_getHotBoxCalParam("AUTOCAL", "RELAX")),True,
                            float(self.rdFreqConv.RPC_getHotBoxCalParam("AUTOCAL", "RELAX_DEFAULT")),
                            float(self.rdFreqConv.RPC_getHotBoxCalParam("AUTOCAL", "RELAX_ZERO")),
                            maxDiff)
                        self.calibrationDone[vLaserNum-1] = True
                        stdTuner = std(tunerDev)
                        stdPzt = std(pztDev)
                        if scs:
                            if stdTuner > float(scs['maxTunerStandardDeviation']): 
                                self.calFailed(vLaserNum)
                            else: 
                                self.calSucceeded(vLaserNum)
                        Log("WLM Cal for virtual laser %d done, angle per FSR = %.4g, PZT sdev = %.1f" % 
                            (vLaserNum, anglePerFsr, stdPzt))

    def centerTuner(self, tunerCenter):
        self.rdFreqConv.RPC_centerTuner(tunerCenter)

    def calcWeights(self, intData):
        """Calculate weights associated with integer array intData. Elements of intData must be sorted.
        The weight associated with intData[i] is the number of times intData[i] appears in the array,
        and this is placed in the result array weights[i]."""
        weights = zeros(intData.shape, int_)
        kprev = 0
        counter = 1
        for k in range(1, len(intData)):
            if intData[k] != intData[k-1]:
                weights[kprev:k] = counter
                kprev = k
                counter = 1
            else:
                counter += 1
        weights[kprev:] = counter
        return weights

    def medianHist(self, values, freqs, useAverage=True):        
        """Compute median of a set of values, where each value has an associated frequency.
        
        Args:
            values: Array of values
            freqs: Array of frequencies associated with above values
            useAverage: If the sum of frequencies is even, take average of the two central values
        Returns: Median of the data set
        """
        if len(values) != len(freqs):
            raise ValueError("Lengths of values and freqs must be equal in medianHist")
        perm = argsort(values)
        csum = cumsum(freqs[perm])
        if useAverage and (csum[-1] % 2 == 0):
            mid2 = csum[-1]/2
            mid1 = mid2 - 1
            return 0.5*(values[perm[sum(mid1 >= csum)]]+values[perm[sum(mid2 >= csum)]])
        else:
            mid = (csum[-1]-1)/2
            return values[perm[sum(mid >= csum)]]

class RpcServerThread(threading.Thread):
    def __init__(self, rpcServer, exitFunction):
        threading.Thread.__init__(self)
        self.setDaemon(1) #THIS MUST BE HERE
        self.rpcServer = rpcServer
        self.exitFunction = exitFunction
    def run(self):
        self.rpcServer.serve_forever()
        try: #it might be a threading.Event
            self.exitFunction()
            Log("RpcServer exited and no longer serving.")
        except:
            LogExc("Exception raised when calling exit function at exit of RPC server.")

def validateChecksum(fname):
    filePtr = file(fname,'rb')
    try:
        calStr = filePtr.read()
        cPos = calStr.find("#checksum=")
        if cPos < 0:
            raise ValueError("No checksum in file")
        else:
            try:
                csum1 = int(calStr[cPos+10:])
                csum2 = crc32(calStr[:cPos], 0)
            except Exception, exc:
                raise ValueError("Error calculating checksum %r" % exc)
            if csum1 == csum2:
                return "OK"
            else:
                raise ValueError("Bad checksum")
    finally:
        filePtr.close()

class RDFrequencyConverter(Singleton):
    initialized = False
    def __init__(self, configPath=None):
        if not self.initialized:
            self.tunerCenter = None

            if configPath != None:
                # Read from .ini file
                config = CustomConfigObj(configPath)
                basePath = os.path.split(configPath)[0]
                self.saveWlmHistPeriod_s = config.getfloat("MainConfig", "saveWlmHistPeriod_s", "120")
                self.wbCalUpdatePeriod_s = config.getfloat("MainConfig", "wbCalUpdatePeriod_s", "1800")
                self.hbCalUpdatePeriod_s = config.getfloat("MainConfig", "hbCalUpdatePeriod_s", "1800")
                self.wbArchiveGroup = config.get("MainConfig", "wbArchiveGroup", "WBCAL")
                self.hbArchiveGroup = config.get("MainConfig", "hbArchiveGroup", "HBCAL")
                self.warmBoxCalFilePathActive = os.path.abspath(os.path.join(
                    basePath, config.get("CalibrationPath", "warmboxCalActive", "")))
                self.warmBoxCalFilePathFactory = os.path.abspath(os.path.join(
                    basePath, config.get("CalibrationPath", "warmboxCalFactory", "")))
                self.hotBoxCalFilePathActive = os.path.abspath(os.path.join(
                    basePath, config.get("CalibrationPath", "hotboxCalActive", "")))
                self.hotBoxCalFilePathFactory = os.path.abspath(os.path.join(
                    basePath, config.get("CalibrationPath", "hotboxCalFactory", "")))
                if "ShortCircuitSchemes" in config:
                    self.shortCircuitSchemes = dict(config["ShortCircuitSchemes"])
                else:
                    self.shortCircuitSchemes = {}

                if config.has_option('MainConfig', 'tunerCenter'):
                    self.tunerCenter = config.getint('MainConfig', 'tunerCenter')
            else:
                raise ValueError("Configuration file must be specified to initialize RDFrequencyConverter")

            self.numLasers = interface.NUM_VIRTUAL_LASERS
            self.rdQueue = Queue.Queue()
            self.rdQueueMaxLevel = 0
            self.rdProcessedCache = []
            self.rpcThread = None
            self._shutdownRequested = False
            self.freqConvertersLoaded = False
            # Ensure no ringdowns are being collected when the RDFrequencyConverter starts up
            Driver.stopScan()
            self.rpcServer = CmdFIFO.CmdFIFOServer(("", RPC_PORT_FREQ_CONVERTER),
                                                    ServerName = "FrequencyConverter",
                                                    ServerDescription = "Frequency Converter for CRDS hardware",
                                                    threaded = True)
            #Register the rpc functions...
            for attrName in dir(self):
                attr = self.__getattribute__(attrName)
                if callable(attr) and attrName.startswith("RPC_") and (not inspect.isclass(attr)):
                    self.rpcServer.register_function(attr, NameSlice = 4)

            self.processedRdBroadcaster = Broadcaster.Broadcaster(
                                        port=BROADCAST_PORT_RD_RECALC,
                                        name="Ringdown frequency converter broadcaster",logFunc = Log)

            self.freqScheme = {}
            self.angleScheme = {}
            self.isAngleSchemeConverted = {}
            self.freqConverter = {}
            self.warmBoxCalFilePath = ""
            self.hotBoxCalFilePath = ""
            self.hotBoxCal = None
            self.initialized = True
            self.cavityLengthTunerAdjuster = None
            self.laserCurrentTunerAdjuster = None
            self.lastSchemeCount = -1
            self.sbc = SchemeBasedCalibrator()
            self.dthetaMax = None
            self.dtempMax = None
            self.tuningMode = None
            self.schemeMgr = None
            self.warmBoxCalUpdateTime = 0
            self.hotBoxCalUpdateTime = 0
            # For each virtual laser, keep track of the number of times the scheme-based calibration
            #  process has succeeded and failed
            self.calFailed = zeros(interface.NUM_VIRTUAL_LASERS)
            self.calSucceeded = zeros(interface.NUM_VIRTUAL_LASERS)
            self.rdListener = None

    def rdFilter(self, entry):
        """Filter applied to RingdownEntryType objects obtained from Driver. Within this filter, the 
        scheme calibration rows are pulled out and used to run the WLM calibration. The entries are
        then placed onto the ringdown queue.
        
        Args:
            entry: RingdownEntryType obtained from Listener to Driver
        """
        assert isinstance(entry, interface.RingdownEntryType)
        if (entry.status & interface.RINGDOWN_STATUS_SequenceMask) != self.lastSchemeCount:
            # We have got to a new scheme
            if self.sbc.calDataByRow:
                self.sbc.applySchemeBasedCalibration()
            self.sbc.clear()
            self.lastSchemeCount = (entry.status & interface.RINGDOWN_STATUS_SequenceMask)
        # Check if this is a calibration row and process it accordingly
        if entry.subschemeId & interface.SUBSCHEME_ID_IsCalMask:
            rowNum = entry.schemeRow
            # The scheme version has not yet been placed in schemeVersionAndTable
            schemeTable = entry.schemeVersionAndTable
            angleError = mod(entry.wlmAngle - self.angleScheme[schemeTable].setpoint[rowNum], 2 * pi)
            tempError  = entry.laserTemperature - self.angleScheme[schemeTable].laserTemp[rowNum]
            if (min(angleError, 2 * pi - angleError) < self.dthetaMax) and (abs(tempError) < self.dtempMax):
                # The spectral point is close to the setpoint
<<<<<<< HEAD
                self.sbc.processCalPoint(entry)
=======
                self.sbc.processCalRingdownEntry(entry)
>>>>>>> 65e481e5
            else:
                Log("WLM Calibration point cannot be used: rowNum: %d, tempError: %.1f, angleError: %.4f, vLaserNum: %d" %  
                    (rowNum, tempError, min(angleError, 2 * pi - angleError), 1 + ((entry.laserUsed >> 2) & 7)))
        return entry

    def run(self):
        """Runs main loop of the RDFrequencyConverter.
        
        Ringdowns from the driver are passed through the ringdown filter and are then placed onto the 
        ringdown queue.
        """
        # Start the thread for saving WLM history into database
        saveWlmThread = threading.Thread(target = self.runSaveWlmHistory)
        saveWlmThread.setDaemon(True)
        saveWlmThread.start()

        # Start the rpc server on another thread...
        self.rpcThread = RpcServerThread(self.rpcServer, self.RPC_shutdown)
        self.rpcThread.start()
        startTime = time.time()
        timeout = 0.5
        
        self.tuningMode = Driver.rdDasReg("ANALYZER_TUNING_MODE_REGISTER")
        while not self._shutdownRequested:
            # Check if it's time to update and archive the warmbox calibration file
            if self.timeToUpdateWarmBoxCal():
                Log("Time to update warm box calibration file")
                #  we'll do it in a separate thread in case it takes too long to write the new calibration file to disk
                updateWarmBoxCalThread = threading.Thread(target = self.updateWarmBoxCal, 
                                                          args=(self.warmBoxCalFilePathActive,))
                updateWarmBoxCalThread.setDaemon(True)
                updateWarmBoxCalThread.start()
            try:
                rdQueueSize = self.rdQueue.qsize()
                if rdQueueSize > self.rdQueueMaxLevel:
                    self.rdQueueMaxLevel = rdQueueSize
                    Log("rdQueueSize reaches new peak level %d" % self.rdQueueMaxLevel)
                if rdQueueSize > MIN_SIZE or time.time()-startTime > timeout:
                    self._batchConvert()
                    startTime = time.time()
                    self.tuningMode = Driver.rdDasReg("ANALYZER_TUNING_MODE_REGISTER")
                else:
                    time.sleep(0.02)
                    continue
                while self.rdProcessedCache:
                    try:
                        rdProcessedData = self.rdProcessedCache.pop(0)
                        self.processedRdBroadcaster.send(StringPickler.ObjAsString(rdProcessedData))
                    except IndexError:
                        break
            except:
                excType, value, _trace = sys.exc_info()
                Log("Error: %s: %s" % (str(excType), str(value)), Verbose=traceback.format_exc(), Level=3)
                while not self.rdQueue.empty(): 
                    self.rdQueue.get(False)
                self.rdProcessedCache = []
                time.sleep(0.02)
        Log("RD Frequency Converter RPC handler shut down")

    def _batchConvert(self):
        """Convert WLM angles and laser temperatures to wavenumbers in a vectorized way, using
        wlmAngleAndlaserTemperature2WaveNumber.
        """

        if self.rdProcessedCache:
            raise RuntimeError("_batchConvert called while cache is not empty")
        wlmAngle = [[] for i in range(self.numLasers)]
        laserTemperature = [[] for i in range(self.numLasers)]
        cacheIndex = [[] for i in range(self.numLasers)]
        # Get data from the queue into the cache
        index = 0
        while not self.rdQueue.empty():
            try:
                rdProcessedData = interface.ProcessedRingdownEntryType()
                rdData = self.rdQueue.get(False)
                for name, _ctype in rdData._fields_:
                    if name != "padToCacheLine":
                        setattr(rdProcessedData, name, getattr(rdData, name))
                self.rdProcessedCache.append(rdProcessedData)
                vLaserNum = 1 + ((rdData.laserUsed >> 2) & 0x7) # 1-based virtual laser number
                wlmAngle[vLaserNum-1].append(rdData.wlmAngle)
                laserTemperature[vLaserNum-1].append(rdData.laserTemperature)
                cacheIndex[vLaserNum-1].append(index)
                index += 1
            except Queue.Empty:
                break
        # Do the angle to wavenumber conversions for each available laser
        for vLaserNum in range(1, self.numLasers+1):
            if cacheIndex[vLaserNum-1]: # There are angles to convert for this laser
                self._assertVLaserNum(vLaserNum)
                freqConv = self.freqConverter[vLaserNum-1]
                waveNumbers = freqConv.thetaCalAndLaserTemp2WaveNumber(array(wlmAngle[vLaserNum-1]), 
                                                            array(laserTemperature[vLaserNum-1]))
                for i, waveNumber in enumerate(waveNumbers):
                    index = cacheIndex[vLaserNum-1][i]
                    rdProcessedData = self.rdProcessedCache[index]
                    rdProcessedData.waveNumber = waveNumber
                    # At this point schemeVersionAndTable only has the scheme table
                    schemeTable = rdProcessedData.schemeVersionAndTable
                    if schemeTable in self.freqScheme:
                        freqScheme = self.freqScheme[schemeTable]
                        # Here we prepend the version to schemeVersionAndTable
                        shiftedVersion = (freqScheme.version << interface.SCHEME_VersionShift)
                        rdProcessedData.schemeVersionAndTable = schemeTable | shiftedVersion
                        schemeRow = rdProcessedData.schemeRow
                        rdProcessedData.waveNumberSetpoint = freqScheme.setpoint[schemeRow]
                        rdProcessedData.extra1 = freqScheme.extra1[schemeRow]
                        rdProcessedData.extra2 = freqScheme.extra2[schemeRow]
                        rdProcessedData.extra3 = freqScheme.extra3[schemeRow]
                        rdProcessedData.extra4 = freqScheme.extra4[schemeRow]
                    else:
                        rdProcessedData.waveNumberSetpoint = 0

    def _assertVLaserNum(self, vLaserNum):
        if (vLaserNum-1 not in self.freqConverter) or self.freqConverter[vLaserNum-1] is None:
            raise ValueError("No frequency converter is present for virtual laser %d." % vLaserNum)

    def updateWarmBoxCal(self, warmBoxCalFilePathActive):
        self.resetWarmBoxCalTime()
        self.RPC_updateWarmBoxCal(warmBoxCalFilePathActive)

    def runSaveWlmHistory(self):
        while True:
            self._saveWlmHistory()
            #Log("WLM history saved in database")
            time.sleep(self.saveWlmHistPeriod_s)

    def _saveWlmHistory(self):
        """Save WLM history to the state database"""
        for i in self.freqConverter:
            try:
                freqConv = self.freqConverter[i]
                if freqConv is not None:
                    vLaserNum = i+1
                    wlmOffset = freqConv.offset
                    deltaCoeffs = freqConv.coeffs - freqConv.coeffsOrig
                    valMin = deltaCoeffs.min()
                    valMax = deltaCoeffs.max()
                    freqMin = freqConv.sLinear[1] + deltaCoeffs.argmin()*freqConv.sLinear[0]
                    freqMax = freqConv.sLinear[1] + deltaCoeffs.argmax()*freqConv.sLinear[0]
                    timestamp = Driver.hostGetTicks()
                    wlmHist = (timestamp, vLaserNum, wlmOffset, freqMin, valMin, freqMax, valMax)
                    Driver.saveWlmHist(wlmHist)
            except Exception, exc:
                Log("Exception in saveWlmHistory: %s" % exc)

    def resetWarmBoxCalTime(self):
        self.warmBoxCalUpdateTime = Driver.hostGetTicks()

    def timeToUpdateWarmBoxCal(self):
        return (Driver.hostGetTicks() - self.warmBoxCalUpdateTime) > (self.wbCalUpdatePeriod_s*1000)

    def resetHotBoxCalTime(self):
        self.hotBoxCalUpdateTime = Driver.hostGetTicks()

    def timeToUpdateHotBoxCal(self):
        return (Driver.hostGetTicks() - self.hotBoxCalUpdateTime) > (self.hbCalUpdatePeriod_s*1000)

    def RPC_getShortCircuitSchemeStatus(self):
        """Returns True if a nonempty [ShortCircuitSchemes] section is in this INI file. When this is True,
        sequences start with the spectrum collector in SchemeMultipleNoRepeatMode, rather than in
        SchemeMultipleMode"""
        return len(self.shortCircuitSchemes)>0

    def RPC_angleToLaserTemperature(self, vLaserNum, angles):
        self._assertVLaserNum(vLaserNum)
        return self.freqConverter[vLaserNum-1].thetaCal2LaserTemp(angles)

    def RPC_angleToWaveNumber(self, vLaserNum, angles):
        self._assertVLaserNum(vLaserNum)
        return self.freqConverter[vLaserNum-1].thetaCal2WaveNumber(angles)

    def RPC_setCavityLengthTuning(self):
        """ Set the instrument to use cavity length tuning, and load up DAS registers appropriately """
        Driver.wrDasReg("ANALYZER_TUNING_MODE_REGISTER", interface.ANALYZER_TUNING_CavityLengthTuningMode)
        self.tuningMode = interface.ANALYZER_TUNING_CavityLengthTuningMode
        self.cavityLengthTunerAdjuster.setTunerRegisters(self.tunerCenter)

    def RPC_setLaserCurrentTuning(self):
        """ Set the instrument to use laser current tuning, and load up DAS registers appropriately """
        Driver.wrDasReg("ANALYZER_TUNING_MODE_REGISTER", interface.ANALYZER_TUNING_LaserCurrentTuningMode)
        self.tuningMode = interface.ANALYZER_TUNING_LaserCurrentTuningMode
        self.laserCurrentTunerAdjuster.setTunerRegisters(centerValue=32768)

    def RPC_setFsrHoppingTuning(self):
        """ Set the instrument to use FSR Hopping tuning, and load up DAS registers appropriately """
        Driver.wrDasReg("ANALYZER_TUNING_MODE_REGISTER", interface.ANALYZER_TUNING_FsrHoppingTuningMode)
        self.tuningMode = interface.ANALYZER_TUNING_FsrHoppingTuningMode

    def RPC_centerTuner(self, tunerCenter):
        if self.tunerCenter:
            tunerTarget = self.tunerCenter
        else:
            tunerTarget = tunerCenter

        if self.tuningMode == interface.ANALYZER_TUNING_CavityLengthTuningMode:
            self.cavityLengthTunerAdjuster.setTunerRegisters(tunerTarget)
        elif self.tuningMode == interface.ANALYZER_TUNING_LaserCurrentTuningMode:
            self.laserCurrentTunerAdjuster.setTunerRegisters(tunerTarget)

    def RPC_clearCalibrationDone(self, vLaserNumList):
        # Clear calibration done flags for the specified list of virtual lasers
        return self.sbc.clearCalibrationDone(vLaserNumList)

    def RPC_convertScheme(self, schemeNum):
        # Convert scheme from frequency (wave number) to angle
        scheme = self.freqScheme[schemeNum]
        angleScheme = self.angleScheme[schemeNum]
        numEntries = scheme.numEntries
        dataByLaser = {}
        for i in xrange(numEntries):
            vLaserNum = scheme.virtualLaser[i] + 1
            waveNum = float(scheme.setpoint[i])
            if vLaserNum not in dataByLaser:
                dataByLaser[vLaserNum] = ([], [])
            dataByLaser[vLaserNum][0].append(i)
            dataByLaser[vLaserNum][1].append(waveNum)
        for vLaserNum in dataByLaser:
            self._assertVLaserNum(vLaserNum)
            freqConv = self.freqConverter[vLaserNum-1]
            waveNum = array(dataByLaser[vLaserNum][1])
            wlmAngle = freqConv.waveNumber2ThetaCal(waveNum)
            laserTemp = freqConv.thetaCal2LaserTemp(wlmAngle)
            for j, i in enumerate(dataByLaser[vLaserNum][0]):
                angleScheme.setpoint[i] = wlmAngle[j]
                # Add in scheme.laserTemp as an offset to the value calculated
                angleScheme.laserTemp[i]= laserTemp[j] + scheme.laserTemp[i]
        self.isAngleSchemeConverted[schemeNum] = True

    def RPC_getHotBoxCalFilePath(self):
        return self.hotBoxCalFilePath

    def RPC_getHotBoxCalParam(self, secName, optName):
        return self.hotBoxCal[secName][optName]

    def RPC_getWarmBoxCalFilePath(self):
        return self.warmBoxCalFilePath

    def RPC_isCalibrationDone(self, vLaserNumList):
        # Check if calibration has been done for the specified list of virtual lasers
        return self.sbc.isCalibrationDone(vLaserNumList)

    def RPC_laserTemperatureToAngle(self, vLaserNum, laserTemperatures):
        self._assertVLaserNum(vLaserNum)
        return self.freqConverter[vLaserNum-1].laserTemp2ThetaCal(laserTemperatures)

    def RPC_loadHotBoxCal(self, hotBoxCalFilePath=""):
        self.hotBoxCalUpdateTime = Driver.hostGetTicks()
        if hotBoxCalFilePath != "":
            self.hotBoxCalFilePathActive = os.path.abspath(hotBoxCalFilePath)
        if os.path.isfile(self.hotBoxCalFilePathActive):
            # Need to run checksum on the active one. If failed, factory version will be used.
            # Need to be implemented!
            # Here assume checksum has passed
            self.hotBoxCalFilePath = self.hotBoxCalFilePathActive
        else:
            self.hotBoxCalFilePath = self.hotBoxCalFilePathFactory

        self.hotBoxCal = CustomConfigObj(self.hotBoxCalFilePath)
        if "AUTOCAL" not in self.hotBoxCal:
            raise ValueError("No AUTOCAL section in hot box calibration.")
        if ("CAVITY_LENGTH_TUNING" not in self.hotBoxCal) and \
           ("LASER_CURRENT_TUNING" not in self.hotBoxCal):
            raise ValueError("Hot box calibration must contain at least one of " + 
                             "CAVITY_LENGTH_TUNING or LASER_CURRENT_TUNING sections.")
        if "CAVITY_LENGTH_TUNING" in self.hotBoxCal:
            self.cavityLengthTunerAdjuster = TunerAdjuster("CAVITY_LENGTH_TUNING")
        else:
            self.cavityLengthTunerAdjuster = None
        if "LASER_CURRENT_TUNING" in self.hotBoxCal:
            self.laserCurrentTunerAdjuster = TunerAdjuster("LASER_CURRENT_TUNING")
        else:
            self.laserCurrentTunerAdjuster = None
        self.dthetaMax = float(self.hotBoxCal["AUTOCAL"]["MAX_ANGLE_TARGETTING_ERROR"])
        self.dtempMax  = float(self.hotBoxCal["AUTOCAL"]["MAX_TEMP_TARGETTING_ERROR"])
        # Set up the PZT scaling register
        if "PZT_SCALE_FACTOR" in self.hotBoxCal["CAVITY_LENGTH_TUNING"]:
            pztScale = int(self.hotBoxCal["CAVITY_LENGTH_TUNING"]["PZT_SCALE_FACTOR"])
        else:
            pztScale = 0xFFFF
        Driver.wrFPGA("FPGA_SCALER","SCALER_SCALE1", int(pztScale))
        # Set up the PZT_INCR_PER_CAVITY_FSR register
        fsr = float(self.hotBoxCal["CAVITY_LENGTH_TUNING"]["FREE_SPECTRAL_RANGE"])
        Driver.wrDasReg("PZT_INCR_PER_CAVITY_FSR", fsr)

        return "OK"

    def RPC_loadWarmBoxCal(self, warmBoxCalFilePath="", pCalOffset=None):
        # Loads the specified warm box calibration file (or the default if not specified)
        #  into the analyzer. If pCalOffset is specified, this is used to force a constant
        #  angle offset for all virtual lasers so that the coefficients for pressure
        #  calibration may be determined

        # When an empty file name is passed for warmBoxCalFilePath,
        #  The active file path is checked to see if it exists. If so, its checksum is verified.
        #  If the active file does not exist or if the checksum is bad, the factory file is used.
        #
        # When a non-empty file name is passed for warmBoxCalFilePath,
        #  Checksums are ignored and the specified file is used unconditionally. Any errors in the
        #   file or the non-existence of the file will cause an exception. The active file name is

        self.warmBoxCalUpdateTime = Driver.hostGetTicks()
        if warmBoxCalFilePath == "":
            if os.path.isfile(self.warmBoxCalFilePathActive):
                try:
                    validateChecksum(self.warmBoxCalFilePathActive)
                    self.warmBoxCalFilePath = self.warmBoxCalFilePathActive
                except ValueError:
                    Log('Bad checksum in active warm box calibration file, using factory file', Level = 2)
                    self.warmBoxCalFilePath = self.warmBoxCalFilePathFactory
            else:
                Log('No active warm box calibration file, using factory file', Level = 0)
                self.warmBoxCalFilePath = self.warmBoxCalFilePathFactory
        else:
            self.warmBoxCalFilePath = os.path.abspath(warmBoxCalFilePath)

        # Load up the frequency converters for each laser in the DAS...
        ini = CustomConfigObj(self.warmBoxCalFilePath)
        for vLaserNum in range(1, self.numLasers + 1): # N.B. In AutoCal, laser indices are 1 based
            freqConv = AutoCal()
            self.freqConverter[vLaserNum-1] = freqConv.loadFromIni(ini, vLaserNum)
            # Send the virtual laser information to the DAS
            paramSec = "VIRTUAL_PARAMS_%d" % vLaserNum
            if paramSec in ini:
                param = ini[paramSec]
                aLaserNum = int(ini["LASER_MAP"]["ACTUAL_FOR_VIRTUAL_%d" % vLaserNum])
                laserParams = { 'actualLaser':     aLaserNum-1,
                                'ratio1Center':    float(param['RATIO1_CENTER']),
                                'ratio1Scale':     float(param['RATIO1_SCALE']),
                                'ratio2Center':    float(param['RATIO2_CENTER']),
                                'ratio2Scale':     float(param['RATIO2_SCALE']),
                                'phase':           float(param['PHASE']),
                                'tempSensitivity': float(param['TEMP_SENSITIVITY']),
                                'calTemp':         float(param['CAL_TEMP']),
                                'calPressure':     float(param['CAL_PRESSURE']),
                                'pressureC0':      float(param['PRESSURE_C0']),
                                'pressureC1':      float(param['PRESSURE_C1']),
                                'pressureC2':      float(param['PRESSURE_C2']),
                                'pressureC3':      float(param['PRESSURE_C3'])}
                if pCalOffset is not None:
                    laserParams['calPressure'] = 760.0
                    laserParams['pressureC0'] = pCalOffset
                    laserParams['pressureC1'] = 0.0
                    laserParams['pressureC2'] = 0.0
                    laserParams['pressureC3'] = 0.0
                Driver.wrVirtualLaserParams(vLaserNum, laserParams)
        # Start the ringdown listener only once there are frequency converters available to do the conversion
        if not self.freqConvertersLoaded:
            self.rdListener = Listener.Listener(self.rdQueue,
                                        BROADCAST_PORT_RDRESULTS,
                                        interface.RingdownEntryType,
                                        streamFilter = self.rdFilter,
                                        retry = True,
                                        name = "Ringdown frequency converter listener",logFunc = Log)
            self.freqConvertersLoaded = True
        return "OK"

    def RPC_replaceOriginalWlmCal(self, vLaserNum):
        # Copy current spline coefficients to original coefficients
        self._assertVLaserNum(vLaserNum)
        self.freqConverter[vLaserNum-1].replaceOriginal()

    def RPC_restoreOriginalWlmCal(self, vLaserNum):
        # Replace current spline coefficients with original spline coefficients
        self._assertVLaserNum(vLaserNum)
        self.freqConverter[vLaserNum-1].replaceCurrent()

    def RPC_ignoreSpline(self, vLaserNum):
        # Do not use cubic spline corrections for angle to frequency transformations for virtual laser vLaserNum
        if (vLaserNum-1 in self.freqConverter) and self.freqConverter[vLaserNum-1] is not None:
            self.freqConverter[vLaserNum-1].ignoreSpline = True

    def RPC_useSpline(self, vLaserNum):
        # Do use cubic spline corrections for angle to frequency transformations for virtual laser vLaserNum
        if (vLaserNum-1 in self.freqConverter) and self.freqConverter[vLaserNum-1] is not None:
            self.freqConverter[vLaserNum-1].ignoreSpline = False

    def RPC_setHotBoxCalParam(self, secName, optName, optValue):
        self.hotBoxCal[secName][optName] = optValue
        if self.timeToUpdateHotBoxCal():
            Log("Time to update hot box calibration file")
            self.RPC_updateHotBoxCal(self.hotBoxCalFilePathActive)
            self.resetHotBoxCalTime()

    def RPC_getWlmOffset(self, vLaserNum):
        """Fetches the offset in the WLM calibration. vLaserNum is 1-based.
        Returns offset in wavenumbers.
        """
        self._assertVLaserNum(vLaserNum)
        return self.freqConverter[vLaserNum-1].getOffset()

    def RPC_setWlmOffset(self, vLaserNum, offset):
        """Updates the offset in the WLM calibration by the specified value.
        vLaserNum is 1-based. offset is in wavenumbers.
        """
        self._assertVLaserNum(vLaserNum)
        self.freqConverter[vLaserNum-1].setOffset(offset)
        
    def RPC_getLaserTempOffset(self, vLaserNum):
        """Fetches the temp offset for the virtual laser. vLaserNum is 1-based.
        Returns offset in degrees.
        """
        self._assertVLaserNum(vLaserNum)
        return self.freqConverter[vLaserNum-1].getTempOffset()

    def RPC_setLaserTempOffset(self, vLaserNum, offset):
        """Updates the Temp offset for the virtual laser.
        vLaserNum is 1-based. offset is in degrees.
        """
        self._assertVLaserNum(vLaserNum)
        self.freqConverter[vLaserNum-1].setTempOffset(offset)

    def RPC_shutdown(self):
        self._shutdownRequested = True

    def RPC_updateHotBoxCal(self, fileName=None):
        """
        Write calibration back to the file with a new checksum.
        """
        # Archive the current HotBoxCal first (add timestamp to the filename too)
        timeStamp = datetime.datetime.today().strftime("%Y%m%d_%H%M%S")
        hotBoxCalFilePathWithTime = self.hotBoxCalFilePath.replace(".ini", "_%s.ini" % timeStamp)
        shutil.copy2(self.hotBoxCalFilePath, hotBoxCalFilePathWithTime)
        Archiver.ArchiveFile(self.hbArchiveGroup, hotBoxCalFilePathWithTime, True)
        Log("Archived %s" % hotBoxCalFilePathWithTime)

        fp = None
        if self.hotBoxCal is None:
            raise ValueError("Hot box calibration has not been loaded")
        try:
            # self.hotBoxCal["AUTOCAL"]["CAVITY_FSR"] = self.cavityFsr
            self.hotBoxCal["timestamp"] = Driver.hostGetTicks()
            calStrIO = StringIO()
            self.hotBoxCal.write(calStrIO)
            calStr = calStrIO.getvalue()
            calStr = calStr[:calStr.find("#checksum=")]
            checksum = crc32(calStr, 0)
            calStr += "#checksum=%d" % checksum
            if fileName is not None:
                self.hotBoxCalFilePath = fileName
            fp = file(self.hotBoxCalFilePath, "wb")
            fp.write(calStr)
        finally:
            calStrIO.close()
            if fp is not None: 
                fp.close()

    def RPC_getWarmBoxConfig(self):
        config = CustomConfigObj(self.warmBoxCalFilePath)
        for i in self.freqConverter.keys():
            freqConv = self.freqConverter[i]
            if freqConv is not None:
                freqConv.updateIni(config, i+1) # Note: In Autocal1, laser indices are 1 based
        return config        
    
    def RPC_updateWarmBoxCal(self, fileName=None):
        """
        Write calibration back to the file with a new checksum.
        """
        # Archive the current WarmBoxCal file if this is not null, first adding timestamp to the filename)
        if not self.warmBoxCalFilePath:
            return

        timeStamp = datetime.datetime.today().strftime("%Y%m%d_%H%M%S")
        warmBoxCalFilePathWithTime = self.warmBoxCalFilePath.replace(".ini", "_%s.ini" % timeStamp)
        shutil.copy2(self.warmBoxCalFilePath, warmBoxCalFilePathWithTime)
        Archiver.ArchiveFile(self.wbArchiveGroup, warmBoxCalFilePathWithTime, True)
        Log("Archived %s" % warmBoxCalFilePathWithTime)

        filePtr = None
        config = CustomConfigObj(self.warmBoxCalFilePath)
        for i in self.freqConverter.keys():
            freqConv = self.freqConverter[i]
            if freqConv is not None:
                freqConv.updateIni(config, i+1) # Note: In Autocal1, laser indices are 1 based
        try:
            config["timestamp"] = Driver.hostGetTicks()
            calStrIO = StringIO()
            config.write(calStrIO)
            calStr = calStrIO.getvalue()
            calStr = calStr[:calStr.find("#checksum=")]
            checksum = crc32(calStr, 0)
            calStr += "#checksum=%d" % checksum
            if fileName is not None:
                self.warmBoxCalFilePath = fileName
            filePtr = file(self.warmBoxCalFilePath, "wb")
            filePtr.write(calStr)
        finally:
            calStrIO.close()
            if filePtr is not None: 
                filePtr.close()

    def RPC_updateWlmCal(self, vLaserNum, thetaCal, waveNumbers, weights, relax=5e-3,
                         relative=True, relaxDefault=5e-3, relaxZero=5e-5, maxDiff=0.4):
        """Updates the wavelength monitor calibration using the information that angles specified as "thetaCal"
           map to the specified list of waveNumbers. Also relax the calibration towards the default using
           Laplacian regularization and the specified value of relaxDefault."""
        self._assertVLaserNum(vLaserNum)
        self.freqConverter[vLaserNum-1].updateWlmCal(thetaCal, waveNumbers, weights, relax,
                                                     relative, relaxDefault, relaxZero, maxDiff)

    def RPC_uploadSchemeToDAS(self, schemeNum):
        # Upload angle scheme to DAS
        if not self.isAngleSchemeConverted[schemeNum]:
            raise Exception("Scheme not converted to angle yet.")
        angleScheme = self.angleScheme[schemeNum]
        Driver.wrScheme(schemeNum, *(angleScheme.repack()))

    def RPC_waveNumberToAngle(self, vLaserNum, waveNumbers):
        self._assertVLaserNum(vLaserNum)
        return self.freqConverter[vLaserNum-1].waveNumber2ThetaCal(waveNumbers)

    def RPC_wrFreqScheme(self, schemeNum, freqScheme):
        self.freqScheme[schemeNum] = freqScheme
        self.angleScheme[schemeNum] = freqScheme.makeAngleTemplate()
        self.isAngleSchemeConverted[schemeNum] = False


class TunerAdjuster(object):
    def __init__(self, section):
        rdFreqConv = RDFrequencyConverter()
        self.ditherAmplitude   = float(rdFreqConv.RPC_getHotBoxCalParam(section,"DITHER_AMPLITUDE"))
        self.freeSpectralRange = float(rdFreqConv.RPC_getHotBoxCalParam(section,"FREE_SPECTRAL_RANGE"))
        self.minValue          = float(rdFreqConv.RPC_getHotBoxCalParam(section,"MIN_VALUE"))
        self.maxValue          = float(rdFreqConv.RPC_getHotBoxCalParam(section,"MAX_VALUE"))
        self.upSlope           = float(rdFreqConv.RPC_getHotBoxCalParam(section,"UP_SLOPE"))
        self.downSlope         = float(rdFreqConv.RPC_getHotBoxCalParam(section,"DOWN_SLOPE"))
    def findCenter(self, value, minCen, maxCen, fsr):
        """Finds the best center value for the tuner, given that the mean over the current scan
        is value, and the minimum and maximum allowed center values are given. We preferentially
        choose a value close to minCen."""
        if maxCen < minCen:
            Log("Invalid minCen and maxCen in findCenter",
                dict(minCen = minCen, maxCen = maxCen), Level=2)
        #
        n1 = floor((minCen-value)/fsr)
        n2 = floor((maxCen-value)/fsr)
        # In the best case, we can find a value which falls between minCen and maxCen and which
        #  is separated from the initial value by a multiple of the FSR
        #
        #  maxCen ----
        #                --- value + n2*fsr
        #
        #                --- value + (n1+1)*fsr
        #  minCen ----
        #
        #  value -----
        # The condition for this to be the case is that (n1+1)<=n2. We return
        #  value+(n1+1)*fsr to be closest to minCen
        if (n1+1) <= n2:  # There is enough of a gap between minCen and maxCen
            return value + (n1+1)*fsr
        else:
            # In the other case, maxCen and minCen are so close together that there is no
            #  value+n*fsr (for integral n) lying between them
            #
            #                --- value + (n2+1)*fsr
            #  maxCen ---
            #  minCen ---
            #                --- value + n1*fsr
            # We return either maxCen or minCen depending on which is closer to the grid of
            #  value+n*fsr
            #
            if abs(value + n1*fsr - minCen) < abs(value + (n2+1)*fsr - maxCen): 
                return minCen
            return maxCen
    def setTunerRegisters(self, centerValue=None, fsrFactor = 1.3, windowFactor = 0.9):
        """Sets up the tuner values to center the tuner waveform around centerValue, using data
        contained in the TunerAdjuster object.

        The ramp amplitude is adjusted such that the peak-to-peak value of the ramp window is
            fsrFactor*self.freeSpectralRange.
        The actual ramp sweep exceeds the window by ditherPeakToPeak on each side.

        TUNER_WINDOW_RAMP_HIGH_REGISTER <- centerValue + rampAmpl
        TUNER_WINDOW_RAMP_LOW_REGISTER  <- centerValue - rampAmpl
        TUNER_SWEEP_RAMP_HIGH_REGISTER  <- centerValue + rampAmpl + ditherPeakToPeak//2
        TUNER_SWEEP_RAMP_LOW_REGISTER   <- centerValue - rampAmpl - ditherPeakToPeak//2

        TUNER_SWEEP_DITHER_HIGH_OFFSET_REGISTER  <- ditherPeakToPeak//2
        TUNER_SWEEP_DITHER_LOW_OFFSET_REGISTER   <- ditherPeakToPeak//2
        TUNER_WINDOW_DITHER_HIGH_OFFSET_REGISTER <- (windowFactor*ditherPeakToPeak)//2
        TUNER_WINDOW_DITHER_LOW_OFFSET_REGISTER  <- (windowFactor*ditherPeakToPeak)//2

        FPGA_TWGEN, TWGEN_SLOPE_UP    <- self.upSlope
        FPGA_TWGEN, TWGEN_SLOPE_DOWN  <- self.downSlope
        """
        rampAmpl = float(0.5* fsrFactor * self.freeSpectralRange)
        ditherPeakToPeak = 2 * self.ditherAmplitude
        centerMax = self.maxValue - ditherPeakToPeak // 2 - rampAmpl
        centerMin = self.minValue + ditherPeakToPeak // 2 + rampAmpl
        if centerMin > centerMax:
            # We need to use the maximum range available
            centerValue = 0.5*(self.minValue + self.maxValue)
            rampAmpl = self.maxValue - centerValue - ditherPeakToPeak // 2
            if 2*rampAmpl < self.freeSpectralRange:
                Log("Insufficient PZT range to cover cavity FSR",
                    dict(fsr = self.freeSpectralRange, rampAmpl = rampAmpl), Level=2)
        else:
            centerValue = self.findCenter(centerValue, centerMin, centerMax, self.freeSpectralRange)

        Driver.wrDasReg("TUNER_WINDOW_RAMP_HIGH_REGISTER", centerValue + rampAmpl)
        Driver.wrDasReg("TUNER_WINDOW_RAMP_LOW_REGISTER", centerValue - rampAmpl)
        Driver.wrDasReg("TUNER_SWEEP_RAMP_HIGH_REGISTER", centerValue + rampAmpl + ditherPeakToPeak // 2)
        Driver.wrDasReg("TUNER_SWEEP_RAMP_LOW_REGISTER",  centerValue - rampAmpl - ditherPeakToPeak // 2)
        Driver.wrDasReg("TUNER_SWEEP_DITHER_HIGH_OFFSET_REGISTER", ditherPeakToPeak // 2)
        Driver.wrDasReg("TUNER_SWEEP_DITHER_LOW_OFFSET_REGISTER", ditherPeakToPeak // 2)
        Driver.wrDasReg("TUNER_WINDOW_DITHER_HIGH_OFFSET_REGISTER", (windowFactor * ditherPeakToPeak) // 2)
        Driver.wrDasReg("TUNER_WINDOW_DITHER_LOW_OFFSET_REGISTER", (windowFactor * ditherPeakToPeak) // 2)
        Driver.wrFPGA("FPGA_TWGEN", "TWGEN_SLOPE_UP", int(self.upSlope))
        Driver.wrFPGA("FPGA_TWGEN", "TWGEN_SLOPE_DOWN", int(self.downSlope))

HELP_STRING = """RDFrequencyConverter.py [-c<FILENAME>] [-h|--help]

Where the options can be a combination of the following. Note that options override
settings in the configuration file:

-h, --help           print this help
-c                   specify a config file:  default = "./RDFrequencyConverter.ini"
"""

def printUsage():
    print HELP_STRING

def handleCommandSwitches():
    shortOpts = 'hc:'
    longOpts = ["help"]
    try:
        switches, args = getopt.getopt(sys.argv[1:], shortOpts, longOpts)
    except getopt.GetoptError, exc:
        print "%s %r" % (exc, exc)
        sys.exit(1)
    #assemble a dictionary where the keys are the switches and values are switch args...
    opts = {}
    for opt, arg in switches:
        opts.setdefault(opt, arg)
    if "/?" in args or "/h" in args:
        opts.setdefault('-h',"")
    #Start with option defaults...
    configFile = os.path.splitext(AppPath)[0] + ".ini"
    if "-h" in opts or "--help" in opts:
        printUsage()
        sys.exit()
    if "-c" in opts:
        configFile = opts["-c"]
    return configFile, opts

if __name__ == "__main__":
    configFilename, options = handleCommandSwitches()
    rdFreqConvertApp = RDFrequencyConverter(configFilename)
    Log("%s started." % APP_NAME, dict(ConfigFile = configFilename), Level = 0)
    rdFreqConvertApp.run()
    Log("Exiting program")<|MERGE_RESOLUTION|>--- conflicted
+++ resolved
@@ -521,11 +521,7 @@
             tempError  = entry.laserTemperature - self.angleScheme[schemeTable].laserTemp[rowNum]
             if (min(angleError, 2 * pi - angleError) < self.dthetaMax) and (abs(tempError) < self.dtempMax):
                 # The spectral point is close to the setpoint
-<<<<<<< HEAD
-                self.sbc.processCalPoint(entry)
-=======
                 self.sbc.processCalRingdownEntry(entry)
->>>>>>> 65e481e5
             else:
                 Log("WLM Calibration point cannot be used: rowNum: %d, tempError: %.1f, angleError: %.4f, vLaserNum: %d" %  
                     (rowNum, tempError, min(angleError, 2 * pi - angleError), 1 + ((entry.laserUsed >> 2) & 7)))
