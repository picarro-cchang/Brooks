import fnmatch
from numpy import *
import os
import sys
from optparse import OptionParser
import time
import datetime
import traceback

try:
    from collections import namedtuple
except:
    from Host.Common.namedtuple import namedtuple

import urllib2
import urllib
import socket
try:
    import simplejson as json
except:
    import json

NaN = 1e1000/1e1000

def genLatestFiles(baseDir,pattern):
    # Generate files in baseDir and its subdirectories which match pattern
    for dirPath, dirNames, fileNames in os.walk(baseDir):
        dirNames.sort(reverse=True)
        fileNames.sort(reverse=True)
        for name in fileNames:
            if fnmatch.fnmatch(name,pattern):
                yield os.path.join(dirPath,name)

def fixed_width(text,width):
    start = 0
    result = []
    while True:
        atom = text[start:start+width].strip()
        if not atom: return result
        result.append(atom)
        start += width
#######################################################################
# Longitude and latitude handling routines
#######################################################################

def distVincenty(lat1, lng1, lat2, lng2):
    # WGS-84 ellipsiod. lat and lng in DEGREES
    a = 6378137
    b = 6356752.3142
    f = 1/298.257223563;
    toRad = pi/180.0
    L = (lng2-lng1)*toRad
    U1 = arctan((1-f) * tan(lat1*toRad))
    U2 = arctan((1-f) * tan(lat2*toRad));
    sinU1 = sin(U1)
    cosU1 = cos(U1)
    sinU2 = sin(U2)
    cosU2 = cos(U2)

    Lambda = L
    iterLimit = 100;
    for iter in range(iterLimit):
        sinLambda = sin(Lambda)
        cosLambda = cos(Lambda)
        sinSigma = sqrt((cosU2*sinLambda) * (cosU2*sinLambda) +
                        (cosU1*sinU2-sinU1*cosU2*cosLambda) * (cosU1*sinU2-sinU1*cosU2*cosLambda))
        if sinSigma==0:
            return 0  # co-incident points
        cosSigma = sinU1*sinU2 + cosU1*cosU2*cosLambda
        sigma = arctan2(sinSigma, cosSigma)
        sinAlpha = cosU1 * cosU2 * sinLambda / sinSigma
        cosSqAlpha = 1 - sinAlpha*sinAlpha
        if cosSqAlpha == 0:
            cos2SigmaM = 0
        else:
            cos2SigmaM = cosSigma - 2*sinU1*sinU2/cosSqAlpha
        C = f/16*cosSqAlpha*(4+f*(4-3*cosSqAlpha))
        lambdaP = Lambda;
        Lambda = L + (1-C) * f * sinAlpha * \
          (sigma + C*sinSigma*(cos2SigmaM+C*cosSigma*(-1+2*cos2SigmaM*cos2SigmaM)))
        if abs(Lambda-lambdaP)<=1.e-12: break
    else:
        raise ValueError("Failed to converge")

    uSq = cosSqAlpha * (a*a - b*b) / (b*b)
    A = 1 + uSq/16384*(4096+uSq*(-768+uSq*(320-175*uSq)))
    B = uSq/1024 * (256+uSq*(-128+uSq*(74-47*uSq)))
    deltaSigma = B*sinSigma*(cos2SigmaM+B/4*(cosSigma*(-1+2*cos2SigmaM*cos2SigmaM)-
                 B/6*cos2SigmaM*(-3+4*sinSigma*sinSigma)*(-3+4*cos2SigmaM*cos2SigmaM)))
    return b*A*(sigma-deltaSigma)

def toXY(lat,lng,lat_ref,lng_ref):
    x = distVincenty(lat_ref,lng_ref,lat_ref,lng)
    if lng<lng_ref: x = -x
    y = distVincenty(lat_ref,lng,lat,lng)
    if lat<lat_ref: y = -y
    return x,y

#######################################################################
# Generator-based linear interpolation
#######################################################################

def interpolator(source,interval):
    """
    Perform linear interpolation of the data in source at specified interval, where the
    source generates data of the form
        (x,(d1,d2,d3,...))
    The data are re-gridded on equally spaced intervals starting with the multiple of
    "interval" which is no less than x.
    >>> src = (x for x in [(0,(2,)),(1,(3,)),(2,(5,)),(4,(9,))])
    >>> for t,d in interpolator(src,0.5): print t,d[0]
    0.0 2
    0.5 2.5
    1.0 3.0
    1.5 4.0
    2.0 5.0
    2.5 6.0
    3.0 7.0
    3.5 8.0
    4.0 9.0

    Next we test the situation in which the first interpolation point does not coincide
    with the start of the data array
    >>> src = (x for x in [(0.25,(2,)),(2.25,(4,))])
    >>> for t,d in interpolator(src,0.5): print t,d[0]
    0.5 2.25
    1.0 2.75
    1.5 3.25
    2.0 3.75
    """
    xi = None
    x_p, d_p = None, None
    for datum in source:
        x,d = datum
        if (x is None) or (d is None): # Indicates problem with data, re-initialize
            yield None, None
            xi = None
            x_p, d_p = None, None
            continue
        if xi is None:
            mult = ceil(x/interval)
            xi = interval*mult
        di = d
        while xi<=x:
            if x_p is not None:
                if x != x_p:
                    alpha = (xi-x_p)/(x-x_p)
                    di = d._make([alpha*y+(1-alpha)*y_p for y,y_p in zip(d,d_p)])
            yield xi, di
            mult += 1
            xi = interval*mult
        x_p, d_p = x, d

# Peak finder carries out space-scale analysis to find peaks in methane
#  concentration associated with leaks
class PeakFinder(object):
    def __init__(self, *args, **kwargs):
        '''
        Constructor
        '''
        if 'analyzerId' in kwargs:
            self.analyzerId = kwargs['analyzerId']
        else:
            self.analyzerId = "ZZZ"

        if 'appDir' in kwargs:
            self.appDir = kwargs['appDir']
        else:
            if hasattr(sys, "frozen"): #we're running compiled with py2exe
                AppPath = sys.executable
            else:
                AppPath = sys.argv[0]
            self.AppDir = os.path.split(AppPath)[0]


        self.anzlog_url = None
        if 'anzlog_url' in kwargs:
            self.anzlog_url = kwargs['anzlog_url']

        self.logname = None
        if 'logname' in kwargs:
            self.logname = kwargs['logname']

        self.meta_url = None
        if 'meta_url' in kwargs:
            self.meta_url = kwargs['meta_url']

        self.ticket_url = None
        if 'ticket_url' in kwargs:
            self.ticket_url = kwargs['ticket_url']
        #if not self.ticket_url:
        #    self.ticket_url = 'https://dev.picarro.com/node/gdu/abcdefg/1/AnzLog/'

        self.identity = None
        if 'identity' in kwargs:
            self.identity = kwargs['identity']

        self.psys = None
        if 'psys' in kwargs:
            self.psys = kwargs['psys']

        if 'usedb' in kwargs:
            self.usedb = kwargs['usedb']
        else:
            self.usedb = None

        self.ticket = "NONE"
        self.startTime = datetime.datetime.now()
        self.lastEtm = 0.0

        self.listen_path = None
        if 'listen_path' in kwargs:
            self.listen_path = kwargs['listen_path']
        self.userlogfiles = self.listen_path
        #self.userlogfiles = '/data/mdudata/datalogAdd/*.dat'

        self.file_path = None
        if 'file_path' in kwargs:
            self.file_path = kwargs['file_path']

        self.sleep_seconds = None
        if 'sleep_seconds' in kwargs:
            if kwargs['sleep_seconds']:
                self.sleep_seconds = float(kwargs['sleep_seconds'])
        if self.sleep_seconds == None:
            self.sleep_seconds = 30.0

        self.timeout = None
        if 'timeout' in kwargs:
            if kwargs['timeout']:
                self.timeout = int(kwargs['timeout'])
        if self.timeout == None:
            self.timeout = 5

        self.debug = None
        if 'debug' in kwargs:
            self.debug = kwargs['debug']

        self.dx = None
        if 'dx' in kwargs:
            if kwargs['dx']:
                self.dx = float(kwargs['dx'])
        if self.dx == None:
            self.dx = 1.0


        sigmaMinFactor = None
        if 'sigmaMinFactor' in kwargs:
            if kwargs['sigmaMinFactor']:
                sigmaMinFactor = float(kwargs['sigmaMinFactor'])
        if sigmaMinFactor == None:
            sigmaMinFactor = 2.0

        self.sigmaMin = sigmaMinFactor*self.dx

        sigmaMaxFactor = None
        if 'sigmaMaxFactor' in kwargs:
            if kwargs['sigmaMaxFactor']:
                sigmaMaxFactor = float(kwargs['sigmaMaxFactor'])
        if sigmaMaxFactor == None:
            sigmaMaxFactor = 20.0

        self.sigmaMax = sigmaMaxFactor*self.dx   # Widest peak to be detected

        self.minAmpl = 0.01
        if 'minAmpl' in kwargs:
            if kwargs['minAmpl']:
                self.minAmpl = float(kwargs['minAmpl'])
        if self.minAmpl == None:
            self.minAmpl = 0.01

        self.factor = None
        if 'factor' in kwargs:
            if kwargs['factor']:
                self.factor = float(kwargs['factor'])
        if self.factor == None:
            self.factor = 1.1

        self.logtype = "peaks"
        self.last_peakname = None
        self.sockettimeout = 10

    #######################################################################
    # Generators for getting data from files or the database
    #######################################################################

    def sourceFromFile(self,fname):
        # Generate lines from a specified user log file. Raise StopIteration at end of the file
        fp = file(fname,'rb')
        while True:
            line = fp.readline()
            if line: yield line
            else: break

    def followLastUserFile(self,fname):
        # Generate lines from the live (last) user log file. If we reach the end of the file,
        #  wait for a new line to become available, and periodically check to see if
        #  we are still the latest file. Raise StopIteration if a new file has become
        #  the live file.
        fp = file(fname,'rb')
        print "\r\nOpening source stream %s\r\n" % fname
        line = ""
        counter = 0
        while True:
            line += fp.readline()
            # Note that if the file ends with an incomplete line, fp.readline() will return a
            #  string with no terminating newline. We must NOT yield this incomplete line to
            #  avoid causing problems at the higher levels.
            if not line:
                counter += 1
                if counter == 10:
                    try:
                        if fname == os.path.join(self.file_path):
                            fp.close()
                            print "\r\nClosing source stream %s\r\n" % self.fname
                            return

                        lastName = genLatestFiles(*os.path.split(self.userlogfiles)).next()
                        # Stop iteration if we are not the last file
                        if fname != lastName:
                            fp.close()
                            print "\r\nClosing source stream\r\n"
                            return
                    except:
                        pass
                    counter = 0
                time.sleep(0.1)
                if self.debug: sys.stderr.write('-')
                continue
            if self.debug: sys.stderr.write('.')
            # Only yield complete lines, otherwise loop for more characters
            if line.endswith("\n"):
                yield line
                line = ""

    def followLastUserLogDb(self):
        aname = self.analyzerId
        if self.logname:
            lastlog = self.logname
        else:
            lastlog = self.getLastLog()

        if lastlog:
            lastPos = 0
            waitForRetryCtr = 0
            waitForRetry = True
            while True:
                rtn_data = None

                try:
                    qry_with_ticket = '%s?qry=byPos&alog=%s&startPos=%s&limit=2000' % (self.anzlog_url.replace("<TICKET>", self.ticket), lastlog, lastPos)
                    if self.debug == True:
                        print "qry_with_ticket", qry_with_ticket

                    socket.setdefaulttimeout(self.sockettimeout)
                    resp = urllib2.urlopen(qry_with_ticket)
                    #resp = urllib2.urlopen(getAnalyzerDatLogUrl, data=urllib.urlencode(postparms))
                    rtn_data = resp.read()

                except urllib2.HTTPError, e:
                    err_str = e.read()
                    if "invalid ticket" in err_str:
                        if self.debug == True:
                            print "We Have an invalid or expired ticket"
                        self.getTicket()
                        waitForRetryCtr += 1
                        if waitForRetryCtr < 100:
                            waitForRetry = None

                    else:
                        if "Log not found" in err_str:
                            if self.logname == lastlog:
                                print "\r\nLog complete. Closing log stream\r\n"
                                return

                        # We didn't find a log, so wait 5 seconds, and then see if there is a new lastlog
                        time.sleep(5)
                        newlastlog = self.getLastLog()
                        if not lastlog == newlastlog:
                            print "\r\nClosing log stream\r\n"
                            return

                        if self.debug == True:
                            print 'EXCEPTION in PeakFinder - followLastUserLogDb().\n%s\n' % err_str

                        pass

                except Exception, e:
                    print '\nfollowLastUserLogDb failed \n%s\n' % e
                    time.sleep(1)
                    continue

                if (rtn_data):
                    rslt = json.loads(rtn_data)
                    #print "followLastUserLogDb rslt: ", rslt
                    dbdata = rslt
                    if len(dbdata) > 0:
                        for doc in dbdata:
                            if "row" in doc:
                                lastPos = int(doc["row"]) + 1

                            if self.debug == True:
                                print "doc: ", doc

                            yield doc
                    else:
                        # no dbdata, so wait 5 seconds, then check for new last log
                        time.sleep(5)
                        newlastlog = self.getLastLog()
                        if not lastlog == newlastlog:
                            print "\r\nClosing log stream\r\n"
                            return
                else:
                    if waitForRetry:
                        time.sleep(self.timeout)

                    waitForRetry = True
                time.sleep(.050)

    def getLastLog(self):
        # Get the name of the live (last) log file from the database
        aname = self.analyzerId
        lastlog = None
        rtn_data = None

        waitForRetryCtr = 0
        waitForRetry = True
        while True:
            try:
                qry_with_ticket = '%s?qry=byEpoch&anz=%s&startEtm=%s&limit=1&reverse=true' % (self.meta_url.replace("<TICKET>", self.ticket), self.analyzerId, self.lastEtm)
                if self.debug == True:
                    print "getLastLog() qry_with_ticket", qry_with_ticket

                socket.setdefaulttimeout(self.sockettimeout)
                resp = urllib2.urlopen(qry_with_ticket)
                rtn_data = resp.read()

            except urllib2.HTTPError, e:
                err_str = e.read()
                if "invalid ticket" in err_str:
                    if self.debug == True:
                        print "We Have an invalid or expired ticket"
                    self.getTicket()
                    waitForRetryCtr += 1
                    if waitForRetryCtr < 100:
                        waitForRetry = None

                else:
                    if self.debug == True:
                        print 'EXCEPTION in PeakFinder - getLastLog().\n%s\n' % err_str
                    pass

            except Exception, e:
                print '\ngetLastLog failed \n%s\n' % e

                time.sleep(2)
                continue

            if (rtn_data):
                rslt = json.loads(rtn_data)
                if self.debug == True:
                    print "rslt: ", rslt

                for robj in rslt:
                    if robj["LOGNAME"]:
                        lastlog = robj["LOGNAME"]
                        if self.debug == True:
                            print "lastlog found: ", lastlog
                        return lastlog

                print '\ngetLastLog failed \n%s\n' % "No LOGNAME found"
                time.sleep(2)

            if waitForRetry:
                time.sleep(self.timeout)

            waitForRetry = True


    #######################################################################
    # Perform REST call to push peak data to the database
    #######################################################################

    def pushData(self, peakname, doc_data):
        err_rtn_str = 'ERROR: missing data:'
        rtn = "OK"
        if doc_data:
            # we want to replace (which removed old data for the log)
            # when we have a new log
            # but only for the very first push
            replace_log = "False"
            if not self.last_peakname == peakname:
                replace_log = "True"
                self.last_peakname = peakname

            params = [{"logname": peakname, "replace": replace_log, "logtype": self.logtype, "logdata": doc_data}]
            if self.debug == True:
                print "params: ", params
        else:
            return

        postparms = {'data': json.dumps(params)}

        # Normally we will wait for a timeout period before retrying the urlopen
        # However, after an expired ticket error, we want to immediately retry
        # BUT, we do not want to skip the timeout forever (even with an invalid ticket)
        # So we instantiate a retry counter, and only skip timeout when the
        # counter is < 100.  After that, we will continue to retry forever, but
        # WITH a timeout between retry events.
        waitForRetryCtr = 0
        waitForRetry = True

        while True:
            try:
                # NOTE: socket only required to set timeout parameter for the urlopen()
                # In Python26 and beyond we can use the timeout parameter in the urlopen()
                socket.setdefaulttimeout(self.sockettimeout)

                myDat = urllib.urlencode(postparms)
                push_with_ticket = self.anzlog_url.replace("<TICKET>", self.ticket)

                resp = urllib2.urlopen(push_with_ticket, data=myDat)
                rtn_data = resp.read()

                if self.debug == True:
                    print rtn_data

                if err_rtn_str in rtn_data:
                    rslt = json.loads(rtn_data)
                    expect_ctr = rslt['result'].replace(err_rtn_str, "").strip()
                    break
                else:
                    break

            except urllib2.HTTPError, e:
                err_str = e.read()
                if "invalid ticket" in err_str:
                    if self.debug == True:
                        print "We Have an invalid or expired ticket"
                    self.getTicket()
                    waitForRetryCtr += 1
                    if waitForRetryCtr < 100:
                        waitForRetry = None

                else:
                    if self.debug == True:
                        print 'Data EXCEPTION in pushData, send data to server.\n%s\n' % err_str
                    pass

            except Exception, e:
                print 'EXCEPTION in pushData\n%s\n' % e
                pass

            if waitForRetry:
                time.sleep(self.timeout)

            waitForRetry = True

        return

    #######################################################################
    # Process data from log into a source consisting of distances between
    #  points followed by a DataTuple with the actual data
    #######################################################################

    def analyzerDataDb(self,source):
        # Generates data from a minimal archive in the database as a stream consisting
        #  of tuples (dist,DataTuple(<data from source>)). Yields (None,None) if there is a
        #  jump of more than JUMP_MAX meters between adjacent points
        JUMP_MAX = 500.0
        dist = None
        lat_ref, lng_ref = None, None
        DataTuple = None
        x0, y0 = 0, 0
        # Determine if there are extra data in the file
        for line in source:
            try:
                entry = {}
                if DataTuple is None:
                    DataTuple = namedtuple("DataTuple",["DISTANCE"] + line.keys())
                for  h in line.keys():
                    #if h not in ["_id", "ANALYZER", "SERVER_HASH"]:
                    try:
                        entry[h] = float(line[h])
                    except:
                        entry[h] = NaN

                lng, lat = entry["GPS_ABS_LONG"], entry["GPS_ABS_LAT"]
<<<<<<< HEAD
                if "GPS_FIT" in entry and entry["GPS_FIT"] < 1:
=======
                if "GPS_FIT" in entry and entry["GPS_FIT"] < 1: 
>>>>>>> cb995f21
                    if (lng != 0.0) or (lat != 0.0): continue
                if isnan(lng) or isnan(lat): continue
                if lat_ref == None or lng_ref == None:
                    lat_ref, lng_ref = lat, lng
                x,y = toXY(lat,lng,lat_ref,lng_ref)
                if dist is None:
                    jump = 0.0
                    dist = 0.0
                else:
                    jump = sqrt((x-x0)*(x-x0) + (y-y0)*(y-y0))
                x0, y0 = x, y
                if jump < JUMP_MAX:
                    dist += jump
                    if self.debug == True:
                        print "\ndist: ", dist
                        print "\nentry: ", entry
                    yield DataTuple(dist,**entry)
                else:
                    lat_ref, lng_ref = None, None
            except:
                print traceback.format_exc()

    def analyzerData(self,source):
        # Generates data from a minimal log file as a stream consisting
        #  of tuples DataTuple(dist,**<data from source>). Yields None if there is a
        #  jump of more than JUMP_MAX meters between adjacent points
        JUMP_MAX = 500.0
        dist = None
        lat_ref, lng_ref = None, None
        line = source.next()
        atoms = line.split()
        headings = [a.replace(" ","_") for a in atoms]
        DataTuple = namedtuple("DataTuple",["DISTANCE"] + headings)
        x0, y0 = 0, 0
        for line in source:
            try:
                entry = {}
                atoms = line.split()
                if not headings:
                    headings = [a.replace(" ","_") for a in atoms]
                else:
                    for h,a in zip(headings,atoms):
                        try:
                            entry[h] = float(a)
                        except:
                            entry[h] = NaN
                    lng, lat = entry["GPS_ABS_LONG"], entry["GPS_ABS_LAT"]
<<<<<<< HEAD
                    if "GPS_FIT" in entry and entry["GPS_FIT"] < 1:
=======
                    if "GPS_FIT" in entry and entry["GPS_FIT"] < 1: 
>>>>>>> cb995f21
                        if (lng != 0.0) or (lat != 0.0): continue
                    if isnan(lng) or isnan(lat): continue
                    if lat_ref == None or lng_ref == None:
                        lat_ref, lng_ref = lat, lng
                    x,y = toXY(lat,lng,lat_ref,lng_ref)
                    if dist is None:
                        jump = 0.0
                        dist = 0.0
                    else:
                        jump = sqrt((x-x0)*(x-x0) + (y-y0)*(y-y0))
                    x0, y0 = x, y
                    if jump < JUMP_MAX:
                        dist += jump
                        yield DataTuple(dist,**entry)
                    else:
                        lat_ref, lng_ref = None, None
            except:
                print traceback.format_exc()
                raise

    #######################################################################
    # Space-scale analysis
    #######################################################################

    def spaceScale(self,source,dx,t_0,nlevels,tfactor):
        """Analyze source at a variety of scales using the differences of Gaussians of
        different scales. We define
            g(x;t) = exp(-0.5*x**2/t)/sqrt(2*pi*t)
        and let the convolution kernels be
            (tfactor+1)/(tfactor-1) * (g(x,t_i) - g(x,tfactor*t_i))
        where t_i = tfactor * t_i-1. There are a total of "nlevels" kernels each defined
        on a grid with an odd number of points which just covers the interval
        [-5*sqrt(tfactor*t_i),5*sqrt(tfactor*t_i)]
        """
        # The following is true when the tape recorder is playing back
        collecting = lambda v: abs(v-round(v))<1e-4 and (int(round(v)) & 1) == 1

        # The following is true when the surveyor is inactive
        inactive = lambda v: abs(v-round(v))<1 and ((int(round(v)) >> 4) & 1) == 1

        hList = []
        kernelList = []
        scaleList = []
        ta, tb = t_0, tfactor*t_0
        amp = (tfactor+1)/(tfactor-1)
        for i in range(nlevels):
            h = int(ceil(5*sqrt(tb)/dx))
            hList.append(h)
            x = arange(-h,h+1)*dx
            kernel = amp*(exp(-0.5*x*x/ta)/sqrt(2*pi*ta) - exp(-0.5*x*x/tb)/sqrt(2*pi*tb))*dx
            kernelList.append(kernel)
            scaleList.append(sqrt(ta*tb))
            ta, tb = tb, tfactor*tb
        scaleList = asarray(scaleList)
        # Define the computation buffer in which the space-scale representation
        #  is generated
        hmax = hList[-1]
        npoints = 2*hmax+4
        def checkPeak(level,pos,minAmpl=0.003):
            """Checks if the specified location in the ssbuff array is a peak
            relative to its eight neighbors"""
            col = pos % npoints
            v = ssbuff[level,col]
            if v<minAmpl: return False,0
            colp = col + 1
            if colp>=npoints: colp -= npoints
            colm = col - 1
            if colm<0: colm += npoints
            isPeak = (v>ssbuff[level+1,colp]) and (v>ssbuff[level+1,col]) and (v>ssbuff[level+1,colm]) and \
                     (v>ssbuff[level,colp])   and (v>ssbuff[level,colm])  and \
                     (level==0 or ((v>ssbuff[level-1,colp]) and (v>ssbuff[level-1,col]) and (v>ssbuff[level-1,colm])))
            return isPeak, col
        initBuff = True
        PeakTuple = None
        cstart = hmax+3
        for data in source:
            dist = data.DISTANCE
            if dist is None:
                initBuff = True
                continue
            # Initialize
            if initBuff:
                ssbuff = zeros((nlevels,npoints),float)
                # Define a cache for the data so that the
                #  coordinates and value of peaks can be looked up
                cache = zeros((len(data),npoints),float)
                # c is the where in ssbuff the center of the kernel is placed
                c = cstart
                # z is the column in ssbuff which has to be set to zero before adding
                #  in the kernels
                z = 0
                for i in range(nlevels):
                    ssbuff[i,c-hList[i]:c+hList[i]+1] = -data.CH4*cumsum(kernelList[i])
                initBuff = False
            if PeakTuple is None:
                PeakTuple = namedtuple("PeakTuple",data._fields + ("AMPLITUDE","SIGMA"))

            cache[:,c] = data
            etmIndex  = list(data._fields).index('EPOCH_TIME')
            distIndex  = list(data._fields).index('DISTANCE')
            valveIndex = list(data._fields).index('ValveMask')
            # Zero out the old data
            ssbuff[:,z] = 0
            # Do the convolution by adding in the current methane concentration
            #  multiplied by the kernel at each level
            peaks = []
            for i in range(nlevels):
                # Add the kernel into the space-scale buffer, taking into account wrap-around
                #  into the buffer
                if c-hList[i]<0:
                    ssbuff[i,:c+hList[i]+1] += data.CH4*kernelList[i][hList[i]-c:]
                    ssbuff[i,npoints-hList[i]+c:] += data.CH4*kernelList[i][:hList[i]-c]
                elif c+hList[i]>=npoints:
                    ssbuff[i,c-hList[i]:] += data.CH4*kernelList[i][:npoints-c+hList[i]]
                    ssbuff[i,:c+hList[i]+1-npoints] += data.CH4*kernelList[i][npoints-c+hList[i]:]
                else:
                    ssbuff[i,c-hList[i]:c+hList[i]+1] += data.CH4*kernelList[i]
                if i>0:
                    # Check if we have found a peak in space-scale representation
                    # If so, add it to a list of peaks which are stored as tuples
                    #  of the form (dist,*dataTuple,amplitude,sigma)
                    isPeak,col = checkPeak(i-1,c-hList[i]-1,minAmpl=self.minAmpl*2.0*3.0**(-1.5))
                    if isPeak and cache[distIndex,col]>0.0:
                        # A peak is disqualified if the valves in an interval before the
                        #  peak arrives were in the collecting state. This means that the tape recorder
                        #  was on, and the peak was a replay of a previously collected one
                        reject = False
                        if valveIndex >= 0:
                            coll = False
                            # Determine if the instrument was in analyzing mode at any time
                            #  during the past 10s or distance 200*dx. If so coll is set True
                            #  to disable the peak being recorded.
                            j = col
                            pkTime = cache[etmIndex,col%npoints]
                            while j>col-200:
                                if collecting(cache[valveIndex,j%npoints]):
                                    coll=True
                                    break
                                if pkTime-cache[etmIndex,j%npoints]>10.0:
                                    break
                                j -= 1
                            # print "Time: %10s, Dist: %.2f, col: %d, ampl: %s, scale: %s" % (cache[etmIndex,col],cache[distIndex,col],col,ssbuff[i-1,col],sqrt(0.5*scaleList[i-1]))
                            inact = inactive(cache[valveIndex,col%npoints])
                            reject = (coll or inact)
                        if not reject:
                            amplitude = 0.5*ssbuff[i-1,col]/(3.0**(-1.5))
                            sigma = sqrt(0.5*scaleList[i-1])
                            peaks.append(PeakTuple(*([v for v in cache[:,col]]+[amplitude,sigma])))
            c += 1
            if c>=npoints: c -= npoints
            z += 1
            if z>=npoints: z -= npoints
            for peak in peaks: yield peak

    def getTicket(self):
        self.ticket = "NONE"
        ticket = None
        qry = "issueTicket"
        sys = self.psys
        identity = self.identity
        rprocs = '["AnzLogMeta:byEpoch", "AnzLog:data", "AnzLog:byPos"]'

        params = {"qry": qry, "sys": sys, "identity": identity, "rprocs": rprocs}
        try:
            print "ticket_url", self.ticket_url
            resp = urllib2.urlopen(self.ticket_url, data=urllib.urlencode(params))
            rtndata_str = resp.read()
            rtndata = json.loads(rtndata_str)
            if "ticket" in rtndata:
                ticket = rtndata["ticket"]

        except urllib2.HTTPError, e:
            err_str = e.read()
            print '\nissueTicket failed \n%s\n' % err_str

        except Exception, e:
            print '\nissueTicket failed \n%s\n' % e

        if ticket:
            self.ticket = ticket;
            print "new ticket: ", self.ticket


    def run(self):
        # Assemble the chain of generators which process the data from the logs in a file or in the database
        dx = self.dx
        source = None
        sigmaMin = self.sigmaMin
        sigmaMax = self.sigmaMax   # Widest peak to be detected
        minAmpl = self.minAmpl
        # Generate a range of scales. If we want to detect a peak of standard deviation
        #  sigma, we get a peak in the space-scale plane when we convolve it with a kernel
        #  of scale 2*sigma**2
        factor = self.factor
        t0 = 2*(sigmaMin/factor)*(sigmaMin/factor)
        nlevels = int(ceil((log(2*sigmaMax*sigmaMax)-log(t0))/log(factor)))+1
        # Quantities to place in peak data file, if they are available
        headings = ["EPOCH_TIME","DISTANCE","GPS_ABS_LONG","GPS_ABS_LAT","CH4","AMPLITUDE","SIGMA","WIND_N","WIND_E","WIND_DIR_SDEV","CAR_SPEED"]
        hFormat  = ["%-14.2f","%-14.3f","%-14.6f","%-14.6f","%-14.3f","%-14.4f","%-14.3f","%-14.4f","%-14.4f","%-14.3f","%-14.3f"]
        handle = None
        while True:
            # Getting source
            if self.usedb:
                if self.logname:
                    lastlog = self.logname
                else:
                    lastlog = self.getLastLog()

                if lastlog:
                    fname = lastlog
                else:
                    fname = None
                    time.sleep(self.sleep_seconds)
                    print "No files to process: sleeping for %s seconds" % self.sleep_seconds

                ##sys.exit()
            else:
                try:
                    if self.file_path:
                        fname = os.path.join(self.file_path)
                    else:
                        fname = genLatestFiles(*os.path.split(self.userlogfiles)).next()

                except:
                    fname = None
                    time.sleep(self.sleep_seconds)
                    print "No files to process: sleeping for %s seconds" % self.sleep_seconds

            if fname:
                headerWritten = False
                # Make a generator which yields (distance,data)
                if self.usedb:
                    source = self.followLastUserLogDb()
                    alignedData = self.analyzerDataDb(source)
                else:
                    if self.file_path:
                        source = self.sourceFromFile(fname)
                    else:
                        source = self.followLastUserFile(fname)
                    alignedData = self.analyzerData(source)

                # Filter by spectrumID for isomethane analyzer
                selectedData = ((data.DISTANCE,data) for data in alignedData if (data is not None) and ('species' not in data._fields or int(data.species) in [2,150]))

<<<<<<< HEAD
                if self.debug:
                    sys.stderr.write('line 881')
                intData = (data for dist,data in interpolator(selectedData,dx))
                peakData = self.spaceScale(intData,dx,t0,nlevels,factor)
                filteredPeakData = (pk for pk in peakData if pk.AMPLITUDE>minAmpl)
                if self.debug:
=======
                if self.debug: 
                    sys.stderr.write('line 881')                         
                intData = (data for dist,data in interpolator(selectedData,dx))
                peakData = self.spaceScale(intData,dx,t0,nlevels,factor)
                filteredPeakData = (pk for pk in peakData if pk.AMPLITUDE>minAmpl)
                if self.debug: 
>>>>>>> cb995f21
                    sys.stderr.write('line 886')

                # Write results to database or to the analysis file
                for pk in filteredPeakData:
                    if self.debug:
                        sys.stderr.write('line 889')
                    if not headerWritten:
                        # Get the list of variables and formats for the entries
                        #  in the peakData source
                        hList, hfList = [], []
                        for h,hf in zip(headings,hFormat):
                            if h in pk._fields:
                                hList.append(h)
                                hfList.append(hf)
                        if self.usedb:
                            peakname = fname.replace(".dat", ".peaks")
                            doc_hdrs = hList
                            doc_data = []
                            doc_row = 0
                        else:
                            peakFile = os.path.splitext(fname)[0] + '.peaks'
<<<<<<< HEAD
                            if self.debug:
                                sys.stderr.write('line 906. peakFile: %s' % peakFile)
=======
                            if self.debug: 
                                sys.stderr.write('line 906. peakFile: %s', peakFile)
>>>>>>> cb995f21
                            try:
                                handle = open(peakFile, 'wb+', 0) #open file with NO buffering
                            except:
                                raise RuntimeError('Cannot open peak output file %s' % peakFile)
                            handle.write((len(hList)*"%-14s"+"\r\n") % tuple(hList))
                        headerWritten = True
                    if self.usedb:
                        doc = {}
                        #Note: please assure that value list and doc_hdrs are in the same sequence
                        for col, val in zip(doc_hdrs, [getattr(pk,h) for h in doc_hdrs]):
                            doc[col] = float(val)

                            # JSON does not support nan, so change to string "NaN"
                            # The server will handle appropriately
                            try:
                                if math.isnan(doc[col]):
                                    doc[col] = "NaN"
                            except:
                                #just skip on isnan error
                                skip = 1

                        doc_row += 1
                        doc["row"] = doc_row
                        doc["ANALYZER"] = self.analyzerId
                        doc_data.append(doc)

                        self.pushData(peakname, doc_data)
                        doc_data = []
                    else:
                        handle.write(("".join(hfList)+"\r\n") % tuple([getattr(pk,h) for h in hList]))

                if self.debug:
                    sys.stderr.write('line 939')
<<<<<<< HEAD

=======
                
>>>>>>> cb995f21
                if not self.usedb and handle is not None:
                    handle.close()

                if self.logname:
                    break

                if self.file_path: break

def main(argv=None):
    if argv is None:
        argv = sys.argv

    usage = "usage: %prog [options]"
    parser = OptionParser(usage=usage)
    parser.add_option("-p", "--pid-path", dest="pid_path",
                      help="path to specific pid (to test for running process).", metavar="<PID_PATH>")
    parser.add_option("-l", "--listen-path", dest="listen_path",
                      help="Search path for constant updates.", metavar="<LISTEN_PATH>")
    parser.add_option("-f", "--file-path", dest="file_path",
                      help="path to specific file to upload.", metavar="<FILE_PATH>")
    parser.add_option("-a", "--analyzer", dest="analyzerId",
                      help="Analyzer Name.", metavar="<ANALYZER>")
    parser.add_option("-g", "--logname", dest="logname",
                      help="Log Name.", metavar="<LOGNAME>")
    parser.add_option("-t", "--timeout", dest="timeout",
                      help="timeout value for response from server.", metavar="<TIMEOUT>")
    parser.add_option("-u", "--anzlog-url", dest="anzlog_url",
                      help="rest url for AnzLog Resource. Use the string <TICKET> as the place-holder for the authentication ticket.", metavar="<LOG_URL>")
    parser.add_option("-m", "--meta-url", dest="meta_url",
                      help="rest url for AnzLogMeta Resource. Use the string <TICKET> as the place-holder for the authentication ticket.", metavar="<META_URL>")
    parser.add_option("-k", "--ticket-url", dest="ticket_url",
                      help="rest url for authentication ticket. Use the string 'dummy' as the place-holder for the authentication ticket.",  metavar="<TICKET_URL>")
    parser.add_option("-y", "--identity", dest="identity",
                      help="Authentication identity string.", metavar="<IDENTITY>")
    parser.add_option("-s", "--sys", dest="psys",
                      help="Authentication sys.", metavar="<SYS>")
    parser.add_option("-d", "--debug", dest="debug", action="store_true",
                      help="Debug mode")
    parser.add_option("--calc-dx", dest="dx",
                      help="Default calc value for dx.", metavar="<CALC_dx>")
    parser.add_option("--calc-sigmaMinFactor", dest="sigmaMinFactor",
                      help="Default calc value for sigmaMinFactor.", metavar="<CALC_sigmaMinFactor>")
    parser.add_option("--calc-sigmaMaxFactor", dest="sigmaMaxFactor",
                      help="Default calc value for sigmaMaxFactor.", metavar="<CALC_sigmaMaxFactor>")
    parser.add_option("--calc-minAmpl", dest="minAmpl",
                      help="Default calc value for minAmpl.", metavar="<CALC_minAmpl>")
    parser.add_option("--calc-factor", dest="factor",
                      help="Default calc value for factor.", metavar="<CALC_factor>")

    (options, args) = parser.parse_args()

    if not options.pid_path:
        parser.error("pid-path is required")

    if not options.analyzerId:
        if not options.logname:
            if not options.file_path:
                parser.error("One of analyzer, or logname, or file_path is required.")

    if options.listen_path and options.file_path:
        parser.error("listen-path and file-path are mutually exclusive.")

    if ((options.listen_path or options.file_path) and options.anzlog_url):
        parser.error("anzlog_url is mutually exclusive to listen-path and/or file-path.")

    if (options.logname or options.anzlog_url or options.meta_url or options.ticket_url or options.identity or options.psys):
        if not options.anzlog_url:
            parser.error("AnzLog Resource URL is required when other REST url's are provided.")
        if not options.meta_url:
            parser.error("AnzLogMeta Resource URL is required when other REST url's are provided.")
        if not options.ticket_url:
            parser.error("Authentication ticket Resource URL is required when other REST url's are provided.")
        if not options.identity:
            parser.error("Authentication identity string is required when other REST url's are provided.")
        if not options.psys:
            parser.error("Authentication sys name is required when other REST url's are provided.")

    class_opts = {}

    for copt in [
                 "pid_path"         #path for PID file
                 , "analyzerId"     #Analyzer ID
                 , "anzlog_url"     #URL for AnzLog resource
                 , "meta_url"       #URL for AnzLogMeta resource
                 , "ticket_url"     #URL for Admin (issueTicket) resource
                 , "logname"        #logname (when processing single log)
                 , "identity"       #identity (authentication)
                 , "psys"           #picarro sys (authentication)
                 , "usedb"          #True/False use REST DB calls (instead of file system)
                 , "listen_path"    #listen path (when processing file system)
                 , "file_path"      #file path (when procesing single log from file system)
                 , "dx"             #override default dx value
                 , "sigmaMinFactor" #override default sigmaMinFactor value
                 , "sigmaMaxFactor" #override default sigmaMaxFactor value
                 , "factor"         #override default factor value
                 , "minAmpl"        #override default minAmpl value
                 , "sleep_seconds"  #override default sleep_seconds value
                 , "timeout"        #override default REST timeout value
                 , "debug"          #True/False show debug print (in stdout)
                 ]:
        if copt in dir(options):
            class_opts[copt] = getattr(options, copt)
        else:
            class_opts[copt] = None

    if class_opts["anzlog_url"]:
        class_opts["usedb"] = True
    else:
        class_opts["usedb"] = False

    if not class_opts["analyzerId"]:
        if class_opts["logname"]:
            fbase = class_opts["logname"]
        else:
            if class_opts["file_path"]:
                fbase = os.path.basename(class_opts["file_path"])

        if fbase:
            class_opts["analyzerId"], sep, part = fbase.partition('-')
        else:
            parser.error("Analyzer Name not provided, and could not be determined from logname or file-path.")

    for copt in class_opts:
        print copt, class_opts[copt]

    try:
        testf = open(class_opts["pid_path"], 'r')
        testf.close()
        raise RuntimeError('pidfile exists. Verify that there is not another PeakFinder task for the directory. path: %s.' % class_opts["pid_path"])
    except:
        try:
            pidf = open(class_opts["pid_path"], 'wb+', 0) #open file with NO buffering
        except:
            raise RuntimeError('Cannot open pidfile for output. path: %s.' % class_opts["pid_path"])

    pid = os.getpid()
    pidf.write("%s" % (pid))
    pidf.close()

    pf = PeakFinder(**class_opts)

    pf.run()
    os.remove(class_opts["pid_path"])


if __name__ == "__main__":
    sys.exit(main())<|MERGE_RESOLUTION|>--- conflicted
+++ resolved
@@ -586,11 +586,8 @@
                         entry[h] = NaN
 
                 lng, lat = entry["GPS_ABS_LONG"], entry["GPS_ABS_LAT"]
-<<<<<<< HEAD
+
                 if "GPS_FIT" in entry and entry["GPS_FIT"] < 1:
-=======
-                if "GPS_FIT" in entry and entry["GPS_FIT"] < 1: 
->>>>>>> cb995f21
                     if (lng != 0.0) or (lat != 0.0): continue
                 if isnan(lng) or isnan(lat): continue
                 if lat_ref == None or lng_ref == None:
@@ -638,11 +635,8 @@
                         except:
                             entry[h] = NaN
                     lng, lat = entry["GPS_ABS_LONG"], entry["GPS_ABS_LAT"]
-<<<<<<< HEAD
+
                     if "GPS_FIT" in entry and entry["GPS_FIT"] < 1:
-=======
-                    if "GPS_FIT" in entry and entry["GPS_FIT"] < 1: 
->>>>>>> cb995f21
                         if (lng != 0.0) or (lat != 0.0): continue
                     if isnan(lng) or isnan(lat): continue
                     if lat_ref == None or lng_ref == None:
@@ -887,21 +881,12 @@
                 # Filter by spectrumID for isomethane analyzer
                 selectedData = ((data.DISTANCE,data) for data in alignedData if (data is not None) and ('species' not in data._fields or int(data.species) in [2,150]))
 
-<<<<<<< HEAD
                 if self.debug:
                     sys.stderr.write('line 881')
                 intData = (data for dist,data in interpolator(selectedData,dx))
                 peakData = self.spaceScale(intData,dx,t0,nlevels,factor)
                 filteredPeakData = (pk for pk in peakData if pk.AMPLITUDE>minAmpl)
                 if self.debug:
-=======
-                if self.debug: 
-                    sys.stderr.write('line 881')                         
-                intData = (data for dist,data in interpolator(selectedData,dx))
-                peakData = self.spaceScale(intData,dx,t0,nlevels,factor)
-                filteredPeakData = (pk for pk in peakData if pk.AMPLITUDE>minAmpl)
-                if self.debug: 
->>>>>>> cb995f21
                     sys.stderr.write('line 886')
 
                 # Write results to database or to the analysis file
@@ -923,13 +908,9 @@
                             doc_row = 0
                         else:
                             peakFile = os.path.splitext(fname)[0] + '.peaks'
-<<<<<<< HEAD
+
                             if self.debug:
                                 sys.stderr.write('line 906. peakFile: %s' % peakFile)
-=======
-                            if self.debug: 
-                                sys.stderr.write('line 906. peakFile: %s', peakFile)
->>>>>>> cb995f21
                             try:
                                 handle = open(peakFile, 'wb+', 0) #open file with NO buffering
                             except:
@@ -963,11 +944,7 @@
 
                 if self.debug:
                     sys.stderr.write('line 939')
-<<<<<<< HEAD
-
-=======
-                
->>>>>>> cb995f21
+
                 if not self.usedb and handle is not None:
                     handle.close()
 
