--- conflicted
+++ resolved
@@ -13,6 +13,7 @@
 from threading import Thread
 import time
 import traceback
+import optparse
 import CmdFIFO
 from timestamp import getTimestamp
 from SharedTypes import RPC_PORT_DATALOGGER, RPC_PORT_DRIVER, RPC_PORT_INSTR_MANAGER, RPC_PORT_DATA_MANAGER
@@ -28,7 +29,6 @@
             'PEAKFILES':'C:/UserData/AnalyzerServer/*.peaks',
             'ANALYSISFILES':'C:/UserData/AnalyzerServer/*.analysis',
             'SWATHFILES':'C:/UserData/AnalyzerServer/*.swath',
-            'LOCALHOST':'false'
               })
 parser.read('configAnaylzerServer.ini')
 
@@ -79,8 +79,6 @@
 PEAKFILES = parser.get('data_file', 'PEAKFILES')
 ANALYSISFILES = parser.get('data_file', 'ANALYSISFILES')
 SWATHFILES = parser.get('data_file', 'SWATHFILES')
-
-LOCALHOST = str2bool(parser.get('environment', 'LOCALHOST'))
 
 MAX_DATA_POINTS = 500
 
@@ -440,10 +438,11 @@
 
 @app.route('/rest/restartDatalog')
 def rest_restartDatalog():
-    if(LOCALHOST):
+    if not app.config['onAnalyzer']:
         result = "OK"
     else:
         result = restartDatalogEx(request.values)
+
     if 'callback' in request.values:
         return make_response(request.values['callback'] + '(' + json.dumps({"result":result}) + ')')
     else:
@@ -463,10 +462,11 @@
 
 @app.route('/rest/shutdownAnalyzer')
 def rest_shutdownAnalyzer():
-    if(LOCALHOST):
+    if not app.config['onAnalyzer']:
         result = "OK"
     else:
         result = shutdownAnalyzerEx(request.values)
+
     if 'callback' in request.values:
         return make_response(request.values['callback'] + '(' + json.dumps({"result":result}) + ')')
     else:
@@ -515,13 +515,14 @@
     Get the current inlet state.
     """
 
-    if(LOCALHOST):
+    if not app.config['onAnalyzer']:
         result = "Mast"
     else:
-         Driver = CmdFIFO.CmdFIFOServerProxy("http://localhost:%d" % RPC_PORT_DRIVER,
-                                        ClientName='AnalyzerServer')
-
+        Driver = CmdFIFO.CmdFIFOServerProxy(
+             "http://localhost:%d" % RPC_PORT_DRIVER,
+             ClientName='AnalyzerServer')
         result = 'Unknown'
+
         if (Driver.getValveMask() & VALVE_INLET_MASK) > 0:
             result = 'Mast'
         else:
@@ -539,8 +540,9 @@
     Set the inlet to the 'inlet' param: MAST or BUMPER.
     """
 
-    if(not LOCALHOST):
-        Driver = CmdFIFO.CmdFIFOServerProxy("http://localhost:%d" % RPC_PORT_DRIVER,
+    if app.config['onAnalyzer']:
+        Driver = CmdFIFO.CmdFIFOServerProxy("http://localhost:%d" %
+                                            RPC_PORT_DRIVER,
                                             ClientName='AnalyzerServer')
 
         inlet = request.args.get('inlet')
@@ -565,10 +567,11 @@
     CONCENTRATION.
     """
 
-    if(LOCALHOST):
+    if not app.config['onAnalyzer']:
         result = 'CONCENTRATION'
     else:
-        Driver = CmdFIFO.CmdFIFOServerProxy("http://localhost:%d" % RPC_PORT_DRIVER,
+        Driver = CmdFIFO.CmdFIFOServerProxy("http://localhost:%d" %
+                                            RPC_PORT_DRIVER,
                                             ClientName='AnalyzerServer')
 
         result = 'UNKNOWN'
@@ -590,8 +593,9 @@
     Set the reference gas position to either ISOTOPIC or CONCENTRATION.
     """
 
-    if(not LOCALHOST):
-        Driver = CmdFIFO.CmdFIFOServerProxy("http://localhost:%d" % RPC_PORT_DRIVER,
+    if app.config['onAnalyzer']:
+        Driver = CmdFIFO.CmdFIFOServerProxy("http://localhost:%d" %
+                                            RPC_PORT_DRIVER,
                                             ClientName='AnalyzerServer')
 
         reference = request.args.get('reference')
@@ -603,6 +607,7 @@
         else:
             print "Invalid reference gas position, '%s', selected." % reference
 
+
     if 'callback' in request.values:
         return make_response(request.values['callback'] + '(' +
                              json.dumps({'result': 'OK'}) + ')')
@@ -610,7 +615,7 @@
         return make_response(json.dumps({'result': 'OK'}))
 
 @app.route('/rest/startRefCalibrationShim')
-def rest_startRefCalibrationShim(): 
+def rest_startRefCalibrationShim():
     if 'callback' in request.values:
         return make_response(request.values['callback'] + '(' +
                              json.dumps({'result': 'OK'}) + ')')
@@ -729,7 +734,7 @@
 
 @app.route('/rest/cancelIsotopicCapture')
 def rest_cancelIsotopicCapture():
-    if(not LOCALHOST):
+    if app.config['onAnalyzer']:
         _setPeakCntrlState(interface.PEAK_DETECT_CNTRL_CancellingState)
 
     result = {'result': 'OK'}
@@ -742,7 +747,7 @@
 
 @app.route('/rest/startTriggeredIsotopicCapture')
 def rest_startTriggeredIsotopicCapture():
-    if(not LOCALHOST):
+    if app.config['onAnalyzer']:
         _setPeakCntrlState(interface.PEAK_DETECT_CNTRL_ArmedState)
 
     result = {'result': 'OK'}
@@ -755,12 +760,8 @@
 
 @app.route('/rest/startManualIsotopicCapture')
 def rest_startManualIsotopicCapture():
-<<<<<<< HEAD
-    _setPeakCntrlState(interface.PEAK_DETECT_CNTRL_TriggeredPendingState)
-=======
-    if(not LOCALHOST):
-        _setPeakCntrlState(interface.PEAK_DETECT_CNTRL_TriggeredState)
->>>>>>> 30b6dd49
+    if app.config['onAnalyzer']:
+        _setPeakCntrlState(interface.PEAK_DETECT_CNTRL_TriggeredPendingState)
 
     result = {'result': 'OK'}
 
@@ -788,7 +789,7 @@
               7: 'PURGING',
               8: 'INJECTION_PENDING'}
 
-    if(LOCALHOST):
+    if not app.config['onAnalyzer']:
         result = {'result': states[0]}
     else:
         Driver = CmdFIFO.CmdFIFOServerProxy("http://localhost:%d" % RPC_PORT_DRIVER,
@@ -898,4 +899,11 @@
 
 
 if __name__ == '__main__':
-    app.run(host='0.0.0.0',port=5000,debug=DEBUG)+    parser = optparse.OptionParser()
+    parser.add_option('--no-analyzer', dest='onAnalyzer', action='store_false',
+                      default=True)
+
+    options, _ = parser.parse_args()
+    app.config['onAnalyzer'] = options.onAnalyzer
+
+    app.run(host='0.0.0.0', port=5000, debug=DEBUG)