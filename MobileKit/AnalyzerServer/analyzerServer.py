from flask import Flask
from flask import make_response, render_template, request, abort
try:
    import simplejson as json
except:
    import json
from functools import wraps
import fnmatch
import itertools
from LineCacheMmap import getSlice, getSliceIter
import os
import sys
from threading import Thread
import time
import traceback
import optparse
import CmdFIFO
from timestamp import getTimestamp
from SharedTypes import RPC_PORT_DATALOGGER, RPC_PORT_DRIVER, RPC_PORT_INSTR_MANAGER, RPC_PORT_DATA_MANAGER
import math

import Host.Common.SwathProcessor as sp
from Host.autogen import interface
from Host.Common import Win32

import SSLCertManager


from ConfigParser import SafeConfigParser
parser = SafeConfigParser(defaults={
            'USERLOGFILES':'C:/UserData/AnalyzerServer/*.dat',
            'PEAKFILES':'C:/UserData/AnalyzerServer/*.peaks',
            'ANALYSISFILES':'C:/UserData/AnalyzerServer/*.analysis',
            'SWATHFILES':'C:/UserData/AnalyzerServer/*.swath',
              })
parser.read('configAnalyzerServer.ini')

VALVE_INLET_MASK = 0x20
VALVE_CALIBRATION_MASK = 0x10

debugSwath = False
NaN = 1e1000/1e1000

if debugSwath:
    dbgSwathFp = file("c:/temp/swathDump.dat","wb")
else:
    dbgSwathFp = None

def pFloat(x):
    try:
        return float(x)
    except:
        return NaN

def str2bool(v):
  return v.lower() in ("yes", "true", "t", "1")

def genLatestFiles(baseDir,pattern):
    # Generate files in baseDir and its subdirectories which match pattern
    for dirPath, dirNames, fileNames in os.walk(baseDir):
        dirNames.sort(reverse=True)
        fileNames.sort(reverse=True)
        for name in fileNames:
            if fnmatch.fnmatch(name,pattern):
                yield os.path.join(dirPath,name)

if hasattr(sys, "frozen"): #we're running compiled with py2exe
    appPath = sys.executable
else:
    appPath = sys.argv[0]
appDir = os.path.split(appPath)[0]

# configuration
DEBUG = False
SECRET_KEY = 'development key'
USERNAME = 'admin'
PASSWORD = 'default'

# The following are split into a path and a filename with unix style wildcards.
#  We search for the filename in the specified path and its subdirectories.
USERLOGFILES = parser.get('data_file', 'USERLOGFILES')
PEAKFILES = parser.get('data_file', 'PEAKFILES')
ANALYSISFILES = parser.get('data_file', 'ANALYSISFILES')
SWATHFILES = parser.get('data_file', 'SWATHFILES')

MAX_DATA_POINTS = 500

STATICROOT = os.path.join(appDir,'static')

app = Flask(__name__)
app.config.from_object(__name__)

class DataLoggerInterface(object):
    """Interface to the data logger and archiver RPC"""
    def __init__(self):
        self.dataLoggerRpc = CmdFIFO.CmdFIFOServerProxy("http://localhost:%d" % RPC_PORT_DATALOGGER, ClientName = "AnalyzerServer")
        self.exception = None
        self.rpcInProgress = False

    def startUserLogs(self,userLogList,restart=False):
        """Start a list of user logs by making a non-blocking RPC call"""
        while self.rpcInProgress: time.sleep(0.5)
        # if self.rpcInProgress: return False
        self.exception = None
        self.rpcInProgress = True
        th = Thread(target=self._startUserLogs,args=(userLogList,restart))
        th.setDaemon(True)
        th.start()
        return True

    def _startUserLogs(self,userLogList,restart):
        try:
            for i in userLogList:
                self.dataLoggerRpc.DATALOGGER_startLogRpc(i,restart)
        except Exception,e:
            self.exception = e
        self.rpcInProgress = False

def _getAnalysis(name,startRow):
    #
    # Gets data from the analyzer analysis file "name" starting  at the specified
    #  "startRow" within the file. The result dictionary has keys:
    #
    header = getSlice(name,0,1)[0].line.split()
    result = {}
    for h in header: result[h] = []
    for l in getSliceIter(name,startRow,startRow+50):
        line = l.line
        if not line: break
        vals = line.split()
        if len(vals) != len(header): break
        for col,val in zip(header,vals):
            result[col].append(pFloat(val))
        startRow += 1
    result['nextRow'] = startRow
    return result

def _getPeaks(name,startRow,minAmp):
    #
    # Gets data from the analyzer peak parameters file "name" starting  at the specified
    #  "startRow" within the file. Only peaks of amplitude no less than "minAmp" are
    #  reported. The result dictionary has keys:
    #
    header = getSlice(name,0,1)[0].line.split()
    amplCol = header.index("AMPLITUDE")
    result = {}
    for h in header: result[h] = []
    if amplCol<0:
        print "Cannot find AMPLITUDE column in peak file"
        result['nextRow'] = startRow
        return result
    nresults = 0
    for l in getSliceIter(name,startRow):
        line = l.line
        if not line: break
        vals = line.split()
        if len(vals) != len(header): break
        if pFloat(vals[amplCol]) >= minAmp:
            nresults += 1
            for col,val in zip(header,vals):
                result[col].append(pFloat(val))
            if nresults >= 50: break
        startRow += 1
    result['nextRow'] = startRow
    return result

def _getSwath(name,startRow,limit):
    #
    # Gets data from the analyzer peak parameters file "name" starting  at the specified
    #  "startRow" within the file:
    #
    header = getSlice(name,0,1)[0].line.split()
    result = {}
    for h in header: result[h] = []
    nresults = 0
    for l in getSliceIter(name,startRow):
        line = l.line
        if not line: break
        vals = line.split()
        if len(vals) != len(header): break
        nresults += 1
        for col,val in zip(header,vals):
            result[col].append(pFloat(val))
        if nresults >= limit: break
        startRow += 1
    result['nextRow'] = startRow
    return result

def _makeSwath(name,startRow,limit,nWindow,stabClass,minLeak,minAmp,astdParams):
    # Making a swath requires 2*nWindow+1 points centered about
    #  each position, so to produce the swath at startRow, we need
    #  to fetch rows startRow-nWindow through startRow+nWindow.
    # We need to keep track of the rows that will have their swaths
    #  calculated by this call, so that result['nextRow'] can be
    #  filled up.
    header = getSlice(name,0,1)[0].line.split()
    result = {}
    source = []     # This is the collection of rows to be processed
    nresults = 0
    firstRow = max(1,startRow-nWindow)
    row = firstRow
    for l in getSliceIter(name,firstRow):
        line = l.line
        if not line: break
        vals = line.split()
        if len(vals) != len(header): break
        row += 1
        if row >= firstRow+limit+2*nWindow: break
        # source is a list of dictionaries, one for
        #  each row of the data file
        rowDict = {}
        for col,val in zip(header,vals):
            rowDict[col] = pFloat(val)
        source.append(rowDict)
    result = sp.process(source,nWindow,stabClass,minLeak,minAmp,astdParams,dbgSwathFp)
    if debugSwath: dbgSwathFp.flush()
    result['nextRow'] = row-nWindow
    return result

def _getData(name,startPos=None,varList=None,limit=MAX_DATA_POINTS):
    #
    # Gets data from the analyzer live archive file "name" starting  at the specified
    #  line "startPos" within the file.
    #
    if varList is not None:
        if "EPOCH_TIME" not in varList:
            varList.append("EPOCH_TIME")
    try:
        header = getSlice(name,0,1)[0].line.split()
        columns = [[] for i in range(len(header))]
        if (startPos==0 or startPos is None): startPos = 1
        if startPos<0:
            endPos = None
        else:
            endPos = startPos + limit
        lineNum = -1
        for l in getSliceIter(name,startPos,endPos):
            lineNum = l.lineNumber
            line = l.line
            if not line: break
            vals = line.split()
            if len(vals)!=len(header): break
            for col,val in zip(columns,vals):
                col.append(pFloat(val))
        if lineNum < 0:
            return {},1
        nRows = len(columns[0])
        result = {}
        if nRows>=0:
            for col,h in zip(columns,header):
                if varList is None or h in varList:
                    result[h] = col
            lastPos = lineNum
        else:
            for col,h in zip(columns,header):
                if varList is None or h in varList:
                    result[h] = []
            lastPos = startPos
        epochTime = result['EPOCH_TIME']
        # TODO Handle null epoch time
        result['timeStrings'] = [time.strftime("%a, %d %b %Y %H:%M:%S", time.localtime(epochTime[-1]))]
        return result, lastPos
    except:
        print traceback.format_exc()

@app.route('/rest/getData')
def rest_getData():
    result = getDataEx(request.values)
    # self.response.headers['Content-Type'] = "application/json"
    # self.response.out.write(json.dumps(response))
    if 'callback' in request.values:
        return make_response(request.values['callback'] + '(' + json.dumps({"result":result}) + ')')
    else:
        return make_response(json.dumps({"result":result}))

def getDataEx(params):
    try:
        name = genLatestFiles(*os.path.split(USERLOGFILES)).next()
    except:
        return {'lastPos':"null", 'filename':''}

    if 'startPos' in params and (params['startPos'] is not None) and (params['startPos'] != "null"):
        try:
            startPos = int(params['startPos'])
        except:
            startPos = None
    else:
        startPos = None

    varList = json.loads(params['varList']) if 'varList' in params else None

    try:
        limit = int(params.get('limit',MAX_DATA_POINTS))
    except:
        limit = MAX_DATA_POINTS

    try:
        result,lastPos = _getData(name,startPos,varList,limit)
    except:
        return {'lastPos':"null", 'filename':''}

    result['filename'] = os.path.basename(name)
    result['lastPos'] = lastPos
    return result

@app.route('/rest/getPos')
def rest_getPos():
    result = getPosEx()
    if 'callback' in request.values:
        return make_response(request.values['callback'] + '(' + json.dumps({"result":result}) + ')')
    else:
        return make_response(json.dumps({"result":result}))

def getPosEx():
    result = getDataEx({'startPos':-2,'varList':'["GPS_ABS_LONG","GPS_ABS_LAT"]'})
    long = result['GPS_ABS_LONG'][-1]
    lat = result['GPS_ABS_LAT'][-1]
    return {'result':dict(GPS_ABS_LONG=long,GPS_ABS_LAT=lat)}

@app.route('/rest/getPeaks')
def rest_getPeaks():
    result = getPeaksEx(request.values)
    if 'callback' in request.values:
        return make_response(request.values['callback'] + '(' + json.dumps({"result":result}) + ')')
    else:
        return make_response(json.dumps({"result":result}))

def getPeaksEx(params):
    try:
        startRow = int(params.get('startRow',1))
    except:
        startRow = 1
    minAmp = float(params.get('minAmp',0))
    try:
        name = genLatestFiles(*os.path.split(PEAKFILES)).next()
    except:
        return {'filename':''}
    result = _getPeaks(name,startRow,minAmp)
    result["filename"]=os.path.basename(name)
    return result

@app.route('/rest/getSwath')
def rest_getSwath():
    result = getSwathEx(request.values)
    if 'callback' in request.values:
        return make_response(request.values['callback'] + '(' + json.dumps({"result":result}) + ')')
    else:
        return make_response(json.dumps({"result":result}))

def getSwathEx(params):
    try:
        startRow = int(params.get('startRow',1))
    except:
        startRow = 1
    try:
        limit = int(params.get('limit',MAX_DATA_POINTS))
    except:
        limit = MAX_DATA_POINTS
    try:
        name = genLatestFiles(*os.path.split(SWATHFILES)).next()
    except:
        return {'filename':''}
    result = _getSwath(name,startRow,limit)
    result["filename"]=os.path.basename(name)
    return result

@app.route('/rest/makeSwath')
def rest_makeSwath():
    result = makeSwathEx(request.values)
    if 'callback' in request.values:
        return make_response(request.values['callback'] + '(' + json.dumps({"result":result}) + ')')
    else:
        return make_response(json.dumps({"result":result}))

def makeSwathEx(params):
    astdParams = dict(a=0.15*math.pi,b=0.25,c=0.0)
    try:
        startRow = int(params.get('startRow',1))
    except:
        startRow = 1
    try:
        limit = int(params.get('limit',MAX_DATA_POINTS))
    except:
        limit = MAX_DATA_POINTS
    try:
        nWindow = int(params.get('nWindow',10))
    except:
        nWindow = 10
    try:
        stabClass = params.get('stabClass','D')
    except:
        stabClass = 'D'
    try:
        minLeak = float(params.get('minLeak',1.0))
    except:
        minLeak = 1.0
    try:
        minAmp = float(params.get('minAmp',0.05))
    except:
        minAmp = 0.05
    try:
        astdParams['a'] = float(params.get('astd_a',0.15*math.pi))
    except:
        astdParams['a'] = 0.15*math.pi
    try:
        astdParams['b'] = float(params.get('astd_b',0.25))
    except:
        astdParams['b'] = 0.25
    try:
        astdParams['c'] = float(params.get('astd_c',0.0))
    except:
        astdParams['c'] = 0.0
    try:
        name = genLatestFiles(*os.path.split(USERLOGFILES)).next()
    except:
        return {'filename':''}
    result = _makeSwath(name,startRow,limit,nWindow,stabClass,minLeak,minAmp,astdParams)
    result["filename"]=os.path.basename(name)
    return result

@app.route('/rest/getAnalysis')
def rest_getAnalysis():
    result = getAnalysisEx(request.values)
    if 'callback' in request.values:
        return make_response(request.values['callback'] + '(' + json.dumps({"result":result}) + ')')
    else:
        return make_response(json.dumps({"result":result}))

def getAnalysisEx(params):
    try:
        startRow = int(params.get('startRow',1))
    except:
        startRow = 1
    try:
        name = genLatestFiles(*os.path.split(ANALYSISFILES)).next()
    except:
        return {'filename':''}
    result = _getAnalysis(name,startRow)
    result["filename"]=os.path.basename(name)
    return result

@app.route('/rest/restartDatalog')
def rest_restartDatalog():
    if not app.config['onAnalyzer']:
        result = "OK"
    else:
        result = restartDatalogEx(request.values)

    if 'callback' in request.values:
        return make_response(request.values['callback'] + '(' + json.dumps({"result":result}) + ')')
    else:
        return make_response(json.dumps({"result":result}))

def restartDatalogEx(params):
    print "<------------------ Restarting data log ------------------>"
    dataLogger = DataLoggerInterface()
    dataLogger.startUserLogs(['DataLog_User_Minimal'],restart=True)
    if 'weatherCode' in params:
        InstMgr = CmdFIFO.CmdFIFOServerProxy("http://localhost:%d" % RPC_PORT_INSTR_MANAGER, ClientName = "AnalyzerServer")
        try:
            InstMgr.INSTMGR_ModifyAuxStatusRpc(int(params["weatherCode"]),0x3F)
        except:
            print traceback.format_exc()
    return {}

@app.route('/rest/shutdownAnalyzer')
def rest_shutdownAnalyzer():
    if not app.config['onAnalyzer']:
        result = "OK"
    else:
        result = shutdownAnalyzerEx(request.values)

    if 'callback' in request.values:
        return make_response(request.values['callback'] + '(' + json.dumps({"result":result}) + ')')
    else:
        return make_response(json.dumps({"result":result}))

def shutdownAnalyzerEx(params):
    print "<------------------ Shut down analyzer in current state ------------------>"
    InstMgr = CmdFIFO.CmdFIFOServerProxy("http://localhost:%d" % RPC_PORT_INSTR_MANAGER, ClientName = "AnalyzerServer")
    InstMgr.INSTMGR_ShutdownRpc(2)
    return {}

@app.route('/rest/driverRpc')
def rest_driverRpc():
    result = driverRpcEx(request.values)
    if 'callback' in request.values:
        return make_response(request.values['callback'] + '(' + json.dumps({"result":result}) + ')')
    else:
        return make_response(json.dumps({"result":result}))

driverAvailable = True
lastDriverCheck = None

def driverRpcEx(params):
    # Call any RPC function on the driver by passing
    #  params['func'] = name of Driver RPC function to call (as a string)
    #  params['args'] = string which evaluates to a list of positional arguments for the RPC function
    #  params['kwargs'] = string which evaluates to a dictionary of keyword arguments for the RPC function
    global driverAvailable, lastDriverCheck

    if driverAvailable:
        Driver = CmdFIFO.CmdFIFOServerProxy("http://localhost:%d" % RPC_PORT_DRIVER, ClientName = "AnalyzerServer")
        try:
            return dict(value=getattr(Driver,params['func'])(*eval(params.get('args','()'),{}),**eval(params.get('kwargs','{}'))))
        except Exception,e:
            if 'connection failed' in str(e):
                driverAvailable = False
                lastDriverCheck = time.clock()
            return dict(error=traceback.format_exc())
    else:
        if time.clock() - lastDriverCheck > 60: driverAvailable = True
        return(dict(error="No Driver"))

@app.route('/rest/getCurrentInlet')
def rest_getCurrentInlet():
    """
    Get the current inlet state.
    """

    if not app.config['onAnalyzer']:
        result = "Mast"
    else:
        Driver = CmdFIFO.CmdFIFOServerProxy(
             "http://localhost:%d" % RPC_PORT_DRIVER,
             ClientName='AnalyzerServer')
        result = 'Unknown'

        if (Driver.getValveMask() & VALVE_INLET_MASK) > 0:
            result = 'Mast'
        else:
            result = 'Bumper'

    if 'callback' in request.values:
        return make_response(request.values['callback'] + '(' +
                             json.dumps({'result': result}) + ')')
    else:
        return make_response(json.dumps({'result': result}))

@app.route('/rest/setCurrentInlet')
def rest_setCurrentInlet():
    """
    Set the inlet to the 'inlet' param: MAST or BUMPER.
    """

    if app.config['onAnalyzer']:
        Driver = CmdFIFO.CmdFIFOServerProxy("http://localhost:%d" %
                                            RPC_PORT_DRIVER,
                                            ClientName='AnalyzerServer')

        inlet = request.args.get('inlet')

        if inlet == 'MAST':
            Driver.openValves(VALVE_INLET_MASK)
        elif inlet == 'BUMPER':
            Driver.closeValves(VALVE_INLET_MASK)
        else:
            print "Invalid inlet '%s' selected." % inlet

    if 'callback' in request.values:
        return make_response(request.values['callback'] + '(' +
                             json.dumps({'result': 'OK'}) + ')')
    else:
        return make_response(json.dumps({'result': 'OK'}))

@app.route('/rest/getCurrentReference')
def rest_getCurrentReference():
    """
    Get the current position of the reference gas control: ISOTOPIC or
    CONCENTRATION.
    """

    if not app.config['onAnalyzer']:
        result = 'CONCENTRATION'
    else:
        Driver = CmdFIFO.CmdFIFOServerProxy("http://localhost:%d" %
                                            RPC_PORT_DRIVER,
                                            ClientName='AnalyzerServer')

        result = 'UNKNOWN'

        if (Driver.getValveMask() & VALVE_CALIBRATION_MASK) > 0:
            result = 'CONCENTRATION'
        else:
            result = 'ISOTOPIC'

    if 'callback' in request.values:
        return make_response(request.values['callback'] + '(' +
                             json.dumps({'result': result}) + ')')
    else:
        return make_response(json.dumps({'result': result}))

@app.route('/rest/setCurrentReference')
def rest_setCurrentReference():
    """
    Set the reference gas position to either ISOTOPIC or CONCENTRATION.
    """

    if app.config['onAnalyzer']:
        Driver = CmdFIFO.CmdFIFOServerProxy("http://localhost:%d" %
                                            RPC_PORT_DRIVER,
                                            ClientName='AnalyzerServer')

        reference = request.args.get('reference')

        if reference == 'CONCENTRATION':
            Driver.openValves(VALVE_CALIBRATION_MASK)
        elif reference == 'ISOTOPIC':
            Driver.closeValves(VALVE_CALIBRATION_MASK)
        else:
            print "Invalid reference gas position, '%s', selected." % reference


    if 'callback' in request.values:
        return make_response(request.values['callback'] + '(' +
                             json.dumps({'result': 'OK'}) + ')')
    else:
        return make_response(json.dumps({'result': 'OK'}))

@app.route('/rest/startRefCalibrationShim')
def rest_startRefCalibrationShim():
    if 'callback' in request.values:
        return make_response(request.values['callback'] + '(' +
                             json.dumps({'result': 'OK'}) + ')')
    else:
        return make_response(json.dumps({'result': 'OK'}))

@app.route('/rest/startRefCalibration')
def rest_startRefCalibration():
    """
    Starts the priming of the reference gas tube. The actual injection
    will be done by /rest/tryInject if the priming is complete.

    Query arguments:
        valve (optional): The id of the valve connected to the reference gas.

        injectDuration (optional): Amount of time to toggle the valve
        for injection.

        flagValve (optional): Physically unused valve used to aid in
        debugging the displayed valve mask.

        primeDuration (optional): Amount of time to prime tube.

        purgeDuration (optional): Amount of time to purge the tube
        after priming.

        flagAssertDuration (optional): Amount of time to assert the
        flag valve mask for display purposes.
    """

    valve = int(request.args.get('valve', default=3))
    injectDuration = int(request.args.get('injectDuration', default=5))
    flagValve = int(request.args.get('flagValve', default=4))
    primeDuration = float(request.args.get('primeDuration', default=10.0))
    purgeDuration = float(request.args.get('purgeDuration', default=20.0))
    flagAssertDuration = float(request.args.get('flagAssertDuration',
                                                default=2.0))

    valveMask = 1 << (valve - 1)
    flagValveMask = 1 << (flagValve - 1)
    mask = valveMask | flagValveMask

    # This sequence is for the entire process, but the gasInject phase
    # won't execute until rest_tryInject() sees that the priming is
    # done.
    seq = [
        # prime
        [mask, mask, int(primeDuration / 0.2)],
        [mask, 0x0, int(purgeDuration / 0.2)],
        # primeDone
        [0x0, 0x0, 0],
        # gasInject
        [mask, mask, injectDuration],
        [mask, flagValveMask, int(flagAssertDuration / 0.2)],
        [mask, 0x0, 1],
        # gasInjectDone
        [0x0, 0x0, 0]]

    Driver = CmdFIFO.CmdFIFOServerProxy("http://localhost:%d" % RPC_PORT_DRIVER,
                                        ClientName='AnalyzerServer')
    Driver.wrValveSequence(seq)
    Driver.wrDasReg('VALVE_CNTRL_SEQUENCE_STEP_REGISTER', 0)

    return make_response(
        json.dumps({'result': {'value': 'OK'}}))

@app.route('/rest/tryInject')
def rest_tryInject():
    """
    Injects some calibration gas if the valve sequencer has finished
    priming the tubing. Returns true if injection was completed
    successfully, false if the injection was not performed.
    """

    Driver = CmdFIFO.CmdFIFOServerProxy("http://localhost:%d" % RPC_PORT_DRIVER,
                                        ClientName='AnalyzerServer')
    step = Driver.rdDasReg('VALVE_CNTRL_SEQUENCE_STEP_REGISTER')

    if step != 2:
        # TODO Remove magic # for primeDone step. Perhaps set variable when
        # sequence is initially created.
        return make_response(
            json.dumps({'result': {'injected': 'false'}}))

    Driver.wrDasReg('PEAK_DETECT_CNTRL_STATE_REGISTER', 1)
    Driver.wrDasReg('VALVE_CNTRL_SEQUENCE_STEP_REGISTER', 3)

    return make_response(
        json.dumps({'result': {'injected': 'true'}}))

@app.route('/rest/injectCal')
def rest_injectCal():
    result = injectCalEx(request.values)
    if 'callback' in request.values:
        return make_response(request.values['callback'] + '(' + json.dumps({"result":result}) + ')')
    else:
        return make_response(json.dumps({"result":result}))

def injectCalEx(params):
    # Inject calibration gas using "valve" for a duration of length 0.2*samples seconds
    #  An additional "flagValve" is opened for an extra 2s so that we have an indication of the calibration
    #  in the data log
    Driver = CmdFIFO.CmdFIFOServerProxy("http://localhost:%d" % RPC_PORT_DRIVER, ClientName = "AnalyzerServer")
    try:
        valve = int(params.get('valve',3))
        valveMask = 1 << (valve-1)
        flagValve = int(params.get('flagValve',4))
        flagValveMask = 1 << (flagValve-1)
        mask = valveMask | flagValveMask
        samples = int(params.get('samples',5))
        Driver.wrValveSequence([[mask,mask,samples],[mask,flagValveMask,10],[mask,0,1],[0,0,0]])
        Driver.wrDasReg("VALVE_CNTRL_SEQUENCE_STEP_REGISTER",0)
        return dict(value='OK')
    except:
        return dict(error=traceback.format_exc())

@app.route('/rest/cancelIsotopicCapture')
def rest_cancelIsotopicCapture():
    if app.config['onAnalyzer']:
        _setPeakCntrlState(interface.PEAK_DETECT_CNTRL_CancellingState)

    result = {'result': 'OK'}

    if 'callback' in request.values:
        return make_response("%s(%s)" % (request.values['callback'],
                                         json.dumps(result)))
    else:
        return make_response(json.dumps(result))

@app.route('/rest/startTriggeredIsotopicCapture')
def rest_startTriggeredIsotopicCapture():
    if app.config['onAnalyzer']:
        _setPeakCntrlState(interface.PEAK_DETECT_CNTRL_ArmedState)

    result = {'result': 'OK'}

    if 'callback' in request.values:
        return make_response("%s(%s)" % (request.values['callback'],
                                         json.dumps(result)))
    else:
        return make_response(json.dumps(result))

@app.route('/rest/startManualIsotopicCapture')
def rest_startManualIsotopicCapture():
    if app.config['onAnalyzer']:
        _setPeakCntrlState(interface.PEAK_DETECT_CNTRL_TriggeredPendingState)

    result = {'result': 'OK'}

    if 'callback' in request.values:
        return make_response("%s(%s)" % (request.values['callback'],
                                         json.dumps(result)))
    else:
        return make_response(json.dumps(result))

def _setPeakCntrlState(state):
    Driver = CmdFIFO.CmdFIFOServerProxy("http://localhost:%d" % RPC_PORT_DRIVER,
                                        ClientName='AnalyzerServer')
    Driver.wrDasReg('PEAK_DETECT_CNTRL_STATE_REGISTER', state)

@app.route('/rest/getIsotopicCaptureState')
def rest_getIsotopicCaptureState():
    # These constants need to match Host.autogen.interface.
    states = {0: 'IDLE',
              1: 'ARMED',
              2: 'TRIGGER_PENDING',
              3: 'TRIGGERED',
              4: 'INACTIVE',
              5: 'CANCELLING',
              6: 'PRIMING',
              7: 'PURGING',
              8: 'INJECTION_PENDING'}

    if not app.config['onAnalyzer']:
        result = {'result': states[0]}
    else:
        Driver = CmdFIFO.CmdFIFOServerProxy("http://localhost:%d" % RPC_PORT_DRIVER,
                                            ClientName='AnalyzerServer')
        state = Driver.rdDasReg('PEAK_DETECT_CNTRL_STATE_REGISTER')

        result = {'result': states[state]}

    if 'callback' in request.values:
        return make_response("%s(%s)" % (request.values['callback'],
                                         json.dumps(result)))
    else:
        return make_response(json.dumps(result))

@app.route('/rest/getDateTime')
def rest_getDateTime():
    result = getDateTimeEx(request.values)
    if 'callback' in request.values:
        return make_response(request.values['callback'] + '(' + json.dumps({"result":result}) + ')')
    else:
        return make_response(json.dumps({"result":result}))

def getDateTimeEx(params):
    print time.strftime("%a, %d %b %Y %H:%M:%S", time.localtime())
    return(dict(dateTime=time.strftime("%a, %d %b %Y %H:%M:%S", time.localtime())))

@app.route('/rest/getLastPeriphUpdate')
def rest_getLastPeriphUpdate():
    result = getLastPeriphUpdateEx(request.values)
    if 'callback' in request.values:
        return make_response(request.values['callback'] + '(' + json.dumps({"result":result}) + ')')
    else:
        return make_response(json.dumps({"result":result}))

def getLastPeriphUpdateEx(params):
    # Get the last timestamps of peripheral data
    DataManager = CmdFIFO.CmdFIFOServerProxy("http://localhost:%d" % RPC_PORT_DATA_MANAGER, ClientName = "AnalyzerServer")
    try:
        lastTimestamps = DataManager.Periph_GetLastTimestamps()
        currentTimestamp = getTimestamp()
        if len(lastTimestamps) > 0:
            for port in lastTimestamps:
                lastTimestamps[port] = currentTimestamp - lastTimestamps[port]
            return lastTimestamps
        else:
            return {}
    except:
        return dict(error=traceback.format_exc())

@app.route('/rest/ping')
@app.route('/rest/pimg')
def ping():
    return 'ping'

@app.route('/rest/admin')
def issueTicket():
    print "Ticket:", request.values
    ticket = 'abcdefghijkl'
    if 'callback' in request.values:
        return make_response(request.values['callback'] + '(' + json.dumps({"ticket":ticket}) + ')')
    else:
        return make_response(json.dumps({"ticket":ticket}))

@app.route('/maps')
def maps():
    amplitude = float(request.values.get('amplitude',0.1))
    do_not_follow = int('do_not_follow' in request.values)
    follow = int('follow' in request.values or not do_not_follow)
    center_longitude = float(request.values.get('center_longitude',-121.98432))
    center_latitude = float(request.values.get('center_latitude',37.39604))
    return render_template('maps.html',amplitude=amplitude,follow=follow,do_not_follow=do_not_follow,
                                       center_latitude=center_latitude,center_longitude=center_longitude)

@app.route('/investigator')
def investigator():
    amplitude = float(request.values.get('amplitude',0.1))
    do_not_follow = int('do_not_follow' in request.values)
    follow = int('follow' in request.values or not do_not_follow)
    center_longitude = float(request.values.get('center_longitude',-121.98432))
    center_latitude = float(request.values.get('center_latitude',37.39604))
    return render_template('investigator_ben.html',amplitude=amplitude,follow=follow,do_not_follow=do_not_follow,
                                       center_latitude=center_latitude,center_longitude=center_longitude)

@app.route('/public_url')
def public_url():
    return render_template('public_url.html')

@app.route('/prototype')
def prototype():
    return render_template('prototype.html')

@app.route('/load')
def load():
    return render_template('load.html')

@app.route('/front_page')
def front_page():
    return render_template('front_page.html')

@app.route('/plume')
def plume():
    return render_template('plume.html')

@app.route('/test')
def test():
    return render_template('test.html')

@app.route('/utility')
def utility():
    return render_template('calUtility.html')
<<<<<<< HEAD
=======

@app.route('/rest/verify')
def verify():
    if 'next' not in request.values:
        abort(400)

    return render_template('verify.html', nextUrl=request.values['next'])
    
>>>>>>> bd606457

if __name__ == '__main__':
    parser = optparse.OptionParser()
    parser.add_option('--no-analyzer', dest='onAnalyzer', action='store_false', default=True)
    parser.add_option('--no-ssl', dest='useSSL', action='store_false', default=True)

    options, _ = parser.parse_args()
    app.config['onAnalyzer'] = options.onAnalyzer

    if options.useSSL:
        # Get IP address
        ipAddr = None
        adapters = Win32.Iphlpapi.getAdaptersInfo()
        for adapter in adapters:
            ipList = adapter.ipAddressList
            while ipList:
                if ipList.ipAddress != '':
                    ipAddr = ipList.ipAddress
                    break

                ipList = ipList.next

        assert ipAddr is not None

        sslContext = SSLCertManager.SSLCertManager.getContextByIP(ipAddr)

        app.run(host='0.0.0.0', port=443, debug=DEBUG, ssl_context=sslContext)

    else:
        app.run(host='0.0.0.0', port=5000, debug=DEBUG)<|MERGE_RESOLUTION|>--- conflicted
+++ resolved
@@ -903,8 +903,6 @@
 @app.route('/utility')
 def utility():
     return render_template('calUtility.html')
-<<<<<<< HEAD
-=======
 
 @app.route('/rest/verify')
 def verify():
@@ -913,8 +911,7 @@
 
     return render_template('verify.html', nextUrl=request.values['next'])
     
->>>>>>> bd606457
-
+    
 if __name__ == '__main__':
     parser = optparse.OptionParser()
     parser.add_option('--no-analyzer', dest='onAnalyzer', action='store_false', default=True)
