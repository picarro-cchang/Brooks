--- conflicted
+++ resolved
@@ -1,580 +1,569 @@
-#!/usr/bin/python
-"""
-File Name: SpectrumCollector.py
-Purpose: Collects spectrum and related information to save in HDF5 files. Spectrum will be stored in a queue if specified.
-
-File History:
-    12-Oct-2009  alex  Initial version.
-    05-Feb-2010  sze   Removed relative timestamps, make HDF5 files contain data corresponding to a scheme file.
-    17-Mar-2010  sze   Make all the dictionaries in a spectrum (rdData, sensorData and controlData) have values which 
-                        are lists or arrays. This improves compatibility with HDF5 storage of RdfData (spectrum) objects
-                        in which these dictionaries map to tables. For a normal spectrum, sensorData and controlData
-                        contain lists with only one element each.
-
-Copyright (c) 2010 Picarro, Inc. All rights reserved
-"""
-
-APP_NAME = "SpectrumCollector"
-
-import sys
-import os
-import getopt
-import inspect
-import numpy
-import Queue
-import shutil
-import threading
-import time
-import traceback
-import ctypes
-import cPickle
-from tables import *
-import cProfile
-
-from Host.autogen import interface
-from Host.autogen.interface import ProcessedRingdownEntryType
-from Host.Common import Broadcaster, CmdFIFO, Listener, StringPickler
-from Host.Common.SharedTypes import BROADCAST_PORT_SENSORSTREAM, BROADCAST_PORT_RD_RECALC
-from Host.Common.SharedTypes import BROADCAST_PORT_SPECTRUM_COLLECTOR 
-<<<<<<< HEAD
-from Host.Common.SharedTypes import RPC_PORT_SPECTRUM_COLLECTOR, RPC_PORT_DRIVER, RPC_PORT_ARCHIVER 
-=======
-from Host.Common.SharedTypes import RPC_PORT_SPECTRUM_COLLECTOR, RPC_PORT_DRIVER, RPC_PORT_ARCHIVER
->>>>>>> f8057753
-from Host.Common.SharedTypes import CrdsException
-from Host.Common.CustomConfigObj import CustomConfigObj
-from Host.Common.timestamp import unixTime
-from Host.Common.EventManagerProxy import EventManagerProxy_Init, Log, LogExc
-from Sequencer import Sequencer
-
-EventManagerProxy_Init(APP_NAME)
-
-if sys.platform == 'win32':
-    from time import clock as TimeStamp
-else:
-    from time import time as TimeStamp
-    
-if hasattr(sys, "frozen"): #we're running compiled with py2exe
-    AppPath = sys.executable
-else:
-    AppPath = sys.argv[0]
-    
-# Some masks for interpreting the "subSchemeID" info (subSchemeID is basically
-# a pass through, with the exception of the special increment bit 15)...
-# !!! NOTE: Bit 15 is reserved for increment flag in firmware, so never use it for other purposes!!!
-INCR_FLAG_MASK       = interface.SUBSCHEME_ID_IncrMask   # 32768 - Bit 15 is used for special increment flag
-SPECTRUM_IGNORE_MASK = interface.SUBSCHEME_ID_IgnoreMask # 16384 - Bit 14 is used to indicate the point should be ignored
-SPECTRUM_RECENTER_MASK = interface.SUBSCHEME_ID_RecenterMask # 8192 - Bit 13 is used to indicate that the virtual laser tuner offset is to be adjusted
-SPECTRUM_ISCAL_MASK  = interface.SUBSCHEME_ID_IsCalMask  #  4096 - Bit 12 is used to flag a point as a cal point to be collected
-SPECTRUM_SUBSECTION_ID_MASK = interface.SUBSCHEME_ID_SpectrumSubsectionMask
-SPECTRUM_ID_MASK     = interface.SUBSCHEME_ID_SpectrumMask # Bottom 8 bits of schemeStatus are the spectrum id/name
-
-# Type conversion dictionary for ctypes to numpy
-ctypes2numpy = {ctypes.c_byte:numpy.byte, ctypes.c_char:numpy.byte, ctypes.c_double:numpy.float_,
-                ctypes.c_float:numpy.single, ctypes.c_int:numpy.intc, ctypes.c_int16:numpy.int16,
-                ctypes.c_int32:numpy.int32, ctypes.c_int64:numpy.int64, ctypes.c_int8:numpy.int8,
-                ctypes.c_long:numpy.int_, ctypes.c_longlong:numpy.longlong, ctypes.c_short:numpy.short,
-                ctypes.c_ubyte:numpy.ubyte, ctypes.c_uint:numpy.uintc, ctypes.c_uint16:numpy.uint16,
-                ctypes.c_uint32:numpy.uint32, ctypes.c_uint64:numpy.uint64, ctypes.c_uint8:numpy.uint8,
-                ctypes.c_ulong:numpy.uint, ctypes.c_ulonglong:numpy.ulonglong, ctypes.c_ushort:numpy.ushort}
-
-Driver = CmdFIFO.CmdFIFOServerProxy("http://localhost:%d" % RPC_PORT_DRIVER,
-                                     APP_NAME, IsDontCareConnection = False)
-
-Archiver = CmdFIFO.CmdFIFOServerProxy("http://localhost:%d" % RPC_PORT_ARCHIVER,
-                                    APP_NAME,
-                                    IsDontCareConnection = False)
-                                    
-class RingdownTimeout(CrdsException):
-    """Timed out while waiting for a ringdown to arrive."""
-    
-class RpcServerThread(threading.Thread):
-    def __init__(self, rpcServer, exitFunction):
-        threading.Thread.__init__(self)
-        self.setDaemon(1) #THIS MUST BE HERE
-        self.rpcServer = rpcServer
-        self.exitFunction = exitFunction
-    def run(self):
-        self.rpcServer.serve_forever()
-        try: #it might be a threading.Event
-            self.exitFunction()
-            Log("RpcServer exited and no longer serving.")
-        except:
-            LogExc("Exception raised when calling exit function at exit of RPC server.")
-            
-class SpectrumCollector(object):
-    """A class for collecting spectrum and related information and 
-    writing them to files.
-
-    streamDir is specified to store the output file.
-    On creation of an instance, a file header is written.
-    """
-
-    def __init__(self, configPath):
-        # Read from .ini file
-        cp = CustomConfigObj(configPath)
-        basePath = os.path.split(configPath)[0]
-        self.useHDF5 = cp.getboolean("MainConfig", "useHDF5", "True")
-        self.archiveGroup = cp.get("MainConfig", "archiveGroup", "RDF")
-        self.streamDir = os.path.abspath(os.path.join(basePath, cp.get("MainConfig", "streamDir", "../../../Log/RDF")))
-        # Make directory if not exist
-        if not os.path.isdir(self.streamDir):
-            os.makedirs(self.streamDir)
-        Log("Created streamDir in %s" % self.streamDir)
-            
-        # RPC server
-        self.rpcThread = None
-        self._shutdownRequested = False
-        self.rpcServer = CmdFIFO.CmdFIFOServer(("", RPC_PORT_SPECTRUM_COLLECTOR),
-                                                ServerName = "SpectrumCollector",
-                                                ServerDescription = "Collect spectrum and related information",
-                                                threaded = True)
-
-        # Register the rpc functions...
-        for s in dir(self):
-            attr = self.__getattribute__(s)
-            if callable(attr) and s.startswith("RPC_") and (not inspect.isclass(attr)):
-                self.rpcServer.register_function(attr, NameSlice = 4)
-                
-        # Sensor data handling
-        self.sensorListener = Listener.Listener(None, # no queuing, we'll just be tracking the latest
-                                                BROADCAST_PORT_SENSORSTREAM,
-                                                interface.SensorEntryType,
-                                                self._sensorFilter,
-                                                retry = True,
-                                                name = "Spectrum collector listener",logFunc = Log)
-        self.latestSensors = {}
-        self.latestSensors["timestamp"] = 0.0
-        for key in interface.STREAM_MemberTypeDict:
-            self.latestSensors[interface.STREAM_MemberTypeDict[key][7:]] = 0.0
-        self.sensorsUpdated = True
-        self.cachedSensors = None 
-        
-        # Processed RD data (frequency-based) handling
-        self.rdQueue = Queue.Queue()
-        self.processedRdListener = Listener.Listener(self.rdQueue,
-                                            BROADCAST_PORT_RD_RECALC,
-                                            ProcessedRingdownEntryType,
-                                            retry = True,
-                                            name = "Spectrum collector listener",logFunc = Log)
-        
-        #Initialize the sensor averaging...
-        self.sensorAvgCount = 0
-        self.avgSensors = {}
-        self.sumSensors = {}
-        for key in self.latestSensors.keys():
-            self.avgSensors[key] = 0.0
-            self.sumSensors[key] = 0.0
-
-        #Initialize the rdBuffer with the names and types of fields in ProcessedRingdownEntryType
-        self.rdBuffer = {}
-        for fname,ftype in ProcessedRingdownEntryType._fields_:
-            self.rdBuffer[fname] = ([],ftype)
-        
-        # Broadcaster for spectra
-        self.spectrumBroadcaster = Broadcaster.Broadcaster(
-                            port=BROADCAST_PORT_SPECTRUM_COLLECTOR,
-                            name="Spectrum Collector broadcaster",logFunc = Log)
-
-        # Compression filter for HDF5
-        self.hdf5Filters = Filters(complevel=1,fletcher32=True)
-
-        self.enableSpectrumFiles = True
-        self.closeSpectrumWhenDone = False
-        self.tempRdDataBuffer = None
-        self.spectrumID = 0
-        self.schemeTable = 0
-        self.schemeVersion = 0
-        self.lastSpectrumID = 0
-        self.lastSchemeTable = 0
-        self.lastSchemeVersion = 0
-        self.tagalongData = {}
-        self.controlData = {}            
-        self.numPts = 0
-        self.emptyCount = 0
-        self.startWaitTime = 0
-        self.rdQueueGetLastTime = 0
-        self.maxRdQueueGetRtt = 0
-        self.lastSchemeCount = -1
-        self.newHdf5File = True
-        self.closeHdf5File = False
-        self.streamFP = None
-        self.tableDict = {}
-        self.auxSpectrumFile = ""
-<<<<<<< HEAD
-        self.lastSpectrumQueuePut = TimeStamp()
-        self.timeBetweenSpectrumQueuePuts = []
-        self.lastSpectrumQueueGet = TimeStamp()
-        self.timeBetweenSpectrumQueueGets = []
-=======
->>>>>>> f8057753
-
-        self.useSequencer = True
-        self.sequencer = None
-        
-    def run(self):
-        self.sequencer = Sequencer()
-        # start the rpc server on another thread...
-        self.rpcThread = RpcServerThread(self.rpcServer, self.RPC_shutdown)
-        self.rpcThread.start()
-        # start the sequencer on another thread
-        self.sequencer.runInThread()
-        # The following count "spectra" which are delimited by scheme rows which have bit-15 set in the subschemeId
-        lastCount = -1
-        thisCount = -1
-        while not self._shutdownRequested:
-            #Pull a spectral point from the RD queue...
-            try:
-                rdData = self.getSpectralDataPoint(timeToRetry=0.5)
-                if rdData is None: 
-                    time.sleep(0.5)
-                    continue
-                now = TimeStamp()
-                if self.rdQueueGetLastTime != 0:
-                    rtt = now - self.rdQueueGetLastTime
-                    if rtt > 10:
-                        Log("Processed Ringdowns loop RTT: %.3f" % (rtt,))                    
-                    if rtt > self.maxRdQueueGetRtt:
-                        Log("Maximum Processed Ringdowns loop RTT so far: %.3f" % (self.maxRdQueueGetRtt,))
-                        self.maxRdQueueGetRtt = rtt
-                self.rdQueueGetLastTime = now
-               
-                #localRdTime = Driver.hostGetTicks()
-                self.lastSchemeTable = self.schemeTable
-                self.schemeTable = (rdData.schemeVersionAndTable & interface.SCHEME_TableMask) >> interface.SCHEME_TableShift
-                thisSubSchemeID = rdData.subschemeId
-                self.lastSpectrumID = self.spectrumID
-                self.spectrumID = thisSubSchemeID & SPECTRUM_ID_MASK
-                self.lastSchemeVersion = self.schemeVersion
-                self.schemeVersion = (rdData.schemeVersionAndTable & interface.SCHEME_VersionMask) >> interface.SCHEME_VersionShift
-                thisCount = rdData.count
-                
-                # The schemeCount is changed when a scheme starts, i.e. it tracks entire schemes, including the
-                #  repeat count. We make an HDF5 file each time a scheme is run
-                schemeStatus = rdData.status
-                schemeCount = schemeStatus & interface.RINGDOWN_STATUS_SequenceMask
-                
-                if self.lastSchemeCount != schemeCount:
-                    if self.lastSchemeCount >= 0: self.closeHdf5File = True
-                    self.lastSchemeCount = schemeCount
-                    
-                errDataDict = dict(schemeTable = self.schemeTable,
-                                   schemeRow = rdData.schemeRow,
-                                   ssID = thisSubSchemeID,
-                                   spectrumID = self.spectrumID,
-                                   count = thisCount,
-                                   schemeStatus = schemeStatus)
-
-                # When the "count" is different (set by DSP when bit-15 is set in the scheme file), we know a new spectrum is coming and we have to close whatever we currently have.
-                if thisCount != lastCount:
-                    #Log("New spectrum found on ringdown (new count = %d)" % thisCount, errDataDict)
-                    #Set aside the point we just read for the next time a spectrum is collected...
-                    self.tempRdDataBuffer = rdData
-                    # Close what we have collected so far
-                    self.closeSpectrumWhenDone = True
-                else: #still collecting the same spectrum
-                    if not (thisSubSchemeID & SPECTRUM_IGNORE_MASK):
-                        self.appendPoint(rdData)
-            except RingdownTimeout:
-                if self.numPts > 0: 
-                    Log("Closing spectrum due to ringdown timeout (count = %d)" % thisCount, Level = 0)
-                    self.closeSpectrumWhenDone = True
-                    self.closeHdf5File = True
-
-            if self.closeSpectrumWhenDone:
-                self.finish()
-
-            lastCount = thisCount
-            
-        Log("Spectrum Collector RPC handler shut down")
-
-    def getSpectralDataPoint(self, timeToRetry, timeout = 10):
-        """Pops rdData out of the local ringdown queue and returns it. If there are no ringdowns
-        within the timeToRetry interval, return None. Raise RingdownTimeout
-        """
-        if self.emptyCount == 0: 
-            self.startWaitTime = time.time()
-        if self.tempRdDataBuffer:
-            #The last time a spectrum was read it read one too many points, and this is it.
-            rdData = self.tempRdDataBuffer
-            self.tempRdDataBuffer = None
-            self.emptyCount = 0
-        else:
-            try:
-                rdData = self.rdQueue.get(True,timeToRetry)
-                self.emptyCount = 0
-            except Queue.Empty:
-                rdData = None
-                self.emptyCount += 1
-                if time.time() - self.startWaitTime > timeout:
-                    self.emptyCount = 0
-                    raise RingdownTimeout("No ringdown in %s seconds" % timeout)
-        return rdData
-
-    def reset(self):
-        self.closeSpectrumWhenDone = False
-        self.numPts = 0
-        #Initialize the sensor averaging...
-        self.sensorAvgCount = 0
-        for key in self.latestSensors.keys():
-            self.avgSensors[key] = 0.0
-            self.sumSensors[key] = 0.0
-        #Initialize the rdBuffer with the names and types of fields in ProcessedRingdownEntryType
-        self.rdBuffer = {}
-        for fname,ftype in ProcessedRingdownEntryType._fields_:
-            self.rdBuffer[fname] = ([],ftype)
-        
-    def _sensorFilter(self, entry):
-        """Updates the latest sensor readings.
-
-        This is executed for every sensor value picked up from the sensor stream
-        broadcast.
-        """
-        self.latestSensors["timestamp"] = entry.timestamp
-        self.latestSensors[interface.STREAM_MemberTypeDict[entry.streamNum][7:]] = entry.value
-        self.sensorsUpdated = True
-    
-    def getLatestSensors(self):
-        if self.sensorsUpdated:
-            self.sensorsUpdated = False
-            self.cachedSensors = self.latestSensors.copy()
-        return self.cachedSensors
-
-    def doSensorAveraging(self, sensorData):
-        self.sensorAvgCount += 1.
-        for k in self.avgSensors:
-            self.sumSensors[k] += sensorData[k]
-            newAvg = self.sumSensors[k] / self.sensorAvgCount
-            self.avgSensors[k] = newAvg
-
-    def appendPoint(self, rdData):
-        """Adds a single set of Data to the spectrum
-        """
-        for fname,ftype in ProcessedRingdownEntryType._fields_:
-            if fname in self.rdBuffer:
-                self.rdBuffer[fname][0].append(getattr(rdData,fname))
-        self.numPts += 1
-
-        sensorData = self.getLatestSensors()
-        self.doSensorAveraging(sensorData)
-
-    def finish(self):
-        """Closes off the acquisition of the spectrum and creates an output file
-        with data stored in rdfDict.
-        """
-        self.rdfDict = {"rdData":{}, "sensorData":{}, "tagalongData":{}, "controlData":{}}
-        # Convert the contents of self.rdBuffer lists into numpy arrays
-        for fname in self.rdBuffer:
-            data,dtype = self.rdBuffer[fname]
-            self.rdfDict["rdData"][fname] = numpy.array(data,ctypes2numpy[dtype])
-        self.rdfDict["rdData"]["pztValue"] = self.rdfDict["rdData"]["pztValue"] + 0.0 # Convert integer to floating-point
-        self.rdfDict["rdData"]["tunerValue"] = self.rdfDict["rdData"]["tunerValue"] + 0.0
-
-        # Append averaged sensor data
-        for s in self.avgSensors:
-            self.rdfDict["sensorData"][s] = [self.avgSensors[s]]
-
-        # Add more sensor data
-        self.rdfDict["sensorData"]["SchemeTable"] = [self.lastSchemeTable]
-        self.rdfDict["sensorData"]["SpectrumID"] = [self.lastSpectrumID]
-        self.rdfDict["sensorData"]["SchemeVersion"] = [self.lastSchemeVersion]
-
-        #Write the tagalong data values...
-        for t in self.tagalongData:
-            self.rdfDict["tagalongData"][t] = [self.tagalongData[t][0]]
-
-        #Write control data dictionary 
-        qsize = 0
-        self.rdfDict["controlData"] = {"RDDataSize":[self.numPts], "SpectrumQueueSize":[qsize]}
-        
-        # Process spectrum files (HDF5 or RDF). RDF files contain a single spectrum, while HDF5 files 
-        #  contain the spectra in a single scheme.
-        if self.enableSpectrumFiles:
-            if self.useHDF5:
-                if self.newHdf5File:
-                    # Create HDF5 file
-                    filename = "RD_%013d.h5" % (int(time.time()*1000),)
-                    self.streamPath = os.path.join(self.streamDir, filename)
-                    self.streamFP = openFile(self.streamPath, "w")
-                for dataKey in self.rdfDict.keys():
-                    subDataDict = self.rdfDict[dataKey]
-                    if len(subDataDict) > 0:
-                        keys,values = zip(*sorted(subDataDict.items()))
-                        if isinstance(values[0], numpy.ndarray):
-                            # Array
-                            dataRec = numpy.rec.fromarrays(values, names=keys)
-                        elif isinstance(values[0], list) or isinstance(values[0], tuple):
-                            # Convert list or tuple to array
-                            dataRec = numpy.rec.fromarrays([numpy.asarray(v) for v in values], names=keys)
-                        else:
-                            raise ValueError("Non-lists or non-arrays are unsupported")
-                        # Either append dataRec to an existing table, or create a new one
-                        if self.newHdf5File:
-                            self.tableDict[dataKey] = self.streamFP.createTable("/", dataKey, dataRec, dataKey, filters=self.hdf5Filters)
-                        else:
-                            try:
-                                self.tableDict[dataKey].append(dataRec)
-                            except:
-                                self.closeHdf5File = True
-                                break
-                                
-                self.newHdf5File = False
-                
-                if self.closeHdf5File:
-                    self.closeHdf5File = False
-                    self.newHdf5File = True
-                    self.streamFP.close()
-                    # Copy to auxiliary spectrum file and reset filename to empty
-                    if self.auxSpectrumFile:
-                        try:
-                            shutil.copyfile(self.streamPath,self.auxSpectrumFile)
-                        except:
-                            Log("Error copying to auxiliary spectrum file %s" % self.auxSpectrumFile,Verbose=traceback.format_exc())
-                        self.auxSpectrumFile = ""
-                    # Archive HDF5 file
-                    try:
-                        Archiver.ArchiveFile(self.archiveGroup, self.streamPath, True)
-                    except Exception:
-                        Log("Archiver call error",Verbose=traceback.format_exc())
-            else:
-                # Pickle the rdfDict 
-                filename = "%03d_%013d.rdf" % (self.lastSpectrumID, int(time.time()*1000))
-                self.streamPath = os.path.join(self.streamDir, filename)
-                self.streamFP = file(self.streamPath, "wb")
-                self.streamFP.write(cPickle.dumps(self.rdfDict,cPickle.HIGHEST_PROTOCOL)) 
-                self.streamFP.close()
-                # Archive RDF files
-                try:
-                    Archiver.ArchiveFile(self.archiveGroup, self.streamPath, True)
-                except Exception:
-                    LogExc("Archiver call error")
-            
-        self.spectrumBroadcaster.send(StringPickler.PackArbitraryObject(self.rdfDict))
-
-        self.reset()
-        
-    # RPC functions which are handled by the sequencer
-
-    def RPC_addSequenceByName(self,name,config):
-        self.sequencer.addSequenceByName(name,config)
-        
-    def RPC_addNamedSequenceOfSchemes(self,name,schemeList):
-        self.sequencer.addNamedSequenceOfSchemes(name,schemeList)
-
-    def RPC_reloadSequences(self):
-        self.sequencer.reloadSequences()
-        
-    def RPC_getSequenceNames(self):
-        return self.sequencer.getSequenceNames()
-
-    def RPC_setSequence(self,seq=None):
-        if seq is not None:
-            self.sequencer.setSequenceName(seq)
-        self.useSequencer = True
-    
-    def RPC_startSequence(self,seq=None):
-        self.RPC_setSequence(seq)
-        self.sequencer.startSequence()
-    
-    def RPC_getSequence(self):
-        return self.sequencer.getSequenceName()
-        
-    def RPC_setSequence(self,seq):
-        self.sequencer.setSequenceName(seq)
-    
-    def RPC_setSequencerMode(self,useSequencer):
-        self.useSequencer = useSequencer
-    
-    def RPC_startScan(self):
-        if self.useSequencer:
-            self.sequencer.startSequence()
-        else:
-            Driver.startScan()
-    def RPC_sequencerGetCurrent(self):
-        return self.sequencer.getCurrent()
-                
-    def RPC_closeSpectrum(self):
-        self.closeSpectrumWhenDone = True
-
-    def RPC_disableSpectrumFiles(self):
-        self.enableSpectrumFiles = False
-        
-    def RPC_enableSpectrumFiles(self):
-        self.enableSpectrumFiles = True
-        
-    def RPC_setTagalongData(self, Name, Value):
-        """Sets RDF tagalong data (and timestamp) with the given token Name."""
-        self.tagalongData[Name] = (Value, time.time())
-
-    def RPC_getTagalongData(self, Name):
-        """Returns a [DataValue, DataTime] array for the specified token Name.
-        If no data for the given name, an empty array [] is returned.
-        """
-        try:
-            dataValue, dataTime = self.tagalongData[Name]
-            return [dataValue, dataTime]
-        except KeyError:
-            return []
-
-    def RPC_deleteTagalongData(self, Name):
-        """Deletes the RDF tagalong data with the specified token Name.
-
-        On success, returns the [DataValue, DataTime] that was last recorded.
-        On failure (no data with Name), an empty array [] is returned.
-
-        """
-        return list(self.tagalongData.pop(Name, []))
-    
-    def RPC_getSensorData(self):
-        sensorData = self.getLatestSensors()
-        return sensorData.copy()
-        
-    def RPC_shutdown(self):
-        self._shutdownRequested = True
-        
-    def RPC_setAuxiliarySpectrumFile(self,fileName):
-        self.auxSpectrumFile = fileName
-    
-
-HELP_STRING = """SpectrumCollector.py [-c<FILENAME>] [-h|--help]
-
-Where the options can be a combination of the following. Note that options override
-settings in the configuration file:
-
--h, --help           print this help
--c                   specify a config file:  default = "./SpectrumCollector.ini"
-"""
-
-def printUsage():
-    print HELP_STRING
-
-def handleCommandSwitches():
-    shortOpts = 'hc:'
-    longOpts = ["help"]
-    try:
-        switches, args = getopt.getopt(sys.argv[1:], shortOpts, longOpts)
-    except getopt.GetoptError, E:
-        print "%s %r" % (E, E)
-        sys.exit(1)
-    #assemble a dictionary where the keys are the switches and values are switch args...
-    options = {}
-    for o,a in switches:
-        options.setdefault(o,a)
-    if "/?" in args or "/h" in args:
-        options.setdefault('-h',"")
-    #Start with option defaults...
-    configFile = os.path.splitext(AppPath)[0] + ".ini"
-    if "-h" in options or "--help" in options:
-        printUsage()
-        sys.exit()
-    if "-c" in options:
-        configFile = options["-c"]
-    return configFile, options
-
-if __name__ == "__main__":                          
-    configFile, options = handleCommandSwitches()
-    spCollectorApp = SpectrumCollector(configFile)
-    Log("%s started." % APP_NAME, dict(ConfigFile = configFile), Level = 0)
-    spCollectorApp.run()
-    # cProfile.run('spCollectorApp.run()','c:/spectrumCollectorProfile')
-    Log("Exiting program")
+#!/usr/bin/python
+"""
+File Name: SpectrumCollector.py
+Purpose: Collects spectrum and related information to save in HDF5 files. Spectrum will be stored in a queue if specified.
+
+File History:
+    12-Oct-2009  alex  Initial version.
+    05-Feb-2010  sze   Removed relative timestamps, make HDF5 files contain data corresponding to a scheme file.
+    17-Mar-2010  sze   Make all the dictionaries in a spectrum (rdData, sensorData and controlData) have values which 
+                        are lists or arrays. This improves compatibility with HDF5 storage of RdfData (spectrum) objects
+                        in which these dictionaries map to tables. For a normal spectrum, sensorData and controlData
+                        contain lists with only one element each.
+
+Copyright (c) 2010 Picarro, Inc. All rights reserved
+"""
+
+APP_NAME = "SpectrumCollector"
+
+import sys
+import os
+import getopt
+import inspect
+import numpy
+import Queue
+import shutil
+import threading
+import time
+import traceback
+import ctypes
+import cPickle
+from tables import *
+import cProfile
+
+from Host.autogen import interface
+from Host.autogen.interface import ProcessedRingdownEntryType
+from Host.Common import Broadcaster, CmdFIFO, Listener, StringPickler
+from Host.Common.SharedTypes import BROADCAST_PORT_SENSORSTREAM, BROADCAST_PORT_RD_RECALC
+from Host.Common.SharedTypes import BROADCAST_PORT_SPECTRUM_COLLECTOR 
+from Host.Common.SharedTypes import RPC_PORT_SPECTRUM_COLLECTOR, RPC_PORT_DRIVER, RPC_PORT_ARCHIVER
+from Host.Common.SharedTypes import CrdsException
+from Host.Common.CustomConfigObj import CustomConfigObj
+from Host.Common.timestamp import unixTime
+from Host.Common.EventManagerProxy import EventManagerProxy_Init, Log, LogExc
+from Sequencer import Sequencer
+
+EventManagerProxy_Init(APP_NAME)
+
+if sys.platform == 'win32':
+    from time import clock as TimeStamp
+else:
+    from time import time as TimeStamp
+    
+if hasattr(sys, "frozen"): #we're running compiled with py2exe
+    AppPath = sys.executable
+else:
+    AppPath = sys.argv[0]
+    
+# Some masks for interpreting the "subSchemeID" info (subSchemeID is basically
+# a pass through, with the exception of the special increment bit 15)...
+# !!! NOTE: Bit 15 is reserved for increment flag in firmware, so never use it for other purposes!!!
+INCR_FLAG_MASK       = interface.SUBSCHEME_ID_IncrMask   # 32768 - Bit 15 is used for special increment flag
+SPECTRUM_IGNORE_MASK = interface.SUBSCHEME_ID_IgnoreMask # 16384 - Bit 14 is used to indicate the point should be ignored
+SPECTRUM_RECENTER_MASK = interface.SUBSCHEME_ID_RecenterMask # 8192 - Bit 13 is used to indicate that the virtual laser tuner offset is to be adjusted
+SPECTRUM_ISCAL_MASK  = interface.SUBSCHEME_ID_IsCalMask  #  4096 - Bit 12 is used to flag a point as a cal point to be collected
+SPECTRUM_SUBSECTION_ID_MASK = interface.SUBSCHEME_ID_SpectrumSubsectionMask
+SPECTRUM_ID_MASK     = interface.SUBSCHEME_ID_SpectrumMask # Bottom 8 bits of schemeStatus are the spectrum id/name
+
+# Type conversion dictionary for ctypes to numpy
+ctypes2numpy = {ctypes.c_byte:numpy.byte, ctypes.c_char:numpy.byte, ctypes.c_double:numpy.float_,
+                ctypes.c_float:numpy.single, ctypes.c_int:numpy.intc, ctypes.c_int16:numpy.int16,
+                ctypes.c_int32:numpy.int32, ctypes.c_int64:numpy.int64, ctypes.c_int8:numpy.int8,
+                ctypes.c_long:numpy.int_, ctypes.c_longlong:numpy.longlong, ctypes.c_short:numpy.short,
+                ctypes.c_ubyte:numpy.ubyte, ctypes.c_uint:numpy.uintc, ctypes.c_uint16:numpy.uint16,
+                ctypes.c_uint32:numpy.uint32, ctypes.c_uint64:numpy.uint64, ctypes.c_uint8:numpy.uint8,
+                ctypes.c_ulong:numpy.uint, ctypes.c_ulonglong:numpy.ulonglong, ctypes.c_ushort:numpy.ushort}
+
+Driver = CmdFIFO.CmdFIFOServerProxy("http://localhost:%d" % RPC_PORT_DRIVER,
+                                     APP_NAME, IsDontCareConnection = False)
+
+Archiver = CmdFIFO.CmdFIFOServerProxy("http://localhost:%d" % RPC_PORT_ARCHIVER,
+                                    APP_NAME,
+                                    IsDontCareConnection = False)
+                                    
+class RingdownTimeout(CrdsException):
+    """Timed out while waiting for a ringdown to arrive."""
+    
+class RpcServerThread(threading.Thread):
+    def __init__(self, rpcServer, exitFunction):
+        threading.Thread.__init__(self)
+        self.setDaemon(1) #THIS MUST BE HERE
+        self.rpcServer = rpcServer
+        self.exitFunction = exitFunction
+    def run(self):
+        self.rpcServer.serve_forever()
+        try: #it might be a threading.Event
+            self.exitFunction()
+            Log("RpcServer exited and no longer serving.")
+        except:
+            LogExc("Exception raised when calling exit function at exit of RPC server.")
+            
+class SpectrumCollector(object):
+    """A class for collecting spectrum and related information and 
+    writing them to files.
+
+    streamDir is specified to store the output file.
+    On creation of an instance, a file header is written.
+    """
+
+    def __init__(self, configPath):
+        # Read from .ini file
+        cp = CustomConfigObj(configPath)
+        basePath = os.path.split(configPath)[0]
+        self.useHDF5 = cp.getboolean("MainConfig", "useHDF5", "True")
+        self.archiveGroup = cp.get("MainConfig", "archiveGroup", "RDF")
+        self.streamDir = os.path.abspath(os.path.join(basePath, cp.get("MainConfig", "streamDir", "../../../Log/RDF")))
+        # Make directory if not exist
+        if not os.path.isdir(self.streamDir):
+            os.makedirs(self.streamDir)
+        Log("Created streamDir in %s" % self.streamDir)
+            
+        # RPC server
+        self.rpcThread = None
+        self._shutdownRequested = False
+        self.rpcServer = CmdFIFO.CmdFIFOServer(("", RPC_PORT_SPECTRUM_COLLECTOR),
+                                                ServerName = "SpectrumCollector",
+                                                ServerDescription = "Collect spectrum and related information",
+                                                threaded = True)
+
+        # Register the rpc functions...
+        for s in dir(self):
+            attr = self.__getattribute__(s)
+            if callable(attr) and s.startswith("RPC_") and (not inspect.isclass(attr)):
+                self.rpcServer.register_function(attr, NameSlice = 4)
+                
+        # Sensor data handling
+        self.sensorListener = Listener.Listener(None, # no queuing, we'll just be tracking the latest
+                                                BROADCAST_PORT_SENSORSTREAM,
+                                                interface.SensorEntryType,
+                                                self._sensorFilter,
+                                                retry = True,
+                                                name = "Spectrum collector listener",logFunc = Log)
+        self.latestSensors = {}
+        self.latestSensors["timestamp"] = 0.0
+        for key in interface.STREAM_MemberTypeDict:
+            self.latestSensors[interface.STREAM_MemberTypeDict[key][7:]] = 0.0
+        self.sensorsUpdated = True
+        self.cachedSensors = None 
+        
+        # Processed RD data (frequency-based) handling
+        self.rdQueue = Queue.Queue()
+        self.processedRdListener = Listener.Listener(self.rdQueue,
+                                            BROADCAST_PORT_RD_RECALC,
+                                            ProcessedRingdownEntryType,
+                                            retry = True,
+                                            name = "Spectrum collector listener",logFunc = Log)
+        
+        #Initialize the sensor averaging...
+        self.sensorAvgCount = 0
+        self.avgSensors = {}
+        self.sumSensors = {}
+        for key in self.latestSensors.keys():
+            self.avgSensors[key] = 0.0
+            self.sumSensors[key] = 0.0
+
+        #Initialize the rdBuffer with the names and types of fields in ProcessedRingdownEntryType
+        self.rdBuffer = {}
+        for fname,ftype in ProcessedRingdownEntryType._fields_:
+            self.rdBuffer[fname] = ([],ftype)
+        
+        # Broadcaster for spectra
+        self.spectrumBroadcaster = Broadcaster.Broadcaster(
+                            port=BROADCAST_PORT_SPECTRUM_COLLECTOR,
+                            name="Spectrum Collector broadcaster",logFunc = Log)
+
+        # Compression filter for HDF5
+        self.hdf5Filters = Filters(complevel=1,fletcher32=True)
+
+        self.enableSpectrumFiles = True
+        self.closeSpectrumWhenDone = False
+        self.tempRdDataBuffer = None
+        self.spectrumID = 0
+        self.schemeTable = 0
+        self.schemeVersion = 0
+        self.lastSpectrumID = 0
+        self.lastSchemeTable = 0
+        self.lastSchemeVersion = 0
+        self.tagalongData = {}
+        self.controlData = {}            
+        self.numPts = 0
+        self.emptyCount = 0
+        self.startWaitTime = 0
+        self.rdQueueGetLastTime = 0
+        self.maxRdQueueGetRtt = 0
+        self.lastSchemeCount = -1
+        self.newHdf5File = True
+        self.closeHdf5File = False
+        self.streamFP = None
+        self.tableDict = {}
+        self.auxSpectrumFile = ""
+
+        self.useSequencer = True
+        self.sequencer = None
+        
+    def run(self):
+        self.sequencer = Sequencer()
+        # start the rpc server on another thread...
+        self.rpcThread = RpcServerThread(self.rpcServer, self.RPC_shutdown)
+        self.rpcThread.start()
+        # start the sequencer on another thread
+        self.sequencer.runInThread()
+        # The following count "spectra" which are delimited by scheme rows which have bit-15 set in the subschemeId
+        lastCount = -1
+        thisCount = -1
+        while not self._shutdownRequested:
+            #Pull a spectral point from the RD queue...
+            try:
+                rdData = self.getSpectralDataPoint(timeToRetry=0.5)
+                if rdData is None: 
+                    time.sleep(0.5)
+                    continue
+                now = TimeStamp()
+                if self.rdQueueGetLastTime != 0:
+                    rtt = now - self.rdQueueGetLastTime
+                    if rtt > 10:
+                        Log("Processed Ringdowns loop RTT: %.3f" % (rtt,))                    
+                    if rtt > self.maxRdQueueGetRtt:
+                        Log("Maximum Processed Ringdowns loop RTT so far: %.3f" % (self.maxRdQueueGetRtt,))
+                        self.maxRdQueueGetRtt = rtt
+                self.rdQueueGetLastTime = now
+               
+                #localRdTime = Driver.hostGetTicks()
+                self.lastSchemeTable = self.schemeTable
+                self.schemeTable = (rdData.schemeVersionAndTable & interface.SCHEME_TableMask) >> interface.SCHEME_TableShift
+                thisSubSchemeID = rdData.subschemeId
+                self.lastSpectrumID = self.spectrumID
+                self.spectrumID = thisSubSchemeID & SPECTRUM_ID_MASK
+                self.lastSchemeVersion = self.schemeVersion
+                self.schemeVersion = (rdData.schemeVersionAndTable & interface.SCHEME_VersionMask) >> interface.SCHEME_VersionShift
+                thisCount = rdData.count
+                
+                # The schemeCount is changed when a scheme starts, i.e. it tracks entire schemes, including the
+                #  repeat count. We make an HDF5 file each time a scheme is run
+                schemeStatus = rdData.status
+                schemeCount = schemeStatus & interface.RINGDOWN_STATUS_SequenceMask
+                
+                if self.lastSchemeCount != schemeCount:
+                    if self.lastSchemeCount >= 0: self.closeHdf5File = True
+                    self.lastSchemeCount = schemeCount
+                    
+                errDataDict = dict(schemeTable = self.schemeTable,
+                                   schemeRow = rdData.schemeRow,
+                                   ssID = thisSubSchemeID,
+                                   spectrumID = self.spectrumID,
+                                   count = thisCount,
+                                   schemeStatus = schemeStatus)
+
+                # When the "count" is different (set by DSP when bit-15 is set in the scheme file), we know a new spectrum is coming and we have to close whatever we currently have.
+                if thisCount != lastCount:
+                    #Log("New spectrum found on ringdown (new count = %d)" % thisCount, errDataDict)
+                    #Set aside the point we just read for the next time a spectrum is collected...
+                    self.tempRdDataBuffer = rdData
+                    # Close what we have collected so far
+                    self.closeSpectrumWhenDone = True
+                else: #still collecting the same spectrum
+                    if not (thisSubSchemeID & SPECTRUM_IGNORE_MASK):
+                        self.appendPoint(rdData)
+            except RingdownTimeout:
+                if self.numPts > 0: 
+                    Log("Closing spectrum due to ringdown timeout (count = %d)" % thisCount, Level = 0)
+                    self.closeSpectrumWhenDone = True
+                    self.closeHdf5File = True
+
+            if self.closeSpectrumWhenDone:
+                self.finish()
+
+            lastCount = thisCount
+            
+        Log("Spectrum Collector RPC handler shut down")
+
+    def getSpectralDataPoint(self, timeToRetry, timeout = 10):
+        """Pops rdData out of the local ringdown queue and returns it. If there are no ringdowns
+        within the timeToRetry interval, return None. Raise RingdownTimeout
+        """
+        if self.emptyCount == 0: 
+            self.startWaitTime = time.time()
+        if self.tempRdDataBuffer:
+            #The last time a spectrum was read it read one too many points, and this is it.
+            rdData = self.tempRdDataBuffer
+            self.tempRdDataBuffer = None
+            self.emptyCount = 0
+        else:
+            try:
+                rdData = self.rdQueue.get(True,timeToRetry)
+                self.emptyCount = 0
+            except Queue.Empty:
+                rdData = None
+                self.emptyCount += 1
+                if time.time() - self.startWaitTime > timeout:
+                    self.emptyCount = 0
+                    raise RingdownTimeout("No ringdown in %s seconds" % timeout)
+        return rdData
+
+    def reset(self):
+        self.closeSpectrumWhenDone = False
+        self.numPts = 0
+        #Initialize the sensor averaging...
+        self.sensorAvgCount = 0
+        for key in self.latestSensors.keys():
+            self.avgSensors[key] = 0.0
+            self.sumSensors[key] = 0.0
+        #Initialize the rdBuffer with the names and types of fields in ProcessedRingdownEntryType
+        self.rdBuffer = {}
+        for fname,ftype in ProcessedRingdownEntryType._fields_:
+            self.rdBuffer[fname] = ([],ftype)
+        
+    def _sensorFilter(self, entry):
+        """Updates the latest sensor readings.
+
+        This is executed for every sensor value picked up from the sensor stream
+        broadcast.
+        """
+        self.latestSensors["timestamp"] = entry.timestamp
+        self.latestSensors[interface.STREAM_MemberTypeDict[entry.streamNum][7:]] = entry.value
+        self.sensorsUpdated = True
+    
+    def getLatestSensors(self):
+        if self.sensorsUpdated:
+            self.sensorsUpdated = False
+            self.cachedSensors = self.latestSensors.copy()
+        return self.cachedSensors
+
+    def doSensorAveraging(self, sensorData):
+        self.sensorAvgCount += 1.
+        for k in self.avgSensors:
+            self.sumSensors[k] += sensorData[k]
+            newAvg = self.sumSensors[k] / self.sensorAvgCount
+            self.avgSensors[k] = newAvg
+
+    def appendPoint(self, rdData):
+        """Adds a single set of Data to the spectrum
+        """
+        for fname,ftype in ProcessedRingdownEntryType._fields_:
+            if fname in self.rdBuffer:
+                self.rdBuffer[fname][0].append(getattr(rdData,fname))
+        self.numPts += 1
+
+        sensorData = self.getLatestSensors()
+        self.doSensorAveraging(sensorData)
+
+    def finish(self):
+        """Closes off the acquisition of the spectrum and creates an output file
+        with data stored in rdfDict.
+        """
+        self.rdfDict = {"rdData":{}, "sensorData":{}, "tagalongData":{}, "controlData":{}}
+        # Convert the contents of self.rdBuffer lists into numpy arrays
+        for fname in self.rdBuffer:
+            data,dtype = self.rdBuffer[fname]
+            self.rdfDict["rdData"][fname] = numpy.array(data,ctypes2numpy[dtype])
+        self.rdfDict["rdData"]["pztValue"] = self.rdfDict["rdData"]["pztValue"] + 0.0 # Convert integer to floating-point
+        self.rdfDict["rdData"]["tunerValue"] = self.rdfDict["rdData"]["tunerValue"] + 0.0
+
+        # Append averaged sensor data
+        for s in self.avgSensors:
+            self.rdfDict["sensorData"][s] = [self.avgSensors[s]]
+
+        # Add more sensor data
+        self.rdfDict["sensorData"]["SchemeTable"] = [self.lastSchemeTable]
+        self.rdfDict["sensorData"]["SpectrumID"] = [self.lastSpectrumID]
+        self.rdfDict["sensorData"]["SchemeVersion"] = [self.lastSchemeVersion]
+
+        #Write the tagalong data values...
+        for t in self.tagalongData:
+            self.rdfDict["tagalongData"][t] = [self.tagalongData[t][0]]
+
+        #Write control data dictionary 
+        qsize = 0
+        self.rdfDict["controlData"] = {"RDDataSize":[self.numPts], "SpectrumQueueSize":[qsize]}
+        
+        # Process spectrum files (HDF5 or RDF). RDF files contain a single spectrum, while HDF5 files 
+        #  contain the spectra in a single scheme.
+        if self.enableSpectrumFiles:
+            if self.useHDF5:
+                if self.newHdf5File:
+                    # Create HDF5 file
+                    filename = "RD_%013d.h5" % (int(time.time()*1000),)
+                    self.streamPath = os.path.join(self.streamDir, filename)
+                    self.streamFP = openFile(self.streamPath, "w")
+                for dataKey in self.rdfDict.keys():
+                    subDataDict = self.rdfDict[dataKey]
+                    if len(subDataDict) > 0:
+                        keys,values = zip(*sorted(subDataDict.items()))
+                        if isinstance(values[0], numpy.ndarray):
+                            # Array
+                            dataRec = numpy.rec.fromarrays(values, names=keys)
+                        elif isinstance(values[0], list) or isinstance(values[0], tuple):
+                            # Convert list or tuple to array
+                            dataRec = numpy.rec.fromarrays([numpy.asarray(v) for v in values], names=keys)
+                        else:
+                            raise ValueError("Non-lists or non-arrays are unsupported")
+                        # Either append dataRec to an existing table, or create a new one
+                        if self.newHdf5File:
+                            self.tableDict[dataKey] = self.streamFP.createTable("/", dataKey, dataRec, dataKey, filters=self.hdf5Filters)
+                        else:
+                            try:
+                                self.tableDict[dataKey].append(dataRec)
+                            except:
+                                self.closeHdf5File = True
+                                break
+                                
+                self.newHdf5File = False
+                
+                if self.closeHdf5File:
+                    self.closeHdf5File = False
+                    self.newHdf5File = True
+                    self.streamFP.close()
+                    # Copy to auxiliary spectrum file and reset filename to empty
+                    if self.auxSpectrumFile:
+                        try:
+                            shutil.copyfile(self.streamPath,self.auxSpectrumFile)
+                        except:
+                            Log("Error copying to auxiliary spectrum file %s" % self.auxSpectrumFile,Verbose=traceback.format_exc())
+                        self.auxSpectrumFile = ""
+                    # Archive HDF5 file
+                    try:
+                        Archiver.ArchiveFile(self.archiveGroup, self.streamPath, True)
+                    except Exception:
+                        Log("Archiver call error",Verbose=traceback.format_exc())
+            else:
+                # Pickle the rdfDict 
+                filename = "%03d_%013d.rdf" % (self.lastSpectrumID, int(time.time()*1000))
+                self.streamPath = os.path.join(self.streamDir, filename)
+                self.streamFP = file(self.streamPath, "wb")
+                self.streamFP.write(cPickle.dumps(self.rdfDict,cPickle.HIGHEST_PROTOCOL)) 
+                self.streamFP.close()
+                # Archive RDF files
+                try:
+                    Archiver.ArchiveFile(self.archiveGroup, self.streamPath, True)
+                except Exception:
+                    LogExc("Archiver call error")
+            
+        self.spectrumBroadcaster.send(StringPickler.PackArbitraryObject(self.rdfDict))
+
+        self.reset()
+        
+    # RPC functions which are handled by the sequencer
+
+    def RPC_addSequenceByName(self,name,config):
+        self.sequencer.addSequenceByName(name,config)
+        
+    def RPC_addNamedSequenceOfSchemes(self,name,schemeList):
+        self.sequencer.addNamedSequenceOfSchemes(name,schemeList)
+
+    def RPC_reloadSequences(self):
+        self.sequencer.reloadSequences()
+        
+    def RPC_getSequenceNames(self):
+        return self.sequencer.getSequenceNames()
+
+    def RPC_setSequence(self,seq=None):
+        if seq is not None:
+            self.sequencer.setSequenceName(seq)
+        self.useSequencer = True
+    
+    def RPC_startSequence(self,seq=None):
+        self.RPC_setSequence(seq)
+        self.sequencer.startSequence()
+    
+    def RPC_getSequence(self):
+        return self.sequencer.getSequenceName()
+        
+    def RPC_setSequence(self,seq):
+        self.sequencer.setSequenceName(seq)
+    
+    def RPC_setSequencerMode(self,useSequencer):
+        self.useSequencer = useSequencer
+    
+    def RPC_startScan(self):
+        if self.useSequencer:
+            self.sequencer.startSequence()
+        else:
+            Driver.startScan()
+    def RPC_sequencerGetCurrent(self):
+        return self.sequencer.getCurrent()
+                
+    def RPC_closeSpectrum(self):
+        self.closeSpectrumWhenDone = True
+
+    def RPC_disableSpectrumFiles(self):
+        self.enableSpectrumFiles = False
+        
+    def RPC_enableSpectrumFiles(self):
+        self.enableSpectrumFiles = True
+        
+    def RPC_setTagalongData(self, Name, Value):
+        """Sets RDF tagalong data (and timestamp) with the given token Name."""
+        self.tagalongData[Name] = (Value, time.time())
+
+    def RPC_getTagalongData(self, Name):
+        """Returns a [DataValue, DataTime] array for the specified token Name.
+        If no data for the given name, an empty array [] is returned.
+        """
+        try:
+            dataValue, dataTime = self.tagalongData[Name]
+            return [dataValue, dataTime]
+        except KeyError:
+            return []
+
+    def RPC_deleteTagalongData(self, Name):
+        """Deletes the RDF tagalong data with the specified token Name.
+
+        On success, returns the [DataValue, DataTime] that was last recorded.
+        On failure (no data with Name), an empty array [] is returned.
+
+        """
+        return list(self.tagalongData.pop(Name, []))
+    
+    def RPC_getSensorData(self):
+        sensorData = self.getLatestSensors()
+        return sensorData.copy()
+        
+    def RPC_shutdown(self):
+        self._shutdownRequested = True
+        
+    def RPC_setAuxiliarySpectrumFile(self,fileName):
+        self.auxSpectrumFile = fileName
+    
+
+HELP_STRING = """SpectrumCollector.py [-c<FILENAME>] [-h|--help]
+
+Where the options can be a combination of the following. Note that options override
+settings in the configuration file:
+
+-h, --help           print this help
+-c                   specify a config file:  default = "./SpectrumCollector.ini"
+"""
+
+def printUsage():
+    print HELP_STRING
+
+def handleCommandSwitches():
+    shortOpts = 'hc:'
+    longOpts = ["help"]
+    try:
+        switches, args = getopt.getopt(sys.argv[1:], shortOpts, longOpts)
+    except getopt.GetoptError, E:
+        print "%s %r" % (E, E)
+        sys.exit(1)
+    #assemble a dictionary where the keys are the switches and values are switch args...
+    options = {}
+    for o,a in switches:
+        options.setdefault(o,a)
+    if "/?" in args or "/h" in args:
+        options.setdefault('-h',"")
+    #Start with option defaults...
+    configFile = os.path.splitext(AppPath)[0] + ".ini"
+    if "-h" in options or "--help" in options:
+        printUsage()
+        sys.exit()
+    if "-c" in options:
+        configFile = options["-c"]
+    return configFile, options
+
+if __name__ == "__main__":                          
+    configFile, options = handleCommandSwitches()
+    spCollectorApp = SpectrumCollector(configFile)
+    Log("%s started." % APP_NAME, dict(ConfigFile = configFile), Level = 0)
+    spCollectorApp.run()
+    # cProfile.run('spCollectorApp.run()','c:/spectrumCollectorProfile')
+    Log("Exiting program")