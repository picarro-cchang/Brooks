<<<<<<< HEAD
{"major": "1", "build": "20", "minor": "0", "revision": "1"}
=======
{"major": "1", "build": "36", "minor": "0", "revision": "0"}
>>>>>>> 2ce05551
<|MERGE_RESOLUTION|>--- conflicted
+++ resolved
@@ -1,5 +1 @@
-<<<<<<< HEAD
-{"major": "1", "build": "20", "minor": "0", "revision": "1"}
-=======
 {"major": "1", "build": "36", "minor": "0", "revision": "0"}
->>>>>>> 2ce05551
