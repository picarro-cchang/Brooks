"""
Copyright 2012-2013 Picarro Inc.

Replacement for makeExe.bat.
"""

from __future__ import with_statement

import os
import sys
import shutil
import subprocess
#import pprint
import re
import time
import os.path
import stat
import platform

from distutils import dir_util
from optparse import OptionParser

#pylint: disable=F0401
try:
    import simplejson as json
except ImportError:
    import json
#pylint: enable=F0401

from Host.Common import OS


# Pull these out into a configuration file.
SANDBOX_DIR = 'c:/temp/sandbox'

REPO_BASE = 'https://github.com/picarro/host.git'

ISCC = 'c:/program files/Inno Setup 5/ISCC.exe'
ISCC_WIN7 = 'c:/program files (x86)/Inno Setup 5/ISCC.exe'
INSTALLER_SCRIPTS_DIR = 'InstallerScripts'

RESOURCE_DIR = ('s:/CRDS/SoftwareReleases/G2000Projects/G2000_PrepareInstaller/'
                'Resources')

CONFIGS = {}
INSTALLER_SIGNATURES = {}

CONFIG_BASE = 's:/CrdsRepositoryNew/trunk/G2000/Config'
COMMON_CONFIG = os.path.join(CONFIG_BASE, 'CommonConfig')

VERSION = {}
VERSION_TEMPLATE = ("[Version]\\nrevno = {revno}\\ndate = {date}\\n"
                    "revision_id = {revision_id}")

# Where Manufacturing looks for installers and
# HostExe/AnalyzerServerExe upgrades.
MFG_DISTRIB_BASE = 'r:/G2000_HostSoftwareInstallers'
DISTRIB_BASE = 's:/CRDS/CRD Engineering/Software/G2000/Installer'

# For dry-run testing
TEST_MFG_DISTRIB_BASE = 'c:/temp/tools/release/mfg_distrib_base'
TEST_DISTRIB_BASE = 'c:/temp/tools/release/distrib_base'

# Where new releases are put for testing.
STAGING_MFG_DISTRIB_BASE = 'r:/G2000_HostSoftwareInstallers_Staging_mobile'
STAGING_DISTRIB_BASE = 's:/CRDS/CRD Engineering/Software/G2000/Installer_Staging_mobile'


# for logging stdout and stderr to a log file
class StdoutLogger(object):
    def __init__(self, f, quiet=False):
        self.terminal = sys.stdout
        self.log = f
        sys.stdout = self
        self.quiet = quiet

    def set_quiet(self, quiet):
        self.quiet = quiet

    def write(self, message):
        if not self.quiet:
            self.terminal.write(message)
        self.log.write(message)
        
    def flush(self):
        self.log.flush()
        if not self.quiet:
            self.terminal.flush()

    def close(self):
        #print "StdoutLogger::close()"
        if self.terminal is not None:
            sys.stdout = self.terminal
            self.terminal = None

    def __del__(self):
        #print "StdoutLogger::__del__()"
        pass


class StderrLogger(object):
    def __init__(self, f):
        self.stderr = sys.stderr
        self.log = f
        sys.stderr = self

    def write(self, message):
        self.stderr.write(message)
        self.log.write(message)
        
    def flush(self):
        self.log.flush()
        self.stderr.flush()

    def close(self):
        #print "StderrLogger::close()"
        #print "   self.stderr=", self.stderr

        if self.stderr is not None:
            sys.stderr = self.stderr
            self.stderr = None

    def __del__(self):
        pass
        #print "StderrLogger::__del__()"
        #self.close()


class Logger(object):
    def __init__(self, filename, quiet=False):
        self.log = open(filename, "w")
        self.stdoutLogger = StdoutLogger(self.log, quiet)
        self.stderrLogger = StderrLogger(self.log)

    def set_quiet(self, quiet):
        if self.stdoutLogger is not None:
            self.stdoutLogger.set_quiet(quiet)

    def __del__(self):
        if self.log is not None:
            self.log.close()
            self.log = None


def LogErr(message):
    sys.stderr.write(message)
    sys.stderr.write("\n")


def _buildDoneMsg(message, startSec, logfile):
    """
    Output the ending time, elapsed time, and a build completed message
    """
    print "Build script end: %s" % time.strftime("%Y/%m/%d %H:%M:%S %p", time.localtime())

    if startSec is not None:
        # we don't really care about fractional seconds
        elapsed = int(time.time() - startSec)

        hours = elapsed / 3600
        seconds = elapsed % 3600
        minutes = seconds / 60
        seconds = seconds % 60

        print "Elapsed time: %d hours, %d min, %d sec" % (hours, minutes, seconds)

    if logfile is not None:
        print ""
        print "logfile           =", logfile
        print ""

    print "******** %s COMPLETE ********" % message


def _printSummary(opts, osType, logfile, productFamily, productConfigs, versionConfig):
    print ""
    print "product           =", opts.product
    print "branch            =", opts.branch
    print "OS type           =", osType
    print "productFamily     =", productFamily
    print "productConfigs    =", productConfigs
    print "versionConfig     =", versionConfig

    print "version           = %s.%s.%s.%s" % (VERSION['major'], VERSION['minor'], VERSION['revision'], VERSION['build'])

    if not opts.makeOfficial:
        if opts.createTag:
            print "create tags       =", "YES"
        else:
            print "create tags       =", "NO"

        if opts.createInstallers:
            print "create installers =", "YES"
        else:
            print "create installers =", "NO"

        tmpConfigs = []
        for c in CONFIGS:
            tmpConfigs.append(c)
        tmpConfigs.sort()

        print "configs           =", tmpConfigs[0]
        for c in tmpConfigs[1:]:
            print "                   ", c

        if opts.local:
            print ""
            print "local build       =", "YES"

            if opts.cloneAllRepos:
                print "clone all repos   =", "YES"
            else:
                print "clone all repos   =", "NO"

                if opts.cloneHostRepo:
                    print "  clone host repo (git)     =", "YES"
                else:
                    print "  clone host repo (git)     =", "NO"

                if opts.cloneConfigRepo:
                    print "  clone config repos (bzr)  =", "YES"
                else:
                    print "  clone config repos (bzr)  =", "NO"

            if opts.buildExes:
                print "build exes        =", "YES"
            else:
                print "build exes        =", "NO"

        else:
            print ""
            print "local build       =", "NO"

        print "  MFG_DISTRIB_BASE         =", MFG_DISTRIB_BASE
        print "  DISTRIB_BASE             =", DISTRIB_BASE
        print "  STAGING_MFG_DISTRIB_BASE =", STAGING_MFG_DISTRIB_BASE
        print "  STAGING_DISTRIB_BASE     =", STAGING_DISTRIB_BASE
        print ""

        # Note: local and dryRun cannot be used together, already bailed above if they were
        if opts.dryRun:
            print "dry run           =", "YES"
            print "  targetMfgDistribBase =", TEST_MFG_DISTRIB_BASE
            print "  targetDistribBase    =", TEST_DISTRIB_BASE
        else:
            print "dry run           =", "NO"
            print "  targetMfgDistribBase =", MFG_DISTRIB_BASE
            print "  targetDistribBase    =", DISTRIB_BASE

    else:
        print ""
        print "make-official     =", "YES"

        if opts.local:
            print "local build       =", "YES"
        else:
            print "local build       =", "NO"

        if opts.officialTypes is None:
            print "build types       = all"
        else:
            print "build types       =", opts.officialTypes

        print "  STAGING_DISTRIB_BASE     =", STAGING_DISTRIB_BASE
        print "   DISTRIB_BASE            =", DISTRIB_BASE

    print ""
    print "logfile           =", logfile


def runCommand(command):
    """
    Run a command line command so we can capture its output.
    """
    #print "runCommand: '%s'" % command
    p = subprocess.Popen(command,
                         stdout=subprocess.PIPE,
                         stderr=subprocess.STDOUT)

    stdout_value, stderr_value = p.communicate()
    # print "stdout:", repr(stdout_value)
    return stdout_value, stderr_value


def getGitBranch(gitDir):
    """
    Get the git branch that the gitDir is currently set to.
    """
    #print "gitDir=%s" % gitDir

    curBranch = ""

    if not os.path.isdir(gitDir):
        LogErr("'%s' is not a directory!" % gitDir)
        return curBranch

    # save off the current dir so we can get back to it when we're done
    saveDir = os.getcwd()

    # change to the git dir
    #print "cd to '%s'" % gitDir
    os.chdir(gitDir)
    #print "current dir is now '%s'" % os.getcwd()

    # run "git branch" and parse stdout for it -- the current branch name begins with a "* "
    command = "git branch"
    stdout_value, stderr_value = runCommand(command)

    branches = stdout_value.splitlines()
    for branch in branches:
        #print branch
        if branch[0] == "*" and branch[1] == " ":
            curBranch = branch[2:].rstrip("\r\n")
            #print "curBranch='%s'" % curBranch
            break

    #print "currentDir='%s'" % os.getcwd()

    # reset to the original dir
    os.chdir(saveDir)

    return curBranch


###############################################################################

def makeExe(opts):
    """
    Make a HostExe release from a clean checkout.
    """

    # get OS type so we can construct a filename for the JSON config file (e.g., g2000_win7.json)
    # and the log file
    # returns 'XP' (WinXP) or '7' (Win7)
    osType = platform.uname()[2]

    if osType == '7':
        osType = 'win7'
    elif osType == 'XP':
        osType = 'winxp'
    else:
        osType = 'unknown'
        print "Unexpected OS type!"
        sys.exit(1)

    # -------- validate some of the arguments --------
    # product argument is required
    if opts.product is None:
        LogErr("--product option is required!")
        sys.exit(1)

    if opts.local and opts.dryRun:
        LogErr("--local and --dry-run options cannot be used together!")
        sys.exit(1)

    # Note: opts.cloneAllRepos gets set to False if skipping either host or config clones
    if not opts.cloneAllRepos and not opts.local:
        LogErr("--debug-skip-all-clone, --debug-skip-host-clone, and --debug-skip-config-clone options are allowed only with --debug-local option!")
        sys.exit(1)

    if not opts.buildExes and not opts.local:
        LogErr("--debug-skip-exe is allowed only with --local option!")
        sys.exit(1)

    # get the branch for this script that is executing
    branchScriptCur = getGitBranch(os.getcwd())

    # it must match the branch command line option
    if opts.branch != branchScriptCur:
        LogErr("current git branch must be same as build target branch!")
        sys.exit(1)

    # productFamily incorporates the product and OS type ('g2000_win7' for example)
    productFamily = "%s_%s" % (opts.product, osType)

    # for timing builds and default log filename 
    startSec = time.time()
    startTime = time.localtime()

    # construct a logging filename
    if opts.logfile is not None:
        logfile = opts.logfile
    else:
        logfile = "%s_log_%s" % (productFamily, time.strftime("%Y%m%d_%H%M%S.log", startTime))

    # -------- validate JSON files --------

    productConfigs = "%s_%s.json" % (opts.product, osType)
    versionConfig = "%s_version.json" % opts.product

    if not os.path.isfile(productConfigs):
        LogErr("%s is missing!" % productConfigs)
        sys.exit(1)

    if not os.path.isfile(versionConfig):
        LogErr("%s is missing!" % versionConfig)
        sys.exit(1)

    configInfo = {}

    with open(productConfigs, 'r') as prods:
        configInfo.update(json.load(prods))

    # win7 g2000 builds have categories in the JSON file but winxp g2000 and mobile don't currently.
    # override the hard-coded dir
    global INSTALLER_SCRIPTS_DIR
    global CONFIGS

    # updated JSON file format is required ()
    INSTALLER_SCRIPTS_DIR = configInfo["installerScriptsDir"]
    buildInfo = configInfo["buildTypes"]

    # CONFIGS is a dict containing analyzer types and species
    # INSTALLER_SIGNATURES is another dict containing analyzer types and installer signature text
    for item in buildInfo:
        itemDict = buildInfo[item]
        CONFIGS[item] = itemDict["species"]
        INSTALLER_SIGNATURES[item] = itemDict["installerSignature"]

    print "CONFIGS=", CONFIGS
    print ""
    print "INSTALLER_SIGNATURES=", INSTALLER_SIGNATURES


    # -------- prepare build options --------

    # version to be built
    changedVersion = True

<<<<<<< HEAD
    productConfigs = "%s.json" % opts.product
    versionConfig = "%s_version.json" % opts.product

    if not os.path.isfile(productConfigs):
        print "%s is missing!" % productConfigs
        sys.exit(1)

    if not os.path.isfile(versionConfig):
        print "%s is missing!" % versionConfig
        sys.exit(1)

    with open(productConfigs, 'r') as prods:
        CONFIGS.update(json.load(prods))
=======
    global MFG_DISTRIB_BASE, DISTRIB_BASE
    global STAGING_MFG_DISTRIB_BASE, STAGING_DISTRIB_BASE
    global TEST_MFG_DISTRIB_BASE, TEST_DISTRIB_BASE
>>>>>>> 65e481e5

    if not opts.makeOfficial:
        # version
        with open(versionConfig, 'r') as ver:
            VERSION.update(json.load(ver))

        if opts.version:
            m = re.compile(r'(\d+)\.(\d+)\.(\d+)').search(opts.version)
            VERSION['major'] = m.group(1)
            VERSION['minor'] = m.group(2)
            VERSION['revision'] = m.group(3)
            VERSION['build'] = '0'
        else:
            # For local builds, don't bother to bump the version number
            if opts.local is True:
                VERSION['build'] = "%s" % int(VERSION['build'])
                changedVersion = False

            else:
                # Bump the build number if we are continuing with the previous version.
                VERSION['build'] = "%s" % (int(VERSION['build']) + 1)

        if opts.local:
            # use C:\ for local build destination folder paths
            MFG_DISTRIB_BASE = 'C' + MFG_DISTRIB_BASE[1:]
            DISTRIB_BASE  = 'C' + DISTRIB_BASE [1:]
            STAGING_MFG_DISTRIB_BASE = 'C' + STAGING_MFG_DISTRIB_BASE[1:]
            STAGING_DISTRIB_BASE = 'C' + STAGING_DISTRIB_BASE[1:]

        # append productFamily to paths (it's something like "g2000_win7")
        MFG_DISTRIB_BASE = "/".join([MFG_DISTRIB_BASE, productFamily])
        DISTRIB_BASE = "/".join([DISTRIB_BASE, productFamily])
        STAGING_MFG_DISTRIB_BASE = "/".join([STAGING_MFG_DISTRIB_BASE, productFamily])
        STAGING_DISTRIB_BASE = "/".join([STAGING_DISTRIB_BASE, productFamily])

        TEST_MFG_DISTRIB_BASE = "/".join([TEST_MFG_DISTRIB_BASE, productFamily])
        TEST_DISTRIB_BASE = "/".join([TEST_DISTRIB_BASE, productFamily])

    else:
        if opts.local:
            # use C:\ for local build destination folder paths
            DISTRIB_BASE  = 'C' + DISTRIB_BASE [1:]
            STAGING_DISTRIB_BASE = 'C' + STAGING_DISTRIB_BASE[1:]

        # append product to paths used for make-official option
        DISTRIB_BASE = "/".join([DISTRIB_BASE, productFamily])
        STAGING_DISTRIB_BASE = "/".join([STAGING_DISTRIB_BASE, productFamily])

    # print summary of build info so user can review it
    _printSummary(opts, osType, logfile, productFamily, productConfigs, versionConfig)

    # ask user for build confirmation before proceeding
    if not opts.skipConfirm:
        print ""
        response = raw_input("OK to continue? Y or N: ")

        if response == "Y" or response == "y":
            print "Y typed, continuing"
        else:
            print "Build canceled"
            sys.exit(0)

    # -------- start of build --------
    #
    # init logging to stdout and stderr
    logger = Logger(logfile, quiet=False)

    # output the start time
    print "Build script start: %s" % time.strftime("%Y/%m/%d %H:%M:%S %p", startTime)

    # reiterate the build summary so it is saved in the log
    _printSummary(opts, osType, logfile, productFamily, productConfigs, versionConfig)

    # set the quiet flag if option set
    logger.set_quiet(opts.debugQuiet)

    # --local: modify base paths for testing on local C: drive
    if opts.local:
        # make sure dirs exist on the local drive
        if not os.path.exists(MFG_DISTRIB_BASE):
            os.makedirs(MFG_DISTRIB_BASE)
        if not os.path.exists(DISTRIB_BASE):
            os.makedirs(DISTRIB_BASE)
        if not os.path.exists(STAGING_MFG_DISTRIB_BASE):
            os.makedirs(STAGING_MFG_DISTRIB_BASE)
        if not os.path.exists(STAGING_DISTRIB_BASE):
            os.makedirs(STAGING_DISTRIB_BASE)

    if opts.dryRun:
        targetMfgDistribBase = TEST_MFG_DISTRIB_BASE
        targetDistribBase = TEST_DISTRIB_BASE

        # TODO: only remove the dir itself so we don't lose everything
        #       I haven't been using --dry-run so ignoring for now. tw
        if os.path.isdir(targetMfgDistribBase):
            shutil.rmtree(targetMfgDistribBase)

        if os.path.isdir(targetDistribBase):
            shutil.rmtree(targetDistribBase)

        os.makedirs(targetMfgDistribBase)
        os.makedirs(targetDistribBase)

        for c in CONFIGS:
            os.makedirs(os.path.join(targetDistribBase, c, 'Archive'))
            os.makedirs(os.path.join(targetDistribBase, c, 'Current'))

    else:
        targetMfgDistribBase = MFG_DISTRIB_BASE
        targetDistribBase = DISTRIB_BASE

    if opts.makeOfficial:
<<<<<<< HEAD
        _promoteStagedRelease(opts.officialTypes, targetMfgDistribBase,
                              targetDistribBase, versionConfig, opts.product)
        return


    with open(versionConfig, 'r') as ver:
        VERSION.update(json.load(ver))
=======
        _promoteStagedRelease(types=opts.officialTypes,
                              mfgDistribBase=targetMfgDistribBase,
                              distribBase=targetDistribBase,
                              versionConfig=versionConfig,
                              product=productFamily,
                              osType=osType)

        _buildDoneMsg("MAKE-OFFICIAL", startSec, logfile)
        return

    with open(versionConfig, 'w') as ver:
        json.dump(VERSION, ver)

    # Commit and push new version number if it was changed
    if changedVersion is True:
        retCode = subprocess.call(['git.exe',
                                   'add',
                                   versionConfig])
>>>>>>> 65e481e5

        if retCode != 0:
            LogErr('Error staging new version metadata in local repo, retCode=%d.' % retCode)
            sys.exit(1)

        retCode = subprocess.call(['git.exe',
                                   'commit',
                                   '-m',
                                   "release.py version update (%s)." % productFamily])

<<<<<<< HEAD
    with open(versionConfig, 'w') as ver:
        json.dump(VERSION, ver)

    # Commit and push new version number
    retCode = subprocess.call(['git.exe',
                               'add',
                               versionConfig])
=======
        if retCode != 0:
            LogErr('Error committing new version metadata to local repo, retCode=%d.' % retCode)
            sys.exit(1)

        retCode = subprocess.call(['git.exe',
                                   'push'])
>>>>>>> 65e481e5

        if retCode != 0:
            LogErr('Error pushing new version metadata to repo, retCode=%d.' % retCode)

<<<<<<< HEAD
    retCode = subprocess.call(['git.exe',
                               'commit',
                               '-m',
                               "release.py version update (%s)." % opts.product])
=======
    else:
        print "Version number was not changed, skipping update version metadata in local repo."
>>>>>>> 65e481e5

    if opts.cloneAllRepos or opts.cloneHostRepo:
        _branchFromRepo(opts.branch)
    else:
        print "Skipping cloning of Git repo."

        # do a quick test for existence of the sandbox dir (won't ensure build integrity though)
        if not os.path.exists(SANDBOX_DIR):
            LogErr("Sandbox directory containing repos does not exist!")
            sys.exit(1)

    _generateReleaseVersion(productFamily, VERSION)

    if opts.buildExes:
        _buildExes()
    else:
        print "Skipping building executables"

<<<<<<< HEAD
    _branchFromRepo(opts.branch)
    _generateReleaseVersion(opts.product, VERSION)
    _buildExes()
=======
        # quick test for existence of sandbox dir and dist folders
        if not os.path.exists(SANDBOX_DIR):
            LogErr("Sandbox directory containing repos does not exist!")
            sys.exit(1)

        exeDir = os.path.join(SANDBOX_DIR, "host", "Host", "dist")
        if not os.path.exists(exeDir):
            LogErr("'%s' does not exist!" % exeDir)
            sys.exit(1)

        exeDir = os.path.join(SANDBOX_DIR, "host", "MobileKit", "dist")
        if not os.path.exists(exeDir):
            LogErr("'%s' does not exist!" % exeDir)
            sys.exit(1)
>>>>>>> 65e481e5

    # XXX This is likely superfluous once the configuration files have
    # been merged into the main repository.
    if opts.cloneAllRepos or opts.cloneConfigRepo:
        _makeLocalConfig()
    else:
        print "Skipping cloning of Bzr config repos"

    if opts.createInstallers:
<<<<<<< HEAD
        _compileInstallers(opts.product, VERSION)

    if opts.createTag:
        _tagRepository(opts.product, VERSION)

        # XXX These should be removed when we finish merging the
        # configuration file directories into the repository.
        _tagCommonConfig(opts.product, VERSION)
        _tagAppInstrConfigs(opts.product, VERSION)

    if opts.createInstallers:
        # Copy both HostExe and AnalyzerServerExe for non-installer upgrades.
        _copyBuildAndInstallers(versionConfig, opts.product, VERSION)

def _promoteStagedRelease(types=None, mfgDistribBase=None, distribBase=None,
                          versionConfig=None, product=None):
=======
        _compileInstallers(productFamily, osType, VERSION)
    else:
        print "Skipping creating the installers."

    if opts.createTag:
        _tagRepository(productFamily, VERSION)

        # XXX These should be removed when we finish merging the
        # configuration file directories into the repository.
        _tagCommonConfig(productFamily, VERSION)
        _tagAppInstrConfigs(productFamily, VERSION)

    else:
        print "Skipping tagging of the repository."

    if opts.createInstallers:
        # Copy both HostExe and AnalyzerServerExe for non-installer upgrades.
        _copyBuildAndInstallers(versionConfig, productFamily, osType, VERSION)

    _buildDoneMsg("BUILD", startSec, logfile)


def _promoteStagedRelease(types=None, mfgDistribBase=None, distribBase=None,
                          versionConfig=None, product=None, osType=None):
>>>>>>> 65e481e5
    """
    Move the existing staged release to an official directory.
    """

    assert versionConfig

    stagingVer = os.path.join(STAGING_DISTRIB_BASE, versionConfig)

    if not os.path.isfile(stagingVer):
<<<<<<< HEAD
        print "Staging %s is missing!" % versionConfig
=======
        LogErr("Staging %s is missing!" % versionConfig)
>>>>>>> 65e481e5
        sys.exit(1)

    print ""

    ver = {}
    with open(stagingVer, 'r') as version:
        ver.update(json.load(version))

    negate = False
    typesList = None

    if types is not None:
        if types[0] == '!':
            negate = True
            typesList = types[1:].split(',')
        else:
            typesList = types.split(',')

    configTypes = []
    for c in CONFIGS:
        configTypes.append(c)
    configTypes.sort()

    for c in configTypes:
        doCopy = True

        if typesList is not None:
            if negate:
                doCopy = c not in typesList
            else:
                doCopy = c in typesList

        if not doCopy:
            continue

<<<<<<< HEAD
        installer = "setup_%s_%s_%s.exe" % (c, CONFIGS[c],
                                            _verAsString(product, ver))
        installerCurrent = "setup_%s_%s.exe" % (c, CONFIGS[c])
=======
        # Installer filenames will be something like:
        #    setup_CFADS_CO2_CH4_H2O_g2000_win7-1.5.0-10.exe
        #
        # where
        #     c = CFADS
        #     CONFIGS[c] = CO2_CH4_H2O
        #     _verAsString(product, ver) = g2000_win7-1.5.0-10

        installer = "setup_%s_%s_%s.exe" % (c, CONFIGS[c],
                                            _verAsString(product, ver))

        # Poor practice to use a different filename in the Current folder, removing this.
        #installerCurrent = "setup_%s_%s.exe" % (c, CONFIGS[c])
>>>>>>> 65e481e5
        targetDir = os.path.join(distribBase, c)

        print "%-8s: %s" % (c, installer)

        # create destination folders if they don't already exist
        destDir = os.path.join(targetDir, 'Archive')
        if not os.path.exists(destDir):
            os.makedirs(destDir)

        shutil.copyfile(os.path.join(STAGING_DISTRIB_BASE, c, installer),
                        os.path.join(targetDir, 'Archive', installer))

        destDir = os.path.join(targetDir, 'Current')
        if not os.path.exists(destDir):
            os.makedirs(destDir)

        # Installers in Current folder now include the version number in their
        # filenames.
        #shutil.copyfile(os.path.join(STAGING_DISTRIB_BASE, c, installer),
        #                os.path.join(targetDir, 'Current', installerCurrent))
        shutil.copyfile(os.path.join(STAGING_DISTRIB_BASE, c, installer),
                        os.path.join(targetDir, 'Current', installer))

<<<<<<< HEAD
def _copyBuildAndInstallers(versionConfig, product, ver):
=======

def _copyBuildAndInstallers(versionConfig, product, osType, ver):
>>>>>>> 65e481e5
    """
    Move the installers and the two compiled exe directories to their
    staging location so other people can find them.
    """

    # Clean the previously staged version.
    #
    # TODO: Eliminate copying to the base dirs. We need to wean Mfg from
    #       copying HostExe and AnalyzerServerExe folders. They need to
    #       use the installers.
    try:
        shutil.rmtree(STAGING_MFG_DISTRIB_BASE)
        shutil.rmtree(STAGING_DISTRIB_BASE)
    except OSError:
        # Okay if these directories don't already exist.
        pass

    # HostExe
    hostExeDir = os.path.join(STAGING_MFG_DISTRIB_BASE, 'HostExe')

    if os.path.isdir(hostExeDir):
        os.rmdir(hostExeDir)
    assert not os.path.isdir(hostExeDir)
    os.makedirs(hostExeDir)

    dir_util.copy_tree(os.path.join(SANDBOX_DIR, 'host', 'Host', 'dist'),
                       hostExeDir)

    # AnalyzerServerExe
    analyzerServerExe = os.path.join(STAGING_MFG_DISTRIB_BASE,
                                     'AnalyzerServerExe')

    if os.path.isdir(analyzerServerExe):
        os.rmdir(analyzerServerExe)
    assert not os.path.isdir(analyzerServerExe)
    os.makedirs(analyzerServerExe)

    dir_util.copy_tree(os.path.join(SANDBOX_DIR, 'host', 'MobileKit', 'dist'),
                       analyzerServerExe)

    # Copy the individual installers and update the shortcuts that are
    # used by manufacturing.
    for c in CONFIGS:
        installer = "setup_%s_%s_%s.exe" % (c, CONFIGS[c],
                                            _verAsString(product, ver))
        targetDir = os.path.join(STAGING_DISTRIB_BASE, c)

        if not os.path.isdir(targetDir):
            os.makedirs(targetDir)

        shutil.copyfile(os.path.join(SANDBOX_DIR, 'Installers', installer),
                        os.path.join(targetDir, installer))

    shutil.copyfile(versionConfig,
                    os.path.join(STAGING_DISTRIB_BASE, versionConfig))
<<<<<<< HEAD
=======

>>>>>>> 65e481e5

def _branchFromRepo(branch):
    """
    Branch the named repository into the sandbox.
    """

    if os.path.exists(SANDBOX_DIR):
        print "Removing previous sandbox at '%s'." % SANDBOX_DIR

        # First fix up the permissions on some pesky .idx and .pack files
        # If they exist, they are read-only and shutil.rmtree() will bail
        packFolder = os.path.join(SANDBOX_DIR, 'host', '.git', 'objects', 'pack')

        if os.path.isdir(packFolder):
            packFiles = os.listdir(packFolder)

            for f in packFiles:
                # fix up permissions
                print "chmod(%s)" % os.path.join(packFolder, f)
                os.chmod(os.path.join(packFolder, f),
                         stat.S_IREAD | stat.S_IWRITE)

        # now remove the sandbox tree
        print "Removing sandbox tree '%s'." % SANDBOX_DIR

        # sometimes this fails with the following error:
        #    WindowsError: [Error 145] The directory is not empty: 'c:/temp/sandbox'
        # I think it takes a little time for things to settle after the chmod above
        # so make a second attempt after a short wait
        try:
            shutil.rmtree(SANDBOX_DIR)
        except:
            print "rmtree failed! sleep(5) and attempt shutil.rmtree one more time"
            time.sleep(5)
            shutil.rmtree(SANDBOX_DIR)

        print "Sandbox tree removed."

    print "Creating sandbox tree '%s'." % SANDBOX_DIR
    os.makedirs(SANDBOX_DIR)
    print "Sandbox tree creation done."
    os.makedirs(os.path.join(SANDBOX_DIR, 'Installers'))

    print "Clone git repo '%s'" % REPO_BASE
    with OS.chdir(SANDBOX_DIR):
        retCode = subprocess.call(['git.exe',
                                   'clone',
                                   REPO_BASE])

        if retCode != 0:
            LogErr("Error cloning '%s', retCode=%d" % (REPO_BASE, retCode))
            sys.exit(retCode)

        print "Check out git branch '%s'." % branch
        with OS.chdir(os.path.join(SANDBOX_DIR, 'host')):
            retCode = subprocess.call(['git.exe',
                                       'checkout',
                                       branch])

            if retCode != 0:
<<<<<<< HEAD
                print "Error checking out 'origin/%s'." % branch
                sys.exit(retCode)

=======
                LogErr("Error checking out 'origin/%s', retCode=%d." % (branch, retCode))
                sys.exit(retCode)


>>>>>>> 65e481e5
def _generateReleaseVersion(product, ver):
    """
    Create the version metadata used by the executables and update the
    pretty version string.
    """

    with OS.chdir(os.path.join(SANDBOX_DIR, 'host')):
        with open(os.path.join('Host', 'Common',
                               'release_version.py'), 'w') as fp:
            fp.writelines(
                ["# autogenerated by release.py, %s\n" % time.asctime(),
                 "\n",
                 "def versionString():\n",
<<<<<<< HEAD
                 "    return '%s'\n" % _verAsString(product, ver)])
=======
                 "    return '%s'\n" % _verAsString(product, ver),
                 "\n",
                 "def versionNumString():\n",
                 "    return '%s'\n" % _verAsNumString(ver)])

>>>>>>> 65e481e5

def _buildExes():
    """
    Build host executables.
    """

    buildEnv = os.environ.update({'PYTHONPATH' : "%s;%s" %
                                  (os.path.join(SANDBOX_DIR, 'host'),
                                   os.path.join(SANDBOX_DIR, 'host', 'Firmware')
                                   )})

    # MobileKit must be built first since the HostExe build will copy
    with OS.chdir(os.path.join(SANDBOX_DIR, 'host', 'MobileKit')):
        retCode = subprocess.call(['python.exe', 'setup.py', 'py2exe'],
                                  env=buildEnv)

        if retCode != 0:
            LogErr("Error building MobileKit. retCode=%d" % retCode)
            sys.exit(retCode)

    with OS.chdir(os.path.join(SANDBOX_DIR, 'host', 'Host')):
        retCode = subprocess.call(['python.exe', 'PicarroExeSetup.py',
                                   'py2exe'],
                                   env=buildEnv)

        if retCode != 0:
            LogErr("Error building Host. retCode=%d" % retCode)
            sys.exit(retCode)

<<<<<<< HEAD
=======

>>>>>>> 65e481e5
def _tagRepository(product, ver):
    """
    Tags the repository
    """

    print ""
    print "Tagging repository..."

    tagName = _verAsString(product, ver)
    print "  git tag -a %s -m \"Version %s\"" % (tagName, tagName)

    retCode = subprocess.call(['git.exe',
                               'tag',
                               '-a',
<<<<<<< HEAD
                               _verAsString(product, ver),
                               '-m',
                               "Version %s" % _verAsString(product, ver)])
=======
                               tagName,
                               '-m',
                               "Version %s" % tagName])
>>>>>>> 65e481e5

    if retCode != 0:
        LogErr("Error tagging repository. retCode=%d  tagName='%s'" % (retCode, tagName))
        sys.exit(retCode)

    print "  git push origin %s" % tagName
    retCode = subprocess.call(['git.exe',
                               'push',
                               'origin',
<<<<<<< HEAD
                               _verAsString(product, ver)])
=======
                               tagName])
>>>>>>> 65e481e5

    if retCode != 0:
        LogErr("Error pushing tag to repository. retCode=%d  tagName='%s'" % (retCode, tagName))
        sys.exit(retCode)

<<<<<<< HEAD
=======

>>>>>>> 65e481e5
def _tagCommonConfig(product, ver):
    retCode = subprocess.call(['bzr.exe', 'tag', "--directory=%s" %
                               COMMON_CONFIG, _verAsString(product, ver)])

    if retCode != 0:
<<<<<<< HEAD
        print "Error tagging CommonConfig as '%s'." % _verAsString(product, ver)
        sys.exit(retCode)

=======
        LogErr("Error tagging CommonConfig as '%s'. retCode=%d." % (_verAsString(product, ver), retCode))
        sys.exit(retCode)


>>>>>>> 65e481e5
def _tagAppInstrConfigs(product, ver):
    """
    Tag the AppConfig and InstrConfig repos for each variant. Unlike
    tagOnly.bat, on which this routine is based, we will _not_ also
    tag the config branches in the sandbox. The branches in the
    sandbox will have common ancestor revisions with the master repos
    on S:. If you need the revision of a tag look at the master repo
    on S:. Eventually this will all be moot once we merge the
    configurations into the main repo.
    """

    with OS.chdir(SANDBOX_DIR):
        # tag configs alphabetically by instrument type (nicety for monitoring build progress)
        configTypes = []
        for c in CONFIGS:
            configTypes.append(c)
        configTypes.sort()

        for c in configTypes:
            configBase = os.path.join(CONFIG_BASE, "%sTemplates" % c)

            retCode = subprocess.call(['bzr.exe', 'tag',
                                       "--directory=%s" %
                                       os.path.join(configBase, 'AppConfig'),
                                       _verAsString(product, ver)])

            if retCode != 0:
<<<<<<< HEAD
                print "Error tagging '%s' AppConfig as '%s'." % \
                    (c, _verAsString(product, ver))
=======
                LogErr("Error tagging '%s' AppConfig as '%s', retCode=%d." % \
                    (c, _verAsString(product, ver)), retCode)
>>>>>>> 65e481e5
                sys.exit(retCode)

            retCode = subprocess.call(['bzr.exe', 'tag',
                                       "--directory=%s" %
                                       os.path.join(configBase, 'InstrConfig'),
                                       _verAsString(product, ver)])

            if retCode != 0:
<<<<<<< HEAD
                print "Error tagging '%s' InstrConfig as '%s'." % \
                    (c, _verAsString(product, ver))
=======
                LogErr("Error tagging '%s' InstrConfig as '%s', retCode=%d." % \
                    (c, _verAsString(product, ver)), retCode)
>>>>>>> 65e481e5
                sys.exit(retCode)


def _makeLocalConfig():
    """
    Adds physical copies of all of the configuration file repositories to the
    sandbox and generates the required version.ini file.
    """

    with OS.chdir(SANDBOX_DIR):
        print "_makeLocalConfig: current dir='%s'" % os.getcwd()

        configDir = os.path.normpath(COMMON_CONFIG)
        print "subprocess.call([bzr.exe, branch, %s, CommonConfig])" % configDir
        retCode = subprocess.call(['bzr.exe', 'branch', configDir, "CommonConfig"])

        if retCode != 0:
            LogErr("Error cloning CommonConfig. retCode=%d" % retCode)
            sys.exit(retCode)

        with open(os.path.join('CommonConfig', 'version.ini'), 'w') as fp:
            print "subprocess.call([bzr.exe, version-info, CommonConfig, --custom --template=%s])" % VERSION_TEMPLATE
            retCode = subprocess.call(['bzr.exe', 'version-info',
                                       'CommonConfig', '--custom',
                                       "--template=%s" % VERSION_TEMPLATE],
                                       stdout=fp)

            if retCode != 0:
                LogErr("Error generating version.ini for CommonConfig. retCode=%d" % retCode)
                sys.exit(retCode)

        # get configs alphabetically by instrument type (nicety for monitoring build progress)
        configTypes = []
        for c in CONFIGS:
            configTypes.append(c)
        configTypes.sort()

        for c in configTypes:
            print "Getting configs for '%s'" % c
            os.mkdir(c)
            with OS.chdir(c):
                # clone AppConfig branch
                templatesPath = os.path.normpath(os.path.join(CONFIG_BASE, "%sTemplates" % c,'AppConfig'))
                print "subprocess.call([bzr.exe, branch, %s, AppConfig])" % templatesPath

                retCode = subprocess.call(['bzr.exe', 'branch',
                                           templatesPath,
                                           'AppConfig'])

                if retCode != 0:
                    LogErr("Error cloning '%s' AppConfig. retCode=%d" % (c, retCode))
                    sys.exit(retCode)

                # get AppConfig version
                with open(os.path.join('AppConfig', 'version.ini'), 'w') as fp:
                    print "subprocess.call([bzr.exe, version-info, AppConfig, --custom --template=%s])" % VERSION_TEMPLATE

                    retCode = subprocess.call(['bzr.exe', 'version-info',
                                               'AppConfig', '--custom',
                                               "--template=%s" %
                                               VERSION_TEMPLATE],
                                               stdout=fp)

                    if retCode != 0:
                        LogErr("Error generating '%s' AppConfig version.ini. retCode=%d" % (c, retCode))
                        sys.exit(retCode)

                # clone InstrConfig branch
                templatesPath = os.path.join(CONFIG_BASE, "%sTemplates" % c,'InstrConfig')
                print "subprocess.call([bzr.exe, branch, %s, InstrConfig])" % templatesPath

                retCode = subprocess.call(['bzr.exe', 'branch',
                                           os.path.join(CONFIG_BASE,
                                                        "%sTemplates" % c,
                                                        'InstrConfig'),
                                                        'InstrConfig'])
                if retCode != 0:
                    LogErr("Error cloning '%s' InstrConfig. retCode=%d" % (c, retCode))
                    sys.exit(retCode)

                # get InstrConfig version
                with open(os.path.join('InstrConfig', 'version.ini'), 'w') as fp:
                    print "subprocess.call([bzr.exe, version-info, InstrConfig, --custom --template=%s])" % VERSION_TEMPLATE

                    retCode = subprocess.call(['bzr.exe', 'version-info',
                                               'InstrConfig', '--custom',
                                               "--template=%s" %
                                               VERSION_TEMPLATE],
                                               stdout=fp)

                    if retCode != 0:
                        LogErr("Error generating '%s' InstrConfig version.ini. retCode=%d" % (c, retCode))
                        sys.exit(retCode)

<<<<<<< HEAD
def _compileInstallers(product, ver):
=======

def _compileInstallers(product, osType, ver):
>>>>>>> 65e481e5
    """
    Compiles the installers for each variant. The original runCompInstallers.bat
    used Compil32.exe, but if we use ISCC.exe we should be able to bypass the
    requirement that each .iss file have its version string updated manually.
    """

    # build alphabetically by instrument type (nicety for monitoring build progress)
    configTypes = []
    for c in CONFIGS:
        configTypes.append(c)
    configTypes.sort()

    # save off the current dir to build a path to the installer dir
    currentDir = os.getcwd()

    for c in configTypes:
        print "Compiling '%s'..." % c

<<<<<<< HEAD
        args = [ISCC, "/dinstallerType=%s" % c,
=======
        isccApp = ISCC

        if osType == 'win7':
            isccApp = ISCC_WIN7

        # Note: .iss files are coming from a subfolder under this release.py dir,
        #        NOT the sandbox tree.
        #
        # Build a fully qualified path for the scripts folder, so ISCC can find
        # the include files (can't find them using a relative path here).
        installScriptDir = os.path.join(currentDir, INSTALLER_SCRIPTS_DIR)
        setupFilePath = "%s\\setup_%s_%s.iss" % (installScriptDir, c, CONFIGS[c])

        print "building from '%s'" % setupFilePath

        # Write the installerSignature.txt file into the sandbox config folder for this
        # analyzer type.
        sigLine = INSTALLER_SIGNATURES[c]
        sigFilePath = os.path.normpath(os.path.join(SANDBOX_DIR, c, "installerSignature.txt"))
        f = open(sigFilePath, "w")
        f.write(sigLine)
        f.close()

        #
        # TODO: add an argument for platform and maybe Python version?

        args = [isccApp, "/dinstallerType=%s" % c,
>>>>>>> 65e481e5
                "/dhostVersion=%s" % _verAsString(product, ver),
                "/dresourceDir=%s" % RESOURCE_DIR,
                "/dsandboxDir=%s" % SANDBOX_DIR,
                "/dcommonName=%s" % CONFIGS[c],
                "/v9",
                "/O%s" % os.path.abspath(os.path.join(SANDBOX_DIR,
                                                        'Installers')),
                setupFilePath]

        print subprocess.list2cmdline(args)
        print "current dir='%s'" % os.getcwd()

        retCode = subprocess.call(args)

        if retCode != 0:
            LogErr("Error building '%s' installer, retCode=%d." % (c, retCode))
            sys.exit(retCode)

<<<<<<< HEAD
def _verAsString(product, ver):
=======

def _verAsString(product, ver, osType=None):
>>>>>>> 65e481e5
    """
    Convert a version dict into a human-readable string.
    """

    number = "%(major)s.%(minor)s.%(revision)s-%(build)s" % ver
<<<<<<< HEAD
    return "%s-%s" % (product, number)
=======

    if osType is not None:
        return "%s-%s-%s" % (product, osType, number)
    else:
        return "%s-%s" % (product, number)


def _verAsNumString(ver):
    """
    Convert a version dict into a string of numbers in this format:
        <major>.<minor>.<revision>.<build>
    """

    number = "%(major)s.%(minor)s.%(revision)s.%(build)s" % ver
    return number

>>>>>>> 65e481e5

def main():
    usage = """
%prog [options]

Builds a new release of HostExe, AnalyzerServerExe and all installers.
"""

    parser = OptionParser(usage=usage)
    parser.add_option('-v', '--version', dest='version', metavar='VERSION',
                      default=None, help=('Specify a version for this release '
                                          'and tag it as such in the '
                                          'repository.'))
    parser.add_option('--skip-tag', dest='createTag', action='store_false',
                      default=True, help=('Skip creating a tag, even if a '
                                          'version # is specified.'))
    parser.add_option('--skip-installers', dest='createInstallers',
                      action='store_false', default=True,
                      help=('Skip creating installers.'))
    parser.add_option('--make-official', dest='makeOfficial',
                      action='store_true', default=False,
                      help=('Promote the current release in staging to the '
                            'official distribution channels.'))
    parser.add_option('--types', dest='officialTypes',
                      default=None, help=('Comma-delimited list of analyzer '
                                          'types that should be moved from '
                                          'staging to the official release '
                                          'area. If the list starts with a "!" '
                                          'every type but those in the list '
                                          'will be moved.'))
    parser.add_option('--dry-run', dest='dryRun', default=False,
                      action='store_true',
                      help=('Only works with --make-official. Tests the move '
                            'to staging by using a temporary directory as the '
                            'target.'))
    parser.add_option('--product', dest='product', metavar='PRODUCT',
                      default=None, help=('The product line to generate the '
<<<<<<< HEAD
                                          'release for.'))
    parser.add_option('--branch', dest='branch', metavar='BRANCH',
                      default='master', help=('The remote branch from which the '
                                              'release is built.'))
=======
                                          'release for. This option is required.'))
    parser.add_option('--branch', dest='branch', metavar='BRANCH',
                      default='master', help=('The remote branch from which the '
                                              'release is built.'))
    parser.add_option('--no-confirm', dest='skipConfirm',
                      action='store_true', default=False,
                      help=('Don\'t ask for confirmation of build settings before '
                            'proceeding with the build.'))
    parser.add_option('--debug-local', dest='local',
                      action='store_true', default=False,
                      help=('Use local C: drive in place of R: or S: for '
                            'build destination paths. Useful for debugging this build '
                            'script. This option cannot be used in combination with --dry-run.'))

    parser.add_option('--debug-skip-all-clone', dest='cloneAllRepos', action='store_false',
                      default=True, help=('Skip cloning all repositories. The sandbox '
                                          'must already exist from a prior build. Allowed '
                                          'only when combined with --debug-local. Useful for quick '
                                          'testing of minor changes or debugging this build script.'))

    parser.add_option('--debug-skip-host-clone', dest='cloneHostRepo', action='store_false',
                      default=True, help=('Skip cloning the git host repository. The sandbox git repo'
                                          'must already exist from a prior build. Allowed '
                                          'only when combined with --debug-local. Useful for quick '
                                          'testing of minor changes or debugging this build script.'))

    parser.add_option('--debug-skip-config-clone', dest='cloneConfigRepo', action='store_false',
                      default=True, help=('Skip cloning the bzr config repositories. The sandbox repos'
                                          'must already exist from a prior build. Allowed '
                                          'only when combined with --debug-local. Useful for quick '
                                          'testing of minor changes or debugging this build script.'))

    parser.add_option('--debug-skip-exe', dest='buildExes', action='store_false',
                      default=True, help=('Skip building the executables. The sandbox and executables'
                                          'must already exist from a prior build. Allowed '
                                          'only when combined with --debug-local. Useful for quick '
                                          'testing of minor changes or debugging this build script.'))
    parser.add_option('--logfile', dest='logfile', default=None,
                      help=('Use this option to specify a filename for logging '
                            'output from stdout and stderr. A default filename is '
                            'generated using the product, branch, and current time if '
                            'no filename is specified.'))
    parser.add_option('--debug-quiet', dest='debugQuiet',
                      action='store_true', default=False,
                      help=('Only output from stderr is directed to the console. '
                            'The logfile will always contain output from both '
                            'stdout and stderr.'))
>>>>>>> 65e481e5

    options, _ = parser.parse_args()

    if not options.cloneAllRepos:
        # turn off cloning host and configs repos if cloning all is turned off
        options.cloneHostRepo = False
        options.cloneConfigRepo = False

    elif not options.cloneHostRepo or not options.cloneConfigRepo:
        # if cloning either (or both) host or configs repos is off, not cloning all repos
        options.cloneAllRepos = False

    makeExe(options)


if __name__ == '__main__':
    main()<|MERGE_RESOLUTION|>--- conflicted
+++ resolved
@@ -62,8 +62,8 @@
 TEST_DISTRIB_BASE = 'c:/temp/tools/release/distrib_base'
 
 # Where new releases are put for testing.
-STAGING_MFG_DISTRIB_BASE = 'r:/G2000_HostSoftwareInstallers_Staging_mobile'
-STAGING_DISTRIB_BASE = 's:/CRDS/CRD Engineering/Software/G2000/Installer_Staging_mobile'
+STAGING_MFG_DISTRIB_BASE = 'r:/G2000_HostSoftwareInstallers_Staging'
+STAGING_DISTRIB_BASE = 's:/CRDS/CRD Engineering/Software/G2000/Installer_Staging'
 
 
 # for logging stdout and stderr to a log file
@@ -427,25 +427,9 @@
     # version to be built
     changedVersion = True
 
-<<<<<<< HEAD
-    productConfigs = "%s.json" % opts.product
-    versionConfig = "%s_version.json" % opts.product
-
-    if not os.path.isfile(productConfigs):
-        print "%s is missing!" % productConfigs
-        sys.exit(1)
-
-    if not os.path.isfile(versionConfig):
-        print "%s is missing!" % versionConfig
-        sys.exit(1)
-
-    with open(productConfigs, 'r') as prods:
-        CONFIGS.update(json.load(prods))
-=======
     global MFG_DISTRIB_BASE, DISTRIB_BASE
     global STAGING_MFG_DISTRIB_BASE, STAGING_DISTRIB_BASE
     global TEST_MFG_DISTRIB_BASE, TEST_DISTRIB_BASE
->>>>>>> 65e481e5
 
     if not opts.makeOfficial:
         # version
@@ -558,15 +542,6 @@
         targetDistribBase = DISTRIB_BASE
 
     if opts.makeOfficial:
-<<<<<<< HEAD
-        _promoteStagedRelease(opts.officialTypes, targetMfgDistribBase,
-                              targetDistribBase, versionConfig, opts.product)
-        return
-
-
-    with open(versionConfig, 'r') as ver:
-        VERSION.update(json.load(ver))
-=======
         _promoteStagedRelease(types=opts.officialTypes,
                               mfgDistribBase=targetMfgDistribBase,
                               distribBase=targetDistribBase,
@@ -585,7 +560,6 @@
         retCode = subprocess.call(['git.exe',
                                    'add',
                                    versionConfig])
->>>>>>> 65e481e5
 
         if retCode != 0:
             LogErr('Error staging new version metadata in local repo, retCode=%d.' % retCode)
@@ -596,35 +570,18 @@
                                    '-m',
                                    "release.py version update (%s)." % productFamily])
 
-<<<<<<< HEAD
-    with open(versionConfig, 'w') as ver:
-        json.dump(VERSION, ver)
-
-    # Commit and push new version number
-    retCode = subprocess.call(['git.exe',
-                               'add',
-                               versionConfig])
-=======
         if retCode != 0:
             LogErr('Error committing new version metadata to local repo, retCode=%d.' % retCode)
             sys.exit(1)
 
         retCode = subprocess.call(['git.exe',
                                    'push'])
->>>>>>> 65e481e5
 
         if retCode != 0:
             LogErr('Error pushing new version metadata to repo, retCode=%d.' % retCode)
 
-<<<<<<< HEAD
-    retCode = subprocess.call(['git.exe',
-                               'commit',
-                               '-m',
-                               "release.py version update (%s)." % opts.product])
-=======
     else:
         print "Version number was not changed, skipping update version metadata in local repo."
->>>>>>> 65e481e5
 
     if opts.cloneAllRepos or opts.cloneHostRepo:
         _branchFromRepo(opts.branch)
@@ -643,11 +600,6 @@
     else:
         print "Skipping building executables"
 
-<<<<<<< HEAD
-    _branchFromRepo(opts.branch)
-    _generateReleaseVersion(opts.product, VERSION)
-    _buildExes()
-=======
         # quick test for existence of sandbox dir and dist folders
         if not os.path.exists(SANDBOX_DIR):
             LogErr("Sandbox directory containing repos does not exist!")
@@ -662,7 +614,6 @@
         if not os.path.exists(exeDir):
             LogErr("'%s' does not exist!" % exeDir)
             sys.exit(1)
->>>>>>> 65e481e5
 
     # XXX This is likely superfluous once the configuration files have
     # been merged into the main repository.
@@ -672,24 +623,6 @@
         print "Skipping cloning of Bzr config repos"
 
     if opts.createInstallers:
-<<<<<<< HEAD
-        _compileInstallers(opts.product, VERSION)
-
-    if opts.createTag:
-        _tagRepository(opts.product, VERSION)
-
-        # XXX These should be removed when we finish merging the
-        # configuration file directories into the repository.
-        _tagCommonConfig(opts.product, VERSION)
-        _tagAppInstrConfigs(opts.product, VERSION)
-
-    if opts.createInstallers:
-        # Copy both HostExe and AnalyzerServerExe for non-installer upgrades.
-        _copyBuildAndInstallers(versionConfig, opts.product, VERSION)
-
-def _promoteStagedRelease(types=None, mfgDistribBase=None, distribBase=None,
-                          versionConfig=None, product=None):
-=======
         _compileInstallers(productFamily, osType, VERSION)
     else:
         print "Skipping creating the installers."
@@ -714,7 +647,6 @@
 
 def _promoteStagedRelease(types=None, mfgDistribBase=None, distribBase=None,
                           versionConfig=None, product=None, osType=None):
->>>>>>> 65e481e5
     """
     Move the existing staged release to an official directory.
     """
@@ -724,11 +656,7 @@
     stagingVer = os.path.join(STAGING_DISTRIB_BASE, versionConfig)
 
     if not os.path.isfile(stagingVer):
-<<<<<<< HEAD
-        print "Staging %s is missing!" % versionConfig
-=======
         LogErr("Staging %s is missing!" % versionConfig)
->>>>>>> 65e481e5
         sys.exit(1)
 
     print ""
@@ -764,11 +692,6 @@
         if not doCopy:
             continue
 
-<<<<<<< HEAD
-        installer = "setup_%s_%s_%s.exe" % (c, CONFIGS[c],
-                                            _verAsString(product, ver))
-        installerCurrent = "setup_%s_%s.exe" % (c, CONFIGS[c])
-=======
         # Installer filenames will be something like:
         #    setup_CFADS_CO2_CH4_H2O_g2000_win7-1.5.0-10.exe
         #
@@ -782,7 +705,6 @@
 
         # Poor practice to use a different filename in the Current folder, removing this.
         #installerCurrent = "setup_%s_%s.exe" % (c, CONFIGS[c])
->>>>>>> 65e481e5
         targetDir = os.path.join(distribBase, c)
 
         print "%-8s: %s" % (c, installer)
@@ -806,12 +728,8 @@
         shutil.copyfile(os.path.join(STAGING_DISTRIB_BASE, c, installer),
                         os.path.join(targetDir, 'Current', installer))
 
-<<<<<<< HEAD
-def _copyBuildAndInstallers(versionConfig, product, ver):
-=======
 
 def _copyBuildAndInstallers(versionConfig, product, osType, ver):
->>>>>>> 65e481e5
     """
     Move the installers and the two compiled exe directories to their
     staging location so other people can find them.
@@ -867,10 +785,7 @@
 
     shutil.copyfile(versionConfig,
                     os.path.join(STAGING_DISTRIB_BASE, versionConfig))
-<<<<<<< HEAD
-=======
-
->>>>>>> 65e481e5
+
 
 def _branchFromRepo(branch):
     """
@@ -931,16 +846,10 @@
                                        branch])
 
             if retCode != 0:
-<<<<<<< HEAD
-                print "Error checking out 'origin/%s'." % branch
-                sys.exit(retCode)
-
-=======
                 LogErr("Error checking out 'origin/%s', retCode=%d." % (branch, retCode))
                 sys.exit(retCode)
 
 
->>>>>>> 65e481e5
 def _generateReleaseVersion(product, ver):
     """
     Create the version metadata used by the executables and update the
@@ -954,15 +863,11 @@
                 ["# autogenerated by release.py, %s\n" % time.asctime(),
                  "\n",
                  "def versionString():\n",
-<<<<<<< HEAD
-                 "    return '%s'\n" % _verAsString(product, ver)])
-=======
                  "    return '%s'\n" % _verAsString(product, ver),
                  "\n",
                  "def versionNumString():\n",
                  "    return '%s'\n" % _verAsNumString(ver)])
 
->>>>>>> 65e481e5
 
 def _buildExes():
     """
@@ -992,10 +897,7 @@
             LogErr("Error building Host. retCode=%d" % retCode)
             sys.exit(retCode)
 
-<<<<<<< HEAD
-=======
-
->>>>>>> 65e481e5
+
 def _tagRepository(product, ver):
     """
     Tags the repository
@@ -1010,15 +912,9 @@
     retCode = subprocess.call(['git.exe',
                                'tag',
                                '-a',
-<<<<<<< HEAD
-                               _verAsString(product, ver),
-                               '-m',
-                               "Version %s" % _verAsString(product, ver)])
-=======
                                tagName,
                                '-m',
                                "Version %s" % tagName])
->>>>>>> 65e481e5
 
     if retCode != 0:
         LogErr("Error tagging repository. retCode=%d  tagName='%s'" % (retCode, tagName))
@@ -1028,35 +924,22 @@
     retCode = subprocess.call(['git.exe',
                                'push',
                                'origin',
-<<<<<<< HEAD
-                               _verAsString(product, ver)])
-=======
                                tagName])
->>>>>>> 65e481e5
 
     if retCode != 0:
         LogErr("Error pushing tag to repository. retCode=%d  tagName='%s'" % (retCode, tagName))
         sys.exit(retCode)
 
-<<<<<<< HEAD
-=======
-
->>>>>>> 65e481e5
+
 def _tagCommonConfig(product, ver):
     retCode = subprocess.call(['bzr.exe', 'tag', "--directory=%s" %
                                COMMON_CONFIG, _verAsString(product, ver)])
 
     if retCode != 0:
-<<<<<<< HEAD
-        print "Error tagging CommonConfig as '%s'." % _verAsString(product, ver)
-        sys.exit(retCode)
-
-=======
         LogErr("Error tagging CommonConfig as '%s'. retCode=%d." % (_verAsString(product, ver), retCode))
         sys.exit(retCode)
 
 
->>>>>>> 65e481e5
 def _tagAppInstrConfigs(product, ver):
     """
     Tag the AppConfig and InstrConfig repos for each variant. Unlike
@@ -1084,13 +967,8 @@
                                        _verAsString(product, ver)])
 
             if retCode != 0:
-<<<<<<< HEAD
-                print "Error tagging '%s' AppConfig as '%s'." % \
-                    (c, _verAsString(product, ver))
-=======
                 LogErr("Error tagging '%s' AppConfig as '%s', retCode=%d." % \
                     (c, _verAsString(product, ver)), retCode)
->>>>>>> 65e481e5
                 sys.exit(retCode)
 
             retCode = subprocess.call(['bzr.exe', 'tag',
@@ -1099,13 +977,8 @@
                                        _verAsString(product, ver)])
 
             if retCode != 0:
-<<<<<<< HEAD
-                print "Error tagging '%s' InstrConfig as '%s'." % \
-                    (c, _verAsString(product, ver))
-=======
                 LogErr("Error tagging '%s' InstrConfig as '%s', retCode=%d." % \
                     (c, _verAsString(product, ver)), retCode)
->>>>>>> 65e481e5
                 sys.exit(retCode)
 
 
@@ -1200,12 +1073,8 @@
                         LogErr("Error generating '%s' InstrConfig version.ini. retCode=%d" % (c, retCode))
                         sys.exit(retCode)
 
-<<<<<<< HEAD
-def _compileInstallers(product, ver):
-=======
 
 def _compileInstallers(product, osType, ver):
->>>>>>> 65e481e5
     """
     Compiles the installers for each variant. The original runCompInstallers.bat
     used Compil32.exe, but if we use ISCC.exe we should be able to bypass the
@@ -1224,9 +1093,6 @@
     for c in configTypes:
         print "Compiling '%s'..." % c
 
-<<<<<<< HEAD
-        args = [ISCC, "/dinstallerType=%s" % c,
-=======
         isccApp = ISCC
 
         if osType == 'win7':
@@ -1254,7 +1120,6 @@
         # TODO: add an argument for platform and maybe Python version?
 
         args = [isccApp, "/dinstallerType=%s" % c,
->>>>>>> 65e481e5
                 "/dhostVersion=%s" % _verAsString(product, ver),
                 "/dresourceDir=%s" % RESOURCE_DIR,
                 "/dsandboxDir=%s" % SANDBOX_DIR,
@@ -1273,20 +1138,13 @@
             LogErr("Error building '%s' installer, retCode=%d." % (c, retCode))
             sys.exit(retCode)
 
-<<<<<<< HEAD
-def _verAsString(product, ver):
-=======
 
 def _verAsString(product, ver, osType=None):
->>>>>>> 65e481e5
     """
     Convert a version dict into a human-readable string.
     """
 
     number = "%(major)s.%(minor)s.%(revision)s-%(build)s" % ver
-<<<<<<< HEAD
-    return "%s-%s" % (product, number)
-=======
 
     if osType is not None:
         return "%s-%s-%s" % (product, osType, number)
@@ -1303,7 +1161,6 @@
     number = "%(major)s.%(minor)s.%(revision)s.%(build)s" % ver
     return number
 
->>>>>>> 65e481e5
 
 def main():
     usage = """
@@ -1341,12 +1198,6 @@
                             'target.'))
     parser.add_option('--product', dest='product', metavar='PRODUCT',
                       default=None, help=('The product line to generate the '
-<<<<<<< HEAD
-                                          'release for.'))
-    parser.add_option('--branch', dest='branch', metavar='BRANCH',
-                      default='master', help=('The remote branch from which the '
-                                              'release is built.'))
-=======
                                           'release for. This option is required.'))
     parser.add_option('--branch', dest='branch', metavar='BRANCH',
                       default='master', help=('The remote branch from which the '
@@ -1394,7 +1245,6 @@
                       help=('Only output from stderr is directed to the console. '
                             'The logfile will always contain output from both '
                             'stdout and stderr.'))
->>>>>>> 65e481e5
 
     options, _ = parser.parse_args()
 
