from configobj import ConfigObj
import datetime
from filecmp import dircmp
from fnmatch import fnmatch
from hashlib import sha1
import json
import os
import sys
import shutil
import shlex
import subprocess
import time
from pybuilder.errors import BuildFailedException
from pybuilder.plugins.python.core_plugin import copy_python_sources, copy_scripts, init_dist_target

def is_contained_in(dcmp, logger):
    """Returns True if every file in the left directory tree of dcmp is present in the
        right directory tree of dcmp and the file contents match
    """
    for name in dcmp.left_only:
        if fnmatch(name, '*.pyc') or fnmatch(name, '.*'):
            continue
        logger.info('File missing: %s' % name)
        return False
    for name in dcmp.diff_files:
        if fnmatch(name, '*.pyc') or fnmatch(name, '.*'):
            continue
        logger.info('File difference: %s' % name)
        return False
    for sub_dcmp in dcmp.subdirs.values():
        if not is_contained_in(sub_dcmp, logger):
            return False
    return True

class Builder(object):
    def __init__(self, project, logger):
        self.project = project
        self.logger = logger
        self.git_hash = None
        self.git_path = self.project.get_property("git", "")
    
    def run_command(self, command, ignore_status=False):
        """
        Run a command and return a string generated from its output streams and
        the return code. If ignore_status is False, raise a RuntimeError if the
        return code from the command is non-zero.
        """
        args = shlex.split(command, posix=False)
        if args[0] == "git" and self.git_path:
            args[0] = self.git_path
                
        p = subprocess.Popen(args,
                             stdout=subprocess.PIPE,
                             stderr=subprocess.STDOUT)

        stdout_value, stderr_value = p.communicate()
        if (not ignore_status) and p.returncode != 0:
            raise RuntimeError("%s returned %d" % (command, p.returncode))
        return stdout_value.replace('\r\n','\n').replace('\r','\n'), p.returncode
    
    def is_working_tree_clean(self):
        """Calls git to see if the working tree is clean (consistent with the repo)"""
        output, retcode = self.run_command("git diff-index --quiet HEAD --", ignore_status=True)
        return retcode==0
     
    def _remove_python_version_files(self):
        project = self.project
        logger = self.logger
        source_dir = project.expand_path('$dir_source_main_python')
        for root, dirs, files in os.walk(source_dir):
            for fname in files:
                if fname in ['release_version.py', 'setup_version.py', 'build_version.py']:
                    try:
                        os.remove(os.path.join(root, fname))
                    except WindowsError:
                        pass

    def _verAsNumString(self, ver):
        """
        Convert a version dict into a string of numbers in this format:
            <major>.<minor>.<revision>.<build>
        """
        number = "%(major)s.%(minor)s.%(revision)s.%(build)s" % ver
        return number

    def _verAsString(self, product, ver, osType=None):
        """
        Convert a version dict into a human-readable string.
        """
        number = self._verAsNumString(ver)
        if osType is not None:
            return "%s-%s-%s (%s)" % (product, osType, number, ver["git_hash"])
        else:
            return "%s-%s (%s)" % (product, number, ver["git_hash"])

    def log_selected_project_properties(self, prop_list):
        formatted = ""
        for key in sorted(self.project.properties):
            if key in prop_list:
                formatted += "\n%40s : %s" % (key, self.project.get_property(key))
        self.logger.info("Project properties: %s", formatted)

    def initialize(self, product):
        logger = self.logger
        logger.warn("Initialize should be overridden by build class")

    def after_clean(self):
        logger = self.logger
        logger.info("Cleaning compiled sources")
        stdout, return_code = self.run_command("doit clean", ignore_status=True)
        if return_code != 0:
            raise BuildFailedException("Error while executing doit clean")

    def after_prepare(self):
        return

    def copy_sources(self):
        project = self.project
        logger = self.logger
        python_source =  project.expand_path("$dir_source_main_python")
        scripts_source = project.expand_path("$dir_source_main_scripts")
        python_target = project.expand_path("$dir_dist")
        scripts_target = project.expand_path("$dir_dist/$dir_dist_scripts")
        logger.info("Comparing source directory and build directory")
        python_ok = True
        if os.path.exists(python_source):
            if os.path.exists(python_target):
                dcmp1 = dircmp(python_source, python_target)
                python_ok = is_contained_in(dcmp1, logger)
            else:
                logger.info("No Python files in build directory")
                python_ok = False
        scripts_ok = True
        if os.path.exists(scripts_source):
            if os.path.exists(scripts_target):
                dcmp2 = dircmp(scripts_source, scripts_target)
                scripts_ok = is_contained_in(dcmp2, logger)
            else:
                logger.info("No script files in build directory")
                scripts_ok = False

        if python_ok and scripts_ok:
            logger.info("Sources already copied to {0}".format(project.expand_path("$dir_dist")))
        else:
            init_dist_target(project, logger)
            logger.info("Copying sources to {0}".format(project.expand_path("$dir_dist")))
            copy_python_sources(project, logger)
            copy_scripts(project, logger)
            with open(os.path.join(python_target,'last_updated.txt'),"w") as fp:
                print>>fp, time.asctime()

    def compile_sources(self):
        return

    def publish(self):
        return

    def make_installers(self):
        return

    def get_report_file_path(self, basename):
        project = self.project
        reports_dir = project.expand_path("$dir_reports/%s" % basename)
        if not os.path.exists(reports_dir):
            os.makedirs(reports_dir)
        return os.path.join(reports_dir, '%s_%s.txt' %
                            (datetime.datetime.now().strftime('%Y%m%d_%H%M%S'), basename))

    def handle_set_version(self, version, version_file):
        project = self.project
        logger = self.logger
        # First check that the version is in the correct format
        fields = ["major", "minor", "revision", "build"]
        major, minor, revision, build = [int(v) for v in version.split(".")]
        new_ver = dict(major=major, minor=minor, revision=revision, build=build)
        new_ver_list = [int(new_ver[field]) for field in fields]
        if os.path.exists(version_file):
            with open(version_file,"r") as fp:
                old_ver = json.load(fp)
                old_ver_list = [int(old_ver[field]) for field in fields]
                if new_ver_list <= old_ver_list and not project.get_property("force"):
                    raise ValueError("Version to set must exceed current version: %s" %
                                     ".".join(["%d" % f for f in old_ver_list]))
        with open(version_file,"w") as outp:
            ver_json = json.dumps(new_ver)
            if logger:
                logger.info("Setting version to %s" % ".".join(["%d" % f for f in new_ver_list]))
            outp.write(ver_json)
        return version

    def handle_incr_version(self, field, version_file):
        project = self.project
        logger = self.logger
        # First check that the version is in the correct format
        fields = ["major", "minor", "revision", "build"]
        field = field.strip().lower()
        if field not in fields:
            raise ValueError("incr_version field should be one of %s" % ", ".join(fields))
        with open(version_file,"r") as fp:
            version = json.load(fp)
        # Increment the specified field and reset fields of lesser significance
        reset = False
        for f in fields:
            version[f] = int(version[f])
            if f == field:
                version[f] += 1
                reset = True
            elif reset:
                version[f] = 0
        version_list = [int(version[field]) for field in fields]
        with open(version_file,"w") as fp:
            ver_json = json.dumps(version)
            if logger:
                logger.info("Setting version to %s" % ".".join(["%d" % f for f in version_list]))
            fp.write(ver_json)
        return version

    def handle_version(self, version_file):
        project = self.project
        logger = self.logger
        official = project.get_property("official")
        product = project.get_property("product")

        new_version = None
        # set_version is a string of the form major.minor.revision.build. If present, this causes the
        #  version of the installer to be set to the specified value, replacing the current value in the
        #  json version file
        if project.has_property("set_version"):
            if project.has_property("incr_version"):
                raise ValueError("Cannot use both set_version and incr_version")
            new_version = self.handle_set_version(project.get_property("set_version"), version_file)

        # incr_version is one of the strings "major", "minor", "revision" or "build". If present, this
        #  causes the version of the installer to be incremented from the value in the json
        #  version file
        if project.has_property("incr_version"):
            new_version = self.handle_incr_version(project.get_property("incr_version"), version_file)

        if new_version is not None:
            out, retcode = self.run_command("git add %s" % version_file, ignore_status=False)
            raw_version = ("%s.%s.%s.%s" %
                (new_version["major"], new_version["minor"], new_version["revision"], new_version["build"]))
            out, retcode = self.run_command('git commit -m "Updating %s to version %s"' % (product, raw_version), ignore_status=False)
            logger.info("Updating version on local git repository\n%s" % out)

        # At this point, no more changes can be made to the repository, so we get fetch the git hash
        self.git_hash = self.run_command("git log -1 --pretty=format:%H")[0]

        with open(version_file,"r") as inp:
            ver = json.load(inp)
            project.name = product
            raw_version = ("%s.%s.%s.%s%s" %
                (ver["major"], ver["minor"], ver["revision"], ver["build"], "" if official else "-INTERNAL" ))
            project.version = "%s-%s" % (raw_version , self.git_hash[:8])
            project.set_property('raw_version', raw_version)
            project.set_property('installer_version',"%s.%s.%s.%s" % (ver["major"], ver["minor"], ver["revision"], ver["build"]))
        # Need to set the directory into which the output distribution is placed
        project.set_property('dir_dist','$dir_target/dist/%s-%s' % (product, raw_version))
    
    def tidy_repo(self):
        """Handle taggging and pushing of repository if these have been requested
        """
        project = self.project
        logger = self.logger
        if project.get_property('tag'):
            installer_version = project.get_property('installer_version')
            product = project.get_property('product')
            tagname = '%s-%s' % (product, installer_version)
            out, retcode = self.run_command('git tag -a %s -m %s"' % (tagname, tagname), ignore_status=False)
            logger.info('Tagged repository: %s' % tagname)
        if project.get_property('push'):
            out, retcode = self.run_command('git push origin', ignore_status=False)
<<<<<<< HEAD
            logger.info('Pushed repository: %s' % out)
            out, retcode = self.run_command('git push --tags', ignore_status=False)
=======
>>>>>>> e38b207f
            logger.info('Pushed repository: %s' % out)
            out, retcode = self.run_command('git push --tags', ignore_status=False)
            logger.info('Tagged repository: %s' % out)
    
    def upload_to_artifactory(self):
        """Upload installers to artifactory using curl commands
        """
        project = self.project
        logger = self.logger
        if project.get_property('upload_artifactory'):
            installer_version = project.get_property('raw_version')
            product = project.get_property('product')
            installer_folder = os.path.join('target', 'Installers', '%s-%s' % (product, installer_version))
            for file in os.listdir(installer_folder):
                if file.endswith('.deb'):
                    src_path = os.path.join(installer_folder, file)
<<<<<<< HEAD
                    dest_path = r"https://picarro.artifactoryonline.com/picarro/picarro-generic-private/Pharma/PI2000/Hostdeb/" + installer_version+ "_" + self.git_hash[:8] + "/"
=======
                    dest_path = r"https://picarro.artifactoryonline.com/picarro/picarro-generic-private/Semi/SI2000/Hostdeb/" + installer_version + "_" + self.git_hash[:8] + "/"
>>>>>>> e38b207f
                    cmd = "curl -u %s:%s -T %s %s" % ("ci-server", "ALGP@&gNR%h", src_path, dest_path)
                    self.run_command(cmd)
                    logger.info('Upload %s installer to Artifactory' % file)    
            
def get_dir_hash(root):
    s = sha1()
    ini = None
    hash_ok = False
    for path, dirs, files in os.walk(root):
        dirs.sort()
        for f in sorted(files):
            fname = os.path.join(path, f)
            relname = fname[len(root)+1:]
            if relname.lower() == "version.ini":
                ini = ConfigObj(fname)
                continue
            s.update(relname)
            with open(fname,"rb") as f1:
                while True:
                    # Read file in as little chunks
                    buf = f1.read(4096)
                    if not buf : break
                    s.update(buf)
    result = s.hexdigest()
    revno = '0.0.0'
    if ini:
        if 'Version' in ini and 'dir_hash' in ini['Version']:
            hash_ok =  (ini['Version']['dir_hash'] == result)
            revno = ini['Version'].get('revno', '0.0.0')
    return result, hash_ok, revno
        
def check_config_hashes(project, logger):
    fnamec = 'current_configs.txt'
    fnameu = 'updated_configs.txt'
    logger.info('Checking for configuration updates')
    break_build = False
    with open(fnamec, 'w') as cp:
        with open(fnameu, 'w') as fp:
            commonconfig_dir = os.path.join('Config', 'CommonConfig')
            dir_hash, hash_ok, revno = get_dir_hash(commonconfig_dir)
            if not hash_ok:
                break_build = True
                logger.info('CommonConfig hash incorrect: %s' % (dir_hash,))
                print>>fp, "%s, %s" % ("CommonConfig",revno)
            else:
                print>>cp, "%s, %s" % ("CommonConfig",revno)
            build_types = sorted(project.get_property('config_info', {}).keys())
            for build_type in sorted(build_types):
                appconfig_dir = os.path.join('Config', build_type, 'AppConfig')
                dir_hash, hash_ok, revno = get_dir_hash(appconfig_dir)
                if not hash_ok:
                    break_build = True
                    logger.info('AppConfig hash incorrect for %s: %s' % (build_type, dir_hash))
                    print>>fp, "%s/%s, %s" % (build_type, 'AppConfig' ,revno)
                else:
                    print>>cp, "%s/%s, %s" % (build_type, 'AppConfig' ,revno)
                instrconfig_dir = os.path.join('Config', build_type, 'InstrConfig')
                dir_hash, hash_ok, revno = get_dir_hash(instrconfig_dir)
                if not hash_ok:
                    break_build = True
                    logger.info('InstrConfig hash incorrect for %s: %s' % (build_type, dir_hash))
                    print>>fp, "%s/%s, %s" % (build_type, 'InstrConfig' ,revno)
                else:
                    print>>cp, "%s/%s, %s" % (build_type, 'InstrConfig' ,revno)
    if break_build:
        raise ValueError('New config version numbers needed. Please edit updated_configs.txt')
    else:
        logger.info('All configuration hashes verified')

def update_config_hashes(project, logger):
    fnameu = 'updated_configs.txt'
    with open(fnameu, 'r') as fp:
        for line in fp:
            dirname, new_revno = line.split(',')
            config_dir = os.path.join('Config', dirname)
            new_version = [int(v) for v in new_revno.split('.')]
            ini = ConfigObj(os.path.join(config_dir, 'version.ini'))
            dir_hash = None
            old_revno = '0.0.0'
            if ini:
                if 'Version' in ini and 'dir_hash' in ini['Version']:
                    dir_hash = ini['Version']['dir_hash']
                    old_revno = ini['Version'].get('revno', '0.0.0')
            old_version = [int(v) for v in old_revno.split('.')]
            if new_version <= old_version and not project.get_property("force"):
                raise ValueError('Updated version of %s must exceed old version number: %s' % (dirname, old_revno))
            new_revno = new_revno.strip()
            if 'Version' not in ini:
                ini['Version'] = {}
            ini['Version']['revno'] = new_revno
            new_hash = get_dir_hash(config_dir)[0]
            ini['Version']['dir_hash'] = new_hash
            ini.write()
            logger.info('Updated %s to version %s' % (dirname, new_revno))
<|MERGE_RESOLUTION|>--- conflicted
+++ resolved
@@ -270,11 +270,6 @@
             logger.info('Tagged repository: %s' % tagname)
         if project.get_property('push'):
             out, retcode = self.run_command('git push origin', ignore_status=False)
-<<<<<<< HEAD
-            logger.info('Pushed repository: %s' % out)
-            out, retcode = self.run_command('git push --tags', ignore_status=False)
-=======
->>>>>>> e38b207f
             logger.info('Pushed repository: %s' % out)
             out, retcode = self.run_command('git push --tags', ignore_status=False)
             logger.info('Tagged repository: %s' % out)
@@ -291,11 +286,7 @@
             for file in os.listdir(installer_folder):
                 if file.endswith('.deb'):
                     src_path = os.path.join(installer_folder, file)
-<<<<<<< HEAD
-                    dest_path = r"https://picarro.artifactoryonline.com/picarro/picarro-generic-private/Pharma/PI2000/Hostdeb/" + installer_version+ "_" + self.git_hash[:8] + "/"
-=======
                     dest_path = r"https://picarro.artifactoryonline.com/picarro/picarro-generic-private/Semi/SI2000/Hostdeb/" + installer_version + "_" + self.git_hash[:8] + "/"
->>>>>>> e38b207f
                     cmd = "curl -u %s:%s -T %s %s" % ("ci-server", "ALGP@&gNR%h", src_path, dest_path)
                     self.run_command(cmd)
                     logger.info('Upload %s installer to Artifactory' % file)    
