import os
import glob

def get_package_resource(base_path):
    """
    Return a list of python files and other resources that 
    will be distributed. Note that this list does NOT include
    python files that are cythonized (list of cythonized modules 
    can be obtained from get_raw_source_list in setupforPyd.py)
    """
    sourceFiles = []
    includeFolderList = [
        "Assets/icons/*.ico",
        "Host/__init__.py",
        "Host/Controller/*.py",
        "Host/Coordinator/*.py",
        "Host/MfgUtilities/*.py",
        "Host/pydCaller/*.*",
        "Host/QuickGui/*.*",
<<<<<<< HEAD
=======
        "Host/Utilities/__init__.py",
>>>>>>> aad6cb98
        "Host/Utilities/ConfigManager/*.py",
        "Host/Utilities/CoordinatorLauncher/*.py",
        "Host/Utilities/DataRecal/*.py",
        "Host/Utilities/FlowController/*.py",
        "Host/Utilities/InstrEEPROMAccess/*.py",
        "Host/Utilities/IntegrationTool/*.py",
        "Host/Utilities/ModbusServer/*.py",
        "Host/Utilities/RestartSupervisor/*.py",
        "Host/Utilities/SetupTool/*.py",
        "Host/Utilities/SupervisorLauncher/*.py"
    ]

    includeFileList = [
        "Firmware/CypressUSB/analyzer/analyzerUsb.hex",
        "Firmware/DSP/src/Debug/dspMain.hex",
        "Firmware/MyHDL/Spartan3/top_io_map.bit",
        "Host/Fitter/fitutils.so",
        "Host/Fitter/cluster_analyzer.so",
    ]
    if base_path:
        for folder in includeFolderList:
            path = os.path.join(base_path, folder)
            sourceFiles.extend(glob.glob(path))
        for f in includeFileList:
            path = os.path.join(base_path, f)
            sourceFiles.append(path)
    return sourceFiles

def write_xubuntu_desktop_file(filePath, fileType, name, command, iconPath, category="", terminal=False):
    context = "[Desktop Entry]\n" + \
        "Type=%s\n" % fileType + \
        "Name=%s\n" % name + \
        "Icon=%s\n" % iconPath + \
        "Exec=%s\n" % command + \
        "Categories=X-XFCE;X-Xfce-Toplevel;%s\n" % category + \
        "Terminal=%s" % ("true" if terminal else "false")
    with open(filePath, "w") as f:
        f.write(context)

def make_xubuntu_launchers(base_path):
    icon_folder = os.path.join(base_path, "usr", "share", "applications")
    if not os.path.exists(icon_folder):
        os.makedirs(icon_folder)

    directory_folder = os.path.join(base_path, "usr", "share", "desktop-directories")
    if not os.path.exists(directory_folder):
        os.makedirs(directory_folder)
    
    # directories
    write_xubuntu_desktop_file("%s/picarro.directory" % directory_folder, 
                            "Directory", "Picarro", "",
                            "/home/picarro/SI2000/Assets/icons/Picarro_icon.ico")

    write_xubuntu_desktop_file("%s/picarro-diagnostics.directory" % directory_folder, 
                            "Directory", "Picarro-Diagnostics", "",
                            "/home/picarro/SI2000/Assets/icons/Diagnostics_icon.ico")

    write_xubuntu_desktop_file("%s/picarro-utilities.directory" % directory_folder, 
                            "Directory", "Picarro-Utilities", "",
                            "/home/picarro/SI2000/Assets/icons/Utilities_icon.ico")                        

    # icons    
    write_xubuntu_desktop_file("%s/modeSwitcher.desktop" % icon_folder, 
                            "Application", "Picarro Mode Switcher", 
                            "bash -c 'cd /home/picarro/SI2000/Host/Utilities/SupervisorLauncher;python -O SupervisorLauncher.py -v -k -c ../../../AppConfig/Config/Utilities/SupervisorLauncher.ini'",
                            "/home/picarro/SI2000/Assets/icons/Picarro_icon.ico", "picarro")
    write_xubuntu_desktop_file("%s/startInstrument.desktop" % icon_folder,
                            "Application", "Start Instrument", 
                            "bash -c 'cd /home/picarro/SI2000/Host/Utilities/SupervisorLauncher;python -O SupervisorLauncher.py -a -c ../../../AppConfig/Config/Utilities/SupervisorLauncher.ini'",
                            "/home/picarro/SI2000/Assets/icons/Picarro_icon.ico", "picarro")
    write_xubuntu_desktop_file("%s/stopInstrument.desktop" % icon_folder, 
                            "Application", "Stop Instrument", 
                            "bash -c 'python /home/picarro/SI2000/Host/Common/StopSupervisor.py'",
                            "/home/picarro/SI2000/Assets/icons/Cancel.ico", "picarro-diagnostics")
    write_xubuntu_desktop_file("%s/integrationTool.desktop" % icon_folder, 
                            "Application", "Integration Tool", 
                            "bash -c 'cd /home/picarro/SI2000/Host/Utilities/IntegrationTool;python -O IntegrationTool.py -c ../../../CommonConfig/Config/Utilities/IntegrationTool.ini'",
                            "/home/picarro/SI2000/Assets/icons/Integration_icon.ico", "picarro-diagnostics", True)
    write_xubuntu_desktop_file("%s/controller.desktop" % icon_folder,
                            "Application", "Controller", 
                            "bash -c 'python -O /home/picarro/SI2000/Host/Controller/Controller.py'",
                            "/home/picarro/SI2000/Assets/icons/Controller_icon.ico", "picarro")<|MERGE_RESOLUTION|>--- conflicted
+++ resolved
@@ -3,9 +3,9 @@
 
 def get_package_resource(base_path):
     """
-    Return a list of python files and other resources that 
+    Return a list of python files and other resources that
     will be distributed. Note that this list does NOT include
-    python files that are cythonized (list of cythonized modules 
+    python files that are cythonized (list of cythonized modules
     can be obtained from get_raw_source_list in setupforPyd.py)
     """
     sourceFiles = []
@@ -17,10 +17,7 @@
         "Host/MfgUtilities/*.py",
         "Host/pydCaller/*.*",
         "Host/QuickGui/*.*",
-<<<<<<< HEAD
-=======
         "Host/Utilities/__init__.py",
->>>>>>> aad6cb98
         "Host/Utilities/ConfigManager/*.py",
         "Host/Utilities/CoordinatorLauncher/*.py",
         "Host/Utilities/DataRecal/*.py",
@@ -68,38 +65,38 @@
     directory_folder = os.path.join(base_path, "usr", "share", "desktop-directories")
     if not os.path.exists(directory_folder):
         os.makedirs(directory_folder)
-    
+
     # directories
-    write_xubuntu_desktop_file("%s/picarro.directory" % directory_folder, 
+    write_xubuntu_desktop_file("%s/picarro.directory" % directory_folder,
                             "Directory", "Picarro", "",
                             "/home/picarro/SI2000/Assets/icons/Picarro_icon.ico")
 
-    write_xubuntu_desktop_file("%s/picarro-diagnostics.directory" % directory_folder, 
+    write_xubuntu_desktop_file("%s/picarro-diagnostics.directory" % directory_folder,
                             "Directory", "Picarro-Diagnostics", "",
                             "/home/picarro/SI2000/Assets/icons/Diagnostics_icon.ico")
 
-    write_xubuntu_desktop_file("%s/picarro-utilities.directory" % directory_folder, 
+    write_xubuntu_desktop_file("%s/picarro-utilities.directory" % directory_folder,
                             "Directory", "Picarro-Utilities", "",
-                            "/home/picarro/SI2000/Assets/icons/Utilities_icon.ico")                        
+                            "/home/picarro/SI2000/Assets/icons/Utilities_icon.ico")
 
     # icons    
-    write_xubuntu_desktop_file("%s/modeSwitcher.desktop" % icon_folder, 
-                            "Application", "Picarro Mode Switcher", 
+    write_xubuntu_desktop_file("%s/modeSwitcher.desktop" % icon_folder,
+                            "Application", "Picarro Mode Switcher",
                             "bash -c 'cd /home/picarro/SI2000/Host/Utilities/SupervisorLauncher;python -O SupervisorLauncher.py -v -k -c ../../../AppConfig/Config/Utilities/SupervisorLauncher.ini'",
                             "/home/picarro/SI2000/Assets/icons/Picarro_icon.ico", "picarro")
     write_xubuntu_desktop_file("%s/startInstrument.desktop" % icon_folder,
-                            "Application", "Start Instrument", 
+                            "Application", "Start Instrument",
                             "bash -c 'cd /home/picarro/SI2000/Host/Utilities/SupervisorLauncher;python -O SupervisorLauncher.py -a -c ../../../AppConfig/Config/Utilities/SupervisorLauncher.ini'",
                             "/home/picarro/SI2000/Assets/icons/Picarro_icon.ico", "picarro")
-    write_xubuntu_desktop_file("%s/stopInstrument.desktop" % icon_folder, 
-                            "Application", "Stop Instrument", 
+    write_xubuntu_desktop_file("%s/stopInstrument.desktop" % icon_folder,
+                            "Application", "Stop Instrument",
                             "bash -c 'python /home/picarro/SI2000/Host/Common/StopSupervisor.py'",
                             "/home/picarro/SI2000/Assets/icons/Cancel.ico", "picarro-diagnostics")
-    write_xubuntu_desktop_file("%s/integrationTool.desktop" % icon_folder, 
-                            "Application", "Integration Tool", 
+    write_xubuntu_desktop_file("%s/integrationTool.desktop" % icon_folder,
+                            "Application", "Integration Tool",
                             "bash -c 'cd /home/picarro/SI2000/Host/Utilities/IntegrationTool;python -O IntegrationTool.py -c ../../../CommonConfig/Config/Utilities/IntegrationTool.ini'",
                             "/home/picarro/SI2000/Assets/icons/Integration_icon.ico", "picarro-diagnostics", True)
     write_xubuntu_desktop_file("%s/controller.desktop" % icon_folder,
-                            "Application", "Controller", 
+                            "Application", "Controller",
                             "bash -c 'python -O /home/picarro/SI2000/Host/Controller/Controller.py'",
                             "/home/picarro/SI2000/Assets/icons/Controller_icon.ico", "picarro")