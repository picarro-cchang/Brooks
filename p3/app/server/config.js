--- conflicted
+++ resolved
@@ -30,25 +30,12 @@
           };
 
         default:
-<<<<<<< HEAD
-            return {
-                "mongo":{"dbport":27017}
-               ,"p3node" : {
-                     "csp_url":  "https://localhost:8081/node" //"https://dev.picarro.com/node"
-                   , "ticket_url":  "https://localhost:8081/node/rest/sec/dummy/1.0/Admin/" //"https://dev.picarro.com/node/rest/sec/dummy/1.0/Admin/"
-                   , "identity":  "85490338d7412a6d31e99ef58bce5dPM"
-                   , "psys":  "SUPERADMIN"
-                   , "rprocs":  '["AnzMeta:byAnz", "AnzLogMeta:byEpoch", "AnzLog:byEpoch"]'
-                 }
-             };
-=======
-            console.log('app started in production mode');
-            return {
-              "mongo":{
-                "dbport":[37017,38018,37019],
-                "replSet":true
-              }
+          console.log('app started in production mode');
+          return {
+            "mongo":{
+              "dbport":[37017,38018,37019],
+              "replSet":true
+            }
           };
->>>>>>> 94be474a
     }
 };