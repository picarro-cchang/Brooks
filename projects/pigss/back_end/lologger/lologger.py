import os
import time
import json
import queue
import signal
import sqlite3
import threading
from datetime import datetime

import common.CmdFIFO as CmdFIFO
import common.timeutils as timeutils
from common.rpc_ports import rpc_ports
from common.meta_data_collector import get_metadata_ready_for_db
"""
    LOLogger: a logging service with RPC server capabilities. At current implementation it
    accepts logs using RPC function LogEvent() with multiple optional arguments. It is
    encoraged that function caller would supply as many of those arguments as possible.
    Passed log messages would be passed to an SQLite database. Each month SQLite dile will
    be changed to prevent creating huge log files and add convinience for when costumer has
    to give us logs files for some bugs.

    RACE CONDITION:
    Service contains 3 threads: main, CMDFIFOserver and looping thread. Loop thread is daemonic,
    CMDFifo - no. CMDFifo accepts RPC requests and passes data to the queuq, Loop thread reads
    from queue and flushes data to db.When SIGINT recieved, main thread is meant to kill
    CMDFifo and then wait for Loop thread to dieSince it might still have some data to flush
    to DB before dying.Problem is that CMDFifo thread is not properly dying and keeps
    supplying data to queue even after Loop thread is dead,Therefore it creates a 0.2 second
    window, during which CMDFifo still accepts logs, but thos logs will be lost. Assuming use
    case when LOLogger would be the last service to recieve a SIGINT during a Shutdown sequance
    - no logs are expected during that 0.2 second and explained race condition should not be an
    issue.
"""

# DB table scheme stuff
db_table_name = "Events"
db_fields = [("ClientTimestamp", str), ("ClientName", str), ("EpochTime", int), ("LogMessage", str), ("Level", int), ("IP", str)]

python_to_sqlite_types_cast_map = {"<class 'str'>": "text", "<class 'int'>": "int"}

# database flushing stuff:
FLUSHING_MODES = ["BATCHING", "TIMED"]
BATCHING = FLUSHING_MODES[0]
TIMED = FLUSHING_MODES[1]
DEFAULT_FLUSHING_BATCH_SIZE = 10
DEFAULT_FLUSHING_BATCHING_TIMEOUT = 60
DEFAULT_FLUSHING_TIMEOUT = 1

LOG_LEVELS_RANGE = range(0, 51)
LOG_LEVELS = {"CRITICAL": 50, "ERROR": 40, "WARNING": 30, "INFO": 20, "DEBUG": 10, "NOTSET": 0}

MOVE_TO_NEW_FILE_EVERY_MONTH = True
ZIP_OLD_FILE = False  # not emplemented yet, might be not necessary
DO_DATABASE_TRANSITION = False  # not emplemented yet, might be not necessary

DEFAULT_DB_PATH = "."  # TODO


def get_current_year_month():
    today = datetime.today()
    return f"{today.year}_{today.month:0{2}}"


class LOLogger(object):
    def __init__(self,
                 db_folder_path,
                 db_filename_prefix,
                 rpc_port,
                 db_filename_hostname=None,
                 rpc_server_name="LOLogger",
                 rpc_server_description="Universal log collector, flushes to sqlite",
                 flushing_mode=TIMED,
                 flushing_batch_size=10,
                 flushing_timeout=1,
                 move_to_new_file_every_month=MOVE_TO_NEW_FILE_EVERY_MONTH,
                 zip_old_file=ZIP_OLD_FILE,
                 do_database_transition=DO_DATABASE_TRANSITION,
                 verbose=True,
                 redundant_json=False,
                 meta_table=False,
                 pkg_meta=None):
        self.db_folder_path = db_folder_path
        self.db_filename_prefix = db_filename_prefix
        self.db_filename_hostname = db_filename_hostname
        self.rpc_port = rpc_port
        self.rpc_server_name = rpc_server_name
        self.rpc_server_description = rpc_server_description

        self.flushing_mode = flushing_mode
        self.flushing_batch_size = flushing_batch_size
        self.flushing_timeout = flushing_timeout

        self.move_to_new_file_every_month = move_to_new_file_every_month
        self.zip_old_file = zip_old_file
        self.do_database_transition = do_database_transition

        self.queue = queue.Queue(200)
        self.verbose = verbose
        self.LogLevel = 1
        self.logs_passed_to_queue = 0
        self.redundant_json = redundant_json

        self.meta_table = meta_table
        self.pkg_meta = pkg_meta

        self.server = CmdFIFO.CmdFIFOServer(("", self.rpc_port),
                                            ServerName=self.rpc_server_name,
                                            ServerDescription=self.rpc_server_description,
                                            threaded=True)

        self.lologger_thread = LOLoggerThread(db_folder_path=self.db_folder_path,
                                              db_filename_prefix=self.db_filename_prefix,
                                              db_filename_hostname=self.db_filename_hostname,
                                              queue=self.queue,
                                              parent=self,
                                              flushing_mode=self.flushing_mode,
                                              flushing_batch_size=self.flushing_batch_size,
                                              flushing_timeout=self.flushing_timeout,
                                              move_to_new_file_every_month=self.move_to_new_file_every_month,
                                              zip_old_file=self.zip_old_file,
                                              do_database_transition=self.do_database_transition,
                                              redundant_json=self.redundant_json,
                                              meta_table=self.meta_table,
                                              pkg_meta=self.pkg_meta)

        self.register_rpc_functions()

        signal.signal(signal.SIGINT, self._signal_handler)

        self.server.serve_forever()

    def LogEvent(self, log_message, client_name="AnonymService", ip="localhost", client_timestamp=None, level=30):
        if level in LOG_LEVELS_RANGE:
            passed_level = level
        elif level in LOG_LEVELS:
            passed_level = LOG_LEVELS[level]
        if passed_level >= self.LogLevel:
            if client_timestamp is None:
                client_timestamp = str(timeutils.get_local_timestamp())
            EpochTime = int(1000 * timeutils.get_epoch_timestamp())

            values = [client_timestamp, client_name, EpochTime, log_message, level, ip]
            self.queue.put_nowait(values)
            self.logs_passed_to_queue += 1
            if self.verbose:
                print(f"{client_timestamp}:::{client_name}  -  {log_message}")

    def register_rpc_functions(self):
        self.server.register_function(self.LogEvent)
        self.server.register_function(self.flip_verbose)
        self.server.register_function(self.get_verbose)
        self.server.register_function(self.set_log_level)
        self.server.register_function(self.get_log_level)
        self.server.register_function(self.get_sqlite_path)

    def flip_verbose(self):
        """Switch verbose value to opposite from current."""
        self.verbose = not self.verbose
        return True

    def get_verbose(self):
        """Return current verbose value."""
        return self.verbose

    def set_log_level(self, Level):
        """
            Set log level for the server, so all the log
            messages below that level will be ignorred
        """
        if Level in LOG_LEVELS_RANGE:
            self.LogLevel = Level
        elif Level in LOG_LEVELS:
            self.LogLevel = LOG_LEVELS[Level]
        else:
            raise ValueError(f"Level passed: {Level}; "
                             f"should be between {LOG_LEVELS_RANGE[0]}:{LOG_LEVELS_RANGE[-1]} "
                             f"or one of {list(LOG_LEVELS.keys())}")
        return True

    def get_log_level(self):
        """Get current log level."""
        return self.LogLevel

    def get_sqlite_path(self):
        """Get path of the curretn sqlite DB file"""
        return self.lologger_thread.db_path

    def _signal_handler(self, sig, frame):
        """
            This function will be called when SIGINT recieved.
            It should first stop the RPC server, then notify
            the looping thread and wait until it will complete
            itss shutdown sequance and die gracefully.
        """
        self.server.stop_server()
        self.lologger_thread._sigint_handler()
        self.lologger_thread.join()


class LOLoggerThread(threading.Thread):
    """
        Thread that will be dealing with sqlite database.
    """

    def __init__(self,
                 db_folder_path,
                 db_filename_prefix,
                 db_filename_hostname,
                 queue,
                 parent,
                 flushing_mode=TIMED,
                 flushing_batch_size=10,
                 flushing_timeout=1,
                 move_to_new_file_every_month=MOVE_TO_NEW_FILE_EVERY_MONTH,
                 zip_old_file=ZIP_OLD_FILE,
                 do_database_transition=DO_DATABASE_TRANSITION,
                 redundant_json=False,
                 meta_table=False,
                 pkg_meta=None):
        threading.Thread.__init__(self, name="LOLoggerThread")
        self.db_folder_path = db_folder_path
        self.db_filename_prefix = db_filename_prefix
        self.db_filename_hostname = db_filename_hostname
        self.db_path = self._create_database_file_path(self.db_folder_path, self.db_filename_prefix, self.db_filename_hostname)
        self.queue = queue
        self.parent = parent
        self.move_to_new_file_every_month = move_to_new_file_every_month
        self.zip_old_file = zip_old_file
        self.do_database_transition = do_database_transition
        self.redundant_json = redundant_json

        self.current_year_month = get_current_year_month()

        if flushing_mode in FLUSHING_MODES:
            self.flushing_mode = flushing_mode
        else:
            print("unsupported flushing_mode supplied, setting to be TIMED")
            self.flushing_mode = TIMED
        self.flushing_batch_size = flushing_batch_size
        self.flushing_timeout = flushing_timeout

        self._sigint_event = threading.Event()

        self.start_time = time.time()
        self.meta_table = meta_table
        self.pkg_meta = pkg_meta

        self.setDaemon(True)
        self.start()

    def get_rowid_from_db_connection(self, connection):
        """Get last ROWID from connected database"""
        last_row_id = connection.execute(f"select max(rowid) from {db_table_name}").fetchone()[0]
        if last_row_id is None:
            return 0
        else:
            return last_row_id

    def _create_database_file_path(self, db_folder_path, db_filename_prefix, db_filename_hostname):
        """Create a filename for the new sqlite file."""
        db_filename = f"{db_filename_prefix}_{get_current_year_month()}.db"
        if db_filename_hostname is not None:
            db_filename = f"{os.uname()[1]}_{db_filename}"
        return os.path.join(db_folder_path, db_filename)

    def _create_new_database_table(self):
        """Create table."""
        query_arguments = ",".join(["{} {}".format(t[0], python_to_sqlite_types_cast_map[str(t[1])]) for t in db_fields])
        query = f"CREATE TABLE {db_table_name} ({query_arguments})"
        self.connection.execute(query)
        if self.meta_table:
            query = f"CREATE TABLE metadata (field text PRIMARY KEY, value text)"
            self.connection.execute(query)

    def _check_tupple_types(self, t):
        """Check if a content of the passed tupple corresponds to the db fields types."""
        if len(t) != len(db_fields):
            raise ValueError(f"Tupple value is {len(t)}, should be {len(db_fields)}")
            return False
        for obj in zip(t, db_fields):
            if not isinstance(obj[0], obj[1][1]):
<<<<<<< HEAD
                raise ValueError(f"Tupple element {obj[0]} is type of {type(obj[0])}, should be {obj[1][1]}")
=======
                raise ValueError(f"Tuple element {obj[0]} is type of {type(obj[0])}, should be {obj[1][1]}")
>>>>>>> 373873a5
                return False
        return True

    def get_connection(self, db_path):
        """Get connection to a database and redundunt json file if needed."""
        if os.path.exists(db_path):
            self.connection = sqlite3.connect(db_path)
            self.rowid = self.get_rowid_from_db_connection(self.connection)
        else:
            self.connection = sqlite3.connect(db_path)
            self._create_new_database_table()
            self.rowid = 0
        if self.redundant_json:
            db_extension = os.path.splitext(db_path)[1]
            json_file_path = db_path.replace(db_extension, ".json")
            self.json_file = open(json_file_path, "a")

    def check_if_need_to_switch_file(self):
        """Check if year or month has changed."""
        if self.current_year_month != get_current_year_month():
            self.current_year_month = get_current_year_month()
            return True
        return False

    def archive_old_file(self, filepath):
        """
            TODO, spawn a subprocess to zip filepath and then delete original,
            obv make sure it's safe and we are not loosing anything
        """
        pass

    def transition_to_new_database(self, old_db_path):
        """
            TODO some magic bullshit so frontend would not notice transition,
            Gerald suggested to clone 100 last logs from old to new
            i think we can use a secondary query for it
            or even main, just shovel those logs there to wait for new DB creation
        """
        pass

    def _sigint_handler(self):
        """
            This function is called by main thread when SIGINT recieved,
            once event is set - main loop will be wrapping up
        """
        self._sigint_event.set()

    def exit_sequance(self):
        """Close connection to db and json file if needed"""
        self.connection.close()
        if self.redundant_json:
            self.json_file.close()

    def collect_metadata(self):
        """
            Prepare metadata for database
        """
        meta_dict = get_metadata_ready_for_db(self.pkg_meta)
        meta_dict.append(("lologger_start_time", self.start_time))
        return meta_dict

    def run(self):
        """Get tuples from queue and flush it to database."""
        self.get_connection(self.db_path)

        data_to_flush = []
        time_since_last_flush = time.time()
        gonna_flush_now = False
        flushed_counter = 0

        while True:
            try:
                if not self.queue.empty():
                    obj = self.queue.get(timeout=5.0)
                    if self._check_tupple_types(obj):
                        data_to_flush.append(obj)

                # if batch reached size
                if ((self.flushing_mode == BATCHING and len(data_to_flush) > self.flushing_batch_size) or
                        # if batch been waiting for too long
                    (self.flushing_mode == BATCHING and time_since_last_flush + DEFAULT_FLUSHING_BATCHING_TIMEOUT <= time.time()) or
                        # if it is time bit.ly/30RJTbw
                    (self.flushing_mode == TIMED and time_since_last_flush + self.flushing_timeout <= time.time())):
                    gonna_flush_now = True

                if gonna_flush_now and len(data_to_flush) > 0:
                    placeholders = f'({",".join("?"*len(db_fields))})'
                    self.connection.executemany(f"INSERT INTO {db_table_name} VALUES {placeholders}", data_to_flush)
                    self.connection.commit()
                    if self.meta_table:
                        # insert metadata here
                        self.connection.executemany(f"REPLACE INTO metadata VALUES (?, ?)", self.collect_metadata())
                        self.connection.commit()

                    if self.redundant_json:
                        string_to_flush = ""
                        for data in data_to_flush:
                            obj_for_json = {col_name[0]: value for col_name, value in zip(db_fields, data)}
                            obj_for_json["rowid"] = self.rowid
                            self.rowid += 1
                            string_row = json.dumps(obj_for_json)
                            string_to_flush = f"{string_to_flush}{string_row}\n"
                        self.json_file.write(string_to_flush)
                        self.json_file.flush()

                    gonna_flush_now = False
                    flushed_counter += len(data_to_flush)
                    data_to_flush = []
                    time_since_last_flush = time.time()

                if self.queue.empty():
                    if len(data_to_flush) == 0:
                        # if we have no logs waiting anywhere - we can check if need move to a new file
                        if self.move_to_new_file_every_month and self.check_if_need_to_switch_file():
                            if self.zip_old_file:
                                self.archive_old_file(self.db_path)
                            if self.do_database_transition:
                                self.transition_to_new_database(self.db_path)
                            if self.redundant_json:
                                self.json_file.close()
                            self.db_path = self._create_database_file_path(self.db_folder_path, self.db_filename_prefix)
                            self.get_connection(self.db_path)

                        if self._sigint_event.is_set():
                            break
                    time.sleep(0.005)
            except sqlite3.OperationalError:
                import traceback
                print(traceback.format_exc())
                if not os.path.exists(self.db_path):
                    print("Seems like the database file has been deleted, don't worry, gonna create new one")
                    self.get_connection(self.db_path)

            except Exception:
                import traceback
                print(traceback.format_exc())
        self.exit_sequance()


def parse_arguments():
    """
        parse command line arguments
    """
    import argparse
    parser = argparse.ArgumentParser()
    parser.add_argument('-r', '--rpc_port', help='Piglet RPC Port', default=rpc_ports["logger"])
    parser.add_argument('-l', '--log_level', help='LogLevel', default=20)
<<<<<<< HEAD
    parser.add_argument('-p', '--db_path', help='Path to where sqlite files with logs will be stored', default=".")
=======
    parser.add_argument('-p', '--db_path', help='Path to where sqlite files with logs will be stored', default=os.getcwd())
>>>>>>> 373873a5
    parser.add_argument('-pr', '--db_filename_prefix', help='SQLite filename will be started with that prefix', default="")
    parser.add_argument('-prh',
                        '--db_filename_prefix_hostname',
                        help='SQLite filename will be started with that hostname',
<<<<<<< HEAD
                        default=False,
=======
                        default=None,
>>>>>>> 373873a5
                        action="store_true")
    parser.add_argument('-m', '--move_to_new_file_every_month', help='Every month it will create new db file',
                        default=True)  # this is kinda wrong
    parser.add_argument('-z',
                        '--zip_old_file',
                        help='Archive old log files to preserve disk space, not implemented yet',
                        default=False,
                        action="store_true")
    parser.add_argument('-t',
                        '--transition_to_new_database',
                        help='Do a smooth DB file transition, not implemented yet',
                        default=False,
                        action="store_true")
    parser.add_argument('-v', '--verbose', help='Print all recieved logs', default=False, action="store_true")
    parser.add_argument('-j', '--json', help='Write redundunt logs to json file', default=False, action="store_true")
    parser.add_argument('-meta', '--meta_table', help='Create a table with metadata', default=False, action="store_true")
    parser.add_argument('-pkg', '--pkg_meta', nargs='+', help='Add versions of the passed packages to the metadata table')

    args = parser.parse_args()
    return args


def main():
    args = parse_arguments()
    print(f"LOLogger is about to start.")
    print(f"RPC server will be available at {args.rpc_port} in a sec.")
<<<<<<< HEAD
=======

    if not os.path.isabs(args.db_path):
        args.db_path = os.path.abspath(args.db_path)

>>>>>>> 373873a5
    lologger = LOLogger(
        db_folder_path=args.db_path,  # noqa
        db_filename_prefix=args.db_filename_prefix,
        db_filename_hostname=args.db_filename_prefix_hostname,
        rpc_port=args.rpc_port,
        move_to_new_file_every_month=args.move_to_new_file_every_month,
        zip_old_file=args.zip_old_file,
        do_database_transition=args.transition_to_new_database,
        verbose=args.verbose,
        redundant_json=args.json,
        meta_table=args.meta_table,
        pkg_meta=args.pkg_meta)


if __name__ == "__main__":
    main()<|MERGE_RESOLUTION|>--- conflicted
+++ resolved
@@ -279,11 +279,7 @@
             return False
         for obj in zip(t, db_fields):
             if not isinstance(obj[0], obj[1][1]):
-<<<<<<< HEAD
-                raise ValueError(f"Tupple element {obj[0]} is type of {type(obj[0])}, should be {obj[1][1]}")
-=======
                 raise ValueError(f"Tuple element {obj[0]} is type of {type(obj[0])}, should be {obj[1][1]}")
->>>>>>> 373873a5
                 return False
         return True
 
@@ -431,20 +427,12 @@
     parser = argparse.ArgumentParser()
     parser.add_argument('-r', '--rpc_port', help='Piglet RPC Port', default=rpc_ports["logger"])
     parser.add_argument('-l', '--log_level', help='LogLevel', default=20)
-<<<<<<< HEAD
-    parser.add_argument('-p', '--db_path', help='Path to where sqlite files with logs will be stored', default=".")
-=======
     parser.add_argument('-p', '--db_path', help='Path to where sqlite files with logs will be stored', default=os.getcwd())
->>>>>>> 373873a5
     parser.add_argument('-pr', '--db_filename_prefix', help='SQLite filename will be started with that prefix', default="")
     parser.add_argument('-prh',
                         '--db_filename_prefix_hostname',
                         help='SQLite filename will be started with that hostname',
-<<<<<<< HEAD
-                        default=False,
-=======
                         default=None,
->>>>>>> 373873a5
                         action="store_true")
     parser.add_argument('-m', '--move_to_new_file_every_month', help='Every month it will create new db file',
                         default=True)  # this is kinda wrong
@@ -471,13 +459,10 @@
     args = parse_arguments()
     print(f"LOLogger is about to start.")
     print(f"RPC server will be available at {args.rpc_port} in a sec.")
-<<<<<<< HEAD
-=======
 
     if not os.path.isabs(args.db_path):
         args.db_path = os.path.abspath(args.db_path)
 
->>>>>>> 373873a5
     lologger = LOLogger(
         db_folder_path=args.db_path,  # noqa
         db_filename_prefix=args.db_filename_prefix,
