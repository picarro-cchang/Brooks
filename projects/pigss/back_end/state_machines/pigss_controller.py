#!/usr/bin/env python3
"""
Hierarchical state machine which controls the valves and flow in the
 piglets and the sampling rack. It also maintains the state of the system
 which can be displayed and controlled via a web-based UI that communicates
 using API calls and a web socket.
"""
import aiohttp
import asyncio
import collections
import glob
import html
import json
import os
import re
import requests
import time
from traceback import format_exc
from enum import Enum, IntEnum

import ntpath

from async_hsm import Ahsm, Event, Framework, Signal, TimeEvent, state
from back_end.database_access.aio_influx_database import AioInfluxDBWriter
from back_end.lologger.lologger_client import LOLoggerClient
from back_end.state_machines.pigss_payloads import (PigletRequestPayload,
                                                    PlanError,
                                                    ValveTransitionPayload)


log = LOLoggerClient(client_name="AppController", verbose=True)

PLAN_FILE_DIR = os.path.join(
    os.getenv("HOME"), ".config", "pigss", "plan_files")
if not os.path.isdir(PLAN_FILE_DIR):
    os.makedirs(PLAN_FILE_DIR, 0o755)


class UiStatus(str, Enum):
    DISABLED = "DISABLED"
    READY = "READY"
    AVAILABLE = "AVAILABLE"
    ACTIVE = "ACTIVE"
    CLEAN = "CLEAN"
    REFERENCE = "REFERENCE"


class PlanPanelType(IntEnum):
    NONE = 0
    LOAD = 1
    EDIT = 2
    PREVIEW = 3

class PlanServiceURL():
    GET_PLAN_NAMES = "http://0.0.0.0:8000/manage_plan/api/v0.1/plan?names=true"
    GET_LAST_RUNNING = 'http://0.0.0.0:8000/manage_plan/api/v0.1/plan?last_running=true'
    GET_PLAN_FROM_NAME = 'http://0.0.0.0:8000/manage_plan/api/v0.1/plan?plan_name='
    PUT = 'http://0.0.0.0:8000/manage_plan/api/v0.1/plan'


def setbits(mask):
    """Return the bits set in the integer `mask` """
    result = []
    bit = 0
    while mask > 0:
        if mask % 2:
            result.append(bit)
        mask >>= 1
        bit += 1
    return result


class PigssController(Ahsm):
    num_chans_per_bank = 8

    def __init__(self, farm=None):
        super().__init__()
        self.farm = farm
        self.error_list = collections.deque(maxlen=32)
        self.status = {}
        self.all_banks = []
        self.plan_name = ""
        self.plan_running_id = None
        self.last_running = None
        self.last_running_details = {}
        self.plan = {
            "max_steps": 32,
            "current_step": 1,
            "focus": {
                "row": 1,
                "column": 1
            },
            "last_step": 0,
            "steps": {},
            "num_plan_files": 0,
            "plan_files": {},
            "plan_filename": "",
            "bank_names": {
                "1": {
                    "name": "Bank 1",
                    "channels": {
                        "1": "Ch. 1",
                        "2": "Ch. 2",
                        "3": "Ch. 3",
                        "4": "Ch. 4",
                        "5": "Ch. 5",
                        "6": "Ch. 6",
                        "7": "Ch. 7",
                        "8": "Ch. 8"
                    }
                },
                "2": {
                    "name": "Bank 2",
                    "channels": {
                        "1": "Ch. 1",
                        "2": "Ch. 2",
                        "3": "Ch. 3",
                        "4": "Ch. 4",
                        "5": "Ch. 5",
                        "6": "Ch. 6",
                        "7": "Ch. 7",
                        "8": "Ch. 8"
                    }
                },
                "3": {
                    "name": "Bank 3",
                    "channels": {
                        "1": "Ch. 1",
                        "2": "Ch. 2",
                        "3": "Ch. 3",
                        "4": "Ch. 4",
                        "5": "Ch. 5",
                        "6": "Ch. 6",
                        "7": "Ch. 7",
                        "8": "Ch. 8"
                    }
                },
                "4": {
                    "name": "Bank 4",
                    "channels": {
                        "1": "Ch. 1",
                        "2": "Ch. 2",
                        "3": "Ch. 3",
                        "4": "Ch. 4",
                        "5": "Ch. 5",
                        "6": "Ch. 6",
                        "7": "Ch. 7",
                        "8": "Ch. 8"
                    }
                }
            }
        }
        self.available_ports = {
            "available_ports": {
                "1": 0,
                "2": 0,
                "3": 0,
                "4": 0
            }
        }
        self.modal_info = {
            "show": False,
            "html": "<h2 class='test'>Example Modal Dialog</h2><p>Test message</p>",
            "num_buttons": 2,
            "buttons": {
                1: {
                    "caption": "OK",
                    "className": "btn btn-success btn-large",
                    "response": "modal_ok"
                },
                2: {
                    "caption": "Cancel",
                    "className": "btn btn-danger btn-large",
                    "response": "modal_close"
                }
            }
        }
        self.timer = False
<<<<<<< HEAD
        self.run_type = None
        self.cur_port = ""
=======
        self.panel = 0
>>>>>>> ab3337e3
        self.send_queue = None
        self.receive_queue = None
        db_config = self.farm.config.get_time_series_database()
        self.db_writer = AioInfluxDBWriter(
            address=db_config["server"], db_port=db_config["port"], db_name=db_config["name"])

    def set_queues(self, send_queue, receive_queue):
        self.send_queue = send_queue
        self.receive_queue = receive_queue

    def get_available_ports(self):
        return self.available_ports["available_ports"]

    async def fetch(self, session, url):
        async with session.get(url) as response:
            return await response.text()

    async def post_data(self, session, url, information=None):
        async with session.post(url, data=information) as res:
            return await res.text()

    async def put_data(self, session, url, information=None):
        async with session.put(url, data=information) as res:
            return await res.text()

    def get_bank_names(self):
        return self.plan["bank_names"]

    async def save_port_history(self):
        data = [{
            "measurement": "port_history",
            "tags": {},
            "fields": {
                "available_ports": json.dumps(self.get_available_ports()),
                "bank_names": json.dumps(self.get_bank_names())
            },
            "time": time.time_ns()
        }]
        await asyncio.shield(self.db_writer.write_data(data))

    async def process_receive_queue_task(self):
        event_by_element = dict(standby=Signal.BTN_STANDBY,
                                identify=Signal.BTN_IDENTIFY,
                                reference=Signal.BTN_REFERENCE,
                                modal_close=Signal.MODAL_CLOSE,
                                modal_ok=Signal.MODAL_OK,
                                modal_step_1=Signal.MODAL_STEP_1,
                                plan=Signal.BTN_PLAN,
                                plan_cancel=Signal.BTN_PLAN_CANCEL,
                                plan_clear=Signal.BTN_PLAN_CLEAR,
                                plan_delete=Signal.BTN_PLAN_DELETE,
                                plan_insert=Signal.BTN_PLAN_INSERT,
                                plan_load=Signal.BTN_PLAN_LOAD,
                                plan_load_cancel=Signal.BTN_PLAN_LOAD_CANCEL,
                                plan_load_filename=Signal.PLAN_LOAD_FILENAME,
                                plan_ok=Signal.BTN_PLAN_OK,
                                plan_panel=Signal.PLAN_PANEL_UPDATE,
                                plan_save=Signal.BTN_PLAN_SAVE,
                                plan_save_cancel=Signal.BTN_PLAN_SAVE_CANCEL,
                                plan_save_filename=Signal.PLAN_SAVE_FILENAME,
                                plan_delete_filename=Signal.BTN_PLAN_DELETE_FILENAME,
                                plan_save_ok=Signal.BTN_PLAN_SAVE_OK,
                                clean=Signal.BTN_CLEAN,
                                run=Signal.BTN_RUN,
                                channel=Signal.BTN_CHANNEL,
                                edit=Signal.BTN_EDIT,
                                edit_panel=Signal.CHANGE_NAME_BANK,
                                edit_cancel=Signal.EDIT_CANCEL,
                                edit_save=Signal.EDIT_SAVE,
                                plan_loop=Signal.BTN_PLAN_LOOP,
                                plan_run=Signal.BTN_PLAN_RUN,
                                load=Signal.BTN_LOAD,
                                load_cancel=Signal.BTN_LOAD_CANCEL,
                                load_plan=Signal.LOAD_PLAN,
                                load_modal_ok=Signal.LOAD_MODAL_OK,
                                load_modal_cancel=Signal.LOAD_MODAL_CANCEL,
                                filename_ok=Signal.FILENAME_OK,
                                filename_cancel=Signal.FILENAME_CANCEL
                                )
        while True:
            try:
                msg = json.loads(await self.receive_queue.get())
                Framework.publish(Event(event_by_element[msg["element"]], msg))
            except KeyError:
                log.warning(
                    f"Cannot find event associated with socket message {msg['element']} - ignoring")

    def get_modal_info(self):
        return self.modal_info

    def get_status(self):
        return self.status

    def get_plan(self):
        return self.plan

    def modify_value_in_nested_dict(self, target, path, value=None):
        """Modify a portion of the "target" which is a nested dictionary. The
        specified "path" is a list of strings which navigate through the levels
        of the dictionary. For example, if "target" is the dictionary
        {
            "identify": READY,
            "clean": {1: DISABLED, 2: READY},
            "channel": {
                1: {1: READY, 2: READY},
                2: {1: ACTIVE, 2: DISABLED}
            }
        }
        we may specify paths such as ["identify"], ["clean", 2], ["channel", 2, 1]
        and ["channel", 1] to refer to specific elements of the target that we wish
        to replace by "value".

        If the path does not yet exist in the target, it is created and set to the
        specified value.

        The function modifies the target in place and returns a "shadow" dictionary
        containing the portion of the target that was modified. For example with the
        above target, path=["channel", 1] and value={4: DISABLED, 5:ACTIVE} the returned
        dictionary is {"channel": {1: {4: DISABLED, 5: ACTIVE}}}.
        """
        if path:
            d = target
            shadow = {}
            o = shadow
            for p in path[:-1]:
                o[p] = {}
                if p not in d:
                    d[p] = {}
                d = d[p]
                o = o[p]
            d[path[-1]] = value
            o[path[-1]] = value
            return shadow
        else:
            target.clear()
            target.update(value)
            return value

    def set_modal_info(self, path, value):
        """Set the portion of self.modal_info specified by `path` to the given `value`.
        A shadow dictionary containing the change is sent via a websocket to inform the UI
        of the change in the plan.
        """
        shadow = self.modify_value_in_nested_dict(self.modal_info, path, value)
        try:
            self.send_queue.put_nowait(json.dumps({"modal_info": shadow}))
        except asyncio.queues.QueueFull:
            log.debug(f"Farm Send Queue Full\n{format_exc()}")
            log.error(f"Send Queue Full. Please report.")

    def set_plan(self, path, value):
        """Set the portion of self.plan specified by `path` to the given `value`.
        A shadow dictionary containing the change is sent via a websocket to inform the UI
        of the change in the plan.
        """
        shadow = self.modify_value_in_nested_dict(self.plan, path, value)
        try:
            self.send_queue.put_nowait(json.dumps({"plan": shadow}))
        except asyncio.queues.QueueFull:
            log.debug(f"Farm Send Queue Full\n{format_exc()}")
            log.error(f"Send Queue Full. Please report.")

    def set_available_ports(self, path, value):
        """Set the portion of self.plan specified by `path` to the given `value`.
        A shadow dictionary containing the change is sent via a websocket to inform the UI
        of the change in the plan.
        """
        shadow = self.modify_value_in_nested_dict(
            self.available_ports, path, value)
        try:
            self.send_queue.put_nowait(json.dumps({"available_ports": shadow}))
        except asyncio.queues.QueueFull:
            log.debug(f"Farm Send Queue Full\n{format_exc()}")
            log.error(f"Send Queue Full. Please report.")

    def set_status(self, path, value):
        """Set the status of the element specified by `path` to the given `value`.
        The self.status attribute is modified in place and a shadow dictionary containing
        the change is sent via a websocket to inform the UI of the change of status.
        """
        shadow = self.modify_value_in_nested_dict(self.status, path, value)
        try:
            self.send_queue.put_nowait(json.dumps({"uistatus": shadow}))
        except asyncio.queues.QueueFull:
            log.debug(f"Farm Send Queue Full\n{format_exc()}")
            log.error(f"Send Queue Full. Please report.")

    def plan_panel_update(self, msg):
        """Handle change of focus and edits in the duration column of the plan panel"""
        if "focus" in msg:
            data = msg["focus"]
            row = data["row"]
            column = data["column"]
            if row <= self.plan["last_step"] or (row == self.plan["last_step"] + 1 and column == 1):
                self.set_plan(["focus"], {"row": row, "column": column})
            else:
                self.set_plan(["focus"], self.plan["focus"])
        elif "duration" in msg:
            row = msg["row"]
            if row <= self.plan["last_step"]:
                try:
                    duration = int(msg["duration"]) if msg["duration"] else 0
                    self.set_plan(["steps", row, "duration"], duration)
                except ValueError:
                    # Do not throw eror while duration is edited. The back end is called on every
                    # keypress to maintain synchronization between clients.
                    pass
        elif "current_step" in msg:
            row = msg["current_step"]
            if row <= self.plan["max_steps"]:
                self.set_plan(["current_step"], row)

    async def timer_update(self):
        time_remaining = self.status["timer"]
        while time_remaining > 0 and self.timer:
            await asyncio.sleep(1)
            time_remaining -= 1
            self.set_status(["timer"], time_remaining)

    def add_to_plan(self, bank_config, reference):
        row = self.plan["focus"]["row"]
        column = self.plan["focus"]["column"]
        if row >= self.plan["max_steps"] and column == 2:
            max_steps = self.plan["max_steps"]
            msg = f"Only {max_steps} steps are currently allowed"
            self.set_modal_info(
                [], {
                    "show": True,
                    "html": f"<h2 class='test'>Max Steps Reached</h2><p>{msg}</p>",
                    "num_buttons": 0,
                    "buttons": {}
                })
            return
        if column == 2:
            row += 1
        if row <= self.plan["last_step"]:
            duration = self.plan["steps"][row]["duration"]
        else:
            duration = 0
        self.set_plan(["steps", row], {
                      "banks": bank_config, "reference": reference, "duration": duration})
        if self.plan["last_step"] < row:
            self.set_plan(["last_step"], row)
        self.set_plan(["focus"], {"row": row, "column": 2})

    def add_channel_to_plan(self, msg):
        """Handle a channel button press, adding the bank and channel to the plan
        at the location of the focussed row"""
        bank = msg["bank"]
        channel = msg["channel"]
        bank_config = {b: {"clean": 0, "chan_mask": 0} for b in self.all_banks}
        bank_config[bank]["chan_mask"] = 1 << (channel - 1)
        self.add_to_plan(bank_config, 0)

    def add_bank_to_clean_to_plan(self, bank):
        """Handle a clean button press in a bank. Add to plan at the location of the focussed row"""
        bank_config = {b: {"clean": 0, "chan_mask": 0} for b in self.all_banks}
        bank_config[bank]["clean"] = 1
        self.add_to_plan(bank_config, 0)

    def add_reference_to_plan(self):
        """Handle a reference button press in a bank. Add to plan at the location of the focussed row"""
        bank_config = {b: {"clean": 0, "chan_mask": 0} for b in self.all_banks}
        self.add_to_plan(bank_config, 1)

    def plan_clear(self):
        """Delete all rows of the plan"""
        self.set_plan(["last_step"], 0)
        self.set_plan(["steps"], {})
        self.set_plan(["current_step"], 1)
        self.set_plan(["focus"], {"row": 1, "column": 1})

    def plan_row_delete(self, msg):
        """Delete a row from the plan at the focussed row, moving up the remaining entries"""
        row = self.plan["focus"]["row"]
        column = self.plan["focus"]["column"]
        num_steps = self.plan["last_step"]
        if num_steps > 0 and row <= num_steps:
            for r in range(row, self.plan["last_step"]):
                s = self.plan["steps"][r + 1]
                self.set_plan(["steps", r], s.copy())
            self.set_plan(["last_step"], num_steps - 1)
        if row == 1:
            column = 1
        else:
            row = row - 1
        self.set_plan(["focus"], {"row": row, "column": column})

    def plan_row_insert(self, msg):
        """Insert a row into the plan at the focussed row, moving down the remaining entries"""
        row = self.plan["focus"]["row"]
        column = self.plan["focus"]["column"]
        num_steps = self.plan["last_step"]
        if num_steps < self.plan["max_steps"] and row <= num_steps:
            for r in range(self.plan["last_step"], row - 1, -1):
                s = self.plan["steps"][r]
                self.set_plan(["steps", r + 1], s.copy())
            self.set_plan(["steps", row], {
                "banks": {b: {
                    "clean": 0,
                    "chan_mask": 0
                }
                    for b in self.all_banks},
                "reference": 0,
                "duration": 0
            })
            self.set_plan(["last_step"], num_steps + 1)
        self.set_plan(["focus"], {"row": row, "column": column})

    def validate_plan(self, check_avail=True, plan=None):
        """Check that there are no errors in the plan. If an error is present,
        return the row and column of the first error and a string describing
        the problem"""
        if plan == None:
            plan = self.plan

        if plan["last_step"] <= 0:
            return PlanError(True, f"Plan is empty", 1, 1)
        if not 1 <= plan["current_step"] <= plan["last_step"]:
            return PlanError(True, f"Pending step must be between 1 and {plan['last_step']}", 1, 1)
        min_plan_interval = self.farm.config.get_min_plan_interval()
        for i in range(plan["last_step"]):
            row = i + 1
            s = plan["steps"][row]
            if "duration" not in s or "reference" not in s or "banks" not in s:
                return PlanError(True, f"Malformed data at step {row}", row, 1)
            if not s["duration"] > 0 or s["duration"] < min_plan_interval:
                return PlanError(True, f"Invalid duration at step {row}. Duration must be greater than {min_plan_interval}.",
                                 row, 2)
            for bank in s["banks"]:
                if int(bank) not in self.all_banks:
                    return PlanError(True, f"Invalid bank at step {row}", row, 1)
                bank_config = s["banks"][bank]
                if "chan_mask" not in bank_config or "clean" not in bank_config:
                    return PlanError(True, f"Invalid data for bank {bank} in step {row}", row, 1)
                if not 0 <= bank_config["chan_mask"] < 256:
                    return PlanError(True, f"Invalid channel selection for bank {bank} in step {row}", row, 1)
                if check_avail:
                    for j in setbits(bank_config["chan_mask"]):
                        if self.status["channel"][int(bank)][j + 1] == UiStatus.DISABLED:
                            return PlanError(True, f"Unavailable port at step {row}", row, 1)
        return PlanError(False)

    def validate_plan_filename(self, filename, check_avail=True):
        if len(filename) == 0:
            return False
        return True

    def save_plan_to_file(self, filename):
        fname = os.path.join(PLAN_FILE_DIR, filename + ".pln")
        plan = {}
        for i in range(self.plan["last_step"]):
            row = i + 1
            s = self.plan["steps"][row]
            # Not strictly necessary to convert row to a string here, but is here to remind the
            # reader that serializing a dictionary via JSON turns all keys into strings
            plan[str(row)] = s
        try:
            with open(fname, "w") as fp:
                json.dump(
                    {"plan": plan, "bank_names": self.plan["bank_names"]}, fp, indent=4)
                log.debug(f"Plan file saved {fname}")
        except FileNotFoundError as fe:
            log.critical(f"Plan save error {fe}")
            raise

    async def save_plan_to_default(self):
        data = {
            "plan_id": self.plan_running_id,
            "name": self.plan["plan_filename"],
            "details": self.plan,
            "user": 'admin',
            "is_running": 0,
            "is_deleted": 0
        }
        data_json = json.dumps(data)
        async with aiohttp.ClientSession() as session:
            res = await self.put_data(session, PlanServiceURL.PUT, data_json)
        await asyncio.sleep(1.0)

    async def get_available_plans(self):
        async with aiohttp.ClientSession() as session:
            plans = await self.fetch(session, PlanServiceURL.GET_PLAN_NAMES)
        await asyncio.sleep(1.0)
        plans = json.loads(plans)
        if "plans" in plans:
            num = len(plans["plans"])
            self.set_plan(["plan_files"], plans["plans"])
            self.set_plan(["num_plan_files"], num)

    async def get_last_running(self):
        async with aiohttp.ClientSession() as session:
            last_run = await self.fetch(session, PlanServiceURL.GET_LAST_RUNNING)
            running_plan = json.loads(last_run)
            if "name" in running_plan:
                self.plan_running_id = running_plan["plan_id"]
                self.last_running = running_plan["name"]
                self.last_running_details = json.loads(running_plan["details"])
                self.plan = json.loads(running_plan["details"])

    async def set_is_running(self, plan_id, name, plan_data, is_running):
        data = {
            "plan_id": plan_id,
            "name": name,
            "details": plan_data,
            "user": 'admin',
            "is_running": is_running,
            "is_unloading": 1
        }
        data_json = json.dumps(data)
        async with aiohttp.ClientSession() as session:
            res = await self.put_data(session, PlanServiceURL.PUT, data_json)

    async def set_current_step(self):
        # needs to save file with current step
        data = {
            "plan_id": self.plan_running_id,
            "name": self.plan["plan_filename"],
            "details": self.plan,
            "user": 'admin',
            "is_running": 1,
            "is_unloading": 1,
        }
        data_json = json.dumps(data)

        async with aiohttp.ClientSession() as session:
            res = await self.put_data(session, PlanServiceURL.PUT, data_json)

    async def load_new_plan(self, name):
        '''Checks last_running is not the same, if it is, fine, just less steps. Loads this new plan via API call, sets new plan is_running=1'''
        if self.plan["plan_filename"] != "" and self.plan["plan_filename"] != name:
            await self.set_is_running(self.plan_running_id, self.plan["plan_filename"], self.plan, 0)
        async with aiohttp.ClientSession() as session:
            data = await self.fetch(session, PlanServiceURL.GET_PLAN_FROM_NAME + name)
        data_new = json.loads(data)
        await self.set_is_running(data_new["plan_id"], name, data_new["details"], 1)
        new_plan = data_new["details"]
        if not isinstance(new_plan, dict):
            raise ValueError("Plan should be a dictionary")
        steps = {}
        last_step = new_plan["last_step"]
        for i in range(last_step):
            # Note: Serializing through JSON turns all dictionary keys into strings. We
            #  need to turn bank numbers and plan steps back into integers for compatibility
            #  with the rest of the code
            row = i + 1
            if str(row) not in new_plan["steps"]:
                raise ValueError(f"Plan is missing step {row}")
            allsteps = new_plan["steps"]
            step = allsteps[str(row)]
            if "banks" not in step:
                raise ValueError(f"Plan row {row} is missing 'banks' key")
            if "reference" not in step:
                raise ValueError(f"Plan row {row} is missing 'reference' key")
            if "duration" not in step:
                raise ValueError(f"Plan row {row} is missing 'duration' key")
            steps[row] = {
                "banks": {int(bank_str): step["banks"][bank_str]
                          for bank_str in step["banks"]},
                "reference": step["reference"],
                "duration": step["duration"]
            }
        self.set_plan(["plan_filename"], new_plan["plan_filename"])
        self.set_plan(["current_step"], new_plan["current_step"])
        self.set_plan(["steps"], steps)
        self.set_plan(["last_step"], last_step)
        self.set_plan(["focus"], {"row": last_step + 1, "column": 1})
        self.set_plan(["bank_names"], new_plan["bank_names"])
        self.last_running = name
        self.plan_running_id = data_new["plan_id"]
        self.last_running_details = new_plan

    def get_current_step_from_focus(self):
        step = self.plan["focus"]["row"]
        column = self.plan["focus"]["column"]
        if column == 2:
            step = step + 1
        if step > self.plan["last_step"]:
            step = step - self.plan["last_step"]
        return step

    def handle_error_signal(self, epoch_time, payload):
        self.error_list.append(
            {"time": epoch_time, "payload": payload, "framework": Framework.get_info()})

    def change_name_bank(self, msg):
        if "bank_names" in msg:
            banks = msg["bank_names"]
            b1 = banks["1"]["name"]
            b2 = banks["2"]["name"]
            b3 = banks["3"]["name"]
            b4 = banks["4"]["name"]
            channels1 = banks["1"]["channels"]
            channels2 = banks["2"]["channels"]
            channels3 = banks["3"]["channels"]
            channels4 = banks["4"]["channels"]

            self.set_plan(
                ["bank_names"], {
                    "1": {
                        "name": b1,
                        "channels": channels1
                    },
                    "2": {
                        "name": b2,
                        "channels": channels2
                    },
                    "3": {
                        "name": b3,
                        "channels": channels3
                    },
                    "4": {
                        "name": b4,
                        "channels": channels4
                    }
                })

    @state
    def _initial(self, e):
        self.publish_errors = True
        self.bank = None
        self.banks_to_process = []
        self.plan_error = None
        self.plan_step_te = TimeEvent("PLAN_STEP_TIMER")
        self.plan_step_timer_target = 0
        self.filename_to_delete = ""
        self.state_after_delete = self._plan_load
        self.button_states = {}
        self.buttons_disabled = False
        self.clean_button_states = {}

        # Keyed by bank. Its values are the masks corresponding to active channels
        # e.g. {1: 0, 2:64, 3:0, 4:0} represents channel active 7 in bank 2
        self.chan_active = {1: 0, 2: 0, 3: 0, 4: 0}
        self.clean_active = {1: 0, 2: 0, 3: 0, 4: 0}
        self.reference_active = None
        Signal.register("PLAN_LOAD_SUCCESSFUL")
        Signal.register("PLAN_LOADED")
        Signal.register("PLAN_LOAD_FAILED")
        Signal.register("PLAN_ERROR")
        Signal.register("PLAN_SAVE_SUCCESSFUL")
        Signal.register("PLAN_SAVE_FAILED")
        Signal.register("PROCEED")
        Framework.subscribe("PIGLET_REQUEST", self)
        Framework.subscribe("PIGLET_STATUS", self)
        Framework.subscribe("PIGLET_RESPONSE", self)
        Framework.subscribe("BTN_STANDBY", self)
        Framework.subscribe("BTN_IDENTIFY", self)
        Framework.subscribe("BTN_PLAN", self)
        Framework.subscribe("BTN_PLAN_CANCEL", self)
        Framework.subscribe("BTN_PLAN_CLEAR", self)
        Framework.subscribe("BTN_PLAN_DELETE", self)
        Framework.subscribe("BTN_PLAN_DELETE_FILENAME", self)
        Framework.subscribe("BTN_PLAN_INSERT", self)
        Framework.subscribe("BTN_PLAN_LOAD", self)
        Framework.subscribe("BTN_PLAN_LOAD_CANCEL", self)
        Framework.subscribe("BTN_PLAN_OK", self)
        Framework.subscribe("BTN_PLAN_SAVE", self)
        Framework.subscribe("BTN_PLAN_SAVE_CANCEL", self)
        Framework.subscribe("BTN_PLAN_SAVE_OK", self)
        Framework.subscribe("PLAN_LOAD_FILENAME", self)
        Framework.subscribe("PLAN_PANEL_UPDATE", self)
        Framework.subscribe("PLAN_SAVE_FILENAME", self)
        Framework.subscribe("BTN_RUN", self)
        Framework.subscribe("BTN_REFERENCE", self)
        Framework.subscribe("BTN_CLEAN", self)
        Framework.subscribe("BTN_CHANNEL", self)
        Framework.subscribe("MODAL_CLOSE", self)
        Framework.subscribe("MODAL_OK", self)
        Framework.subscribe("MODAL_STEP_1", self)
        Framework.subscribe("SYSTEM_CONFIGURE", self)
        Framework.subscribe("TERMINATE", self)
        Framework.subscribe("ERROR", self)
        Framework.subscribe("BTN_EDIT", self)
        Framework.subscribe("CHANGE_NAME_BANK", self)
        Framework.subscribe("EDIT_CANCEL", self)
        Framework.subscribe("EDIT_SAVE", self)
        Framework.subscribe("BTN_PLAN_LOOP", self)
        Framework.subscribe("BTN_PLAN_RUN", self)
        Framework.subscribe("PERFORM_VALVE_TRANSITION", self)
        Framework.subscribe("VALVE_TRANSITION_DONE", self)
        Framework.subscribe("BTN_LOAD", self)
        Framework.subscribe("BTN_LOAD_CANCEL", self)
        Framework.subscribe("LOAD_PLAN", self)
        Framework.subscribe("LOAD_MODAL_OK", self)
        Framework.subscribe("LOAD_MODAL_CANCEL", self)
        Framework.subscribe("FILENAME_OK", self)
        Framework.subscribe("FILENAME_CANCEL", self)
        self.te = TimeEvent("UI_TIMEOUT")
        return self.tran(self._configure)

    def disable_buttons(self):
        button_list = ["standby", "identify", "run", "plan",
                       "plan_run", "load", "plan_loop", "reference", "edit"]
        self.button_states = {}
        self.clean_button_states = {}
        for button in button_list:
            self.button_states[button] = self.status[button]
            self.set_status([button], UiStatus.DISABLED)
        for bank in self.all_banks:
            self.clean_button_states[bank] = self.status["clean"][bank]
            self.set_status(["clean", bank], UiStatus.DISABLED)
        self.buttons_disabled = True

    def disable_channel_buttons(self):
        self.channel_button_states = {}
        for bank in self.all_banks:
            for j in range(self.num_chans_per_bank):
                self.channel_button_states[j +
                                           1] = self.status["channel"][bank][j + 1]
                self.set_status(["channel", bank, j + 1], UiStatus.DISABLED)

    def restore_buttons(self):
        for button in self.button_states:
            self.set_status([button], self.button_states[button])
        for bank in self.clean_button_states:
            self.set_status(["clean", bank], self.clean_button_states[bank])
        self.buttons_disabled = False

    def restore_channel_buttons(self):
        for bank in self.all_banks:
            for channel in self.channel_button_states:
                self.set_status(["channel", bank, channel],
                                self.channel_button_states[channel])

    def log_transition(self, payload):
        """Log valve transition to clean, reference, exhaust, and control states.
        Currently the control states correspond to a single port (i.e. a bank 
        and channel combination) but in the future, any collection of ports may be
        enabled"""
        if payload.new_valve in ("exhaust", "reference"):
            log.info(f"Activating {payload.new_valve} valve.")
        elif payload.new_valve == "clean":
            for bank in payload.new_settings:
                if payload.new_settings[bank]:
                    log.info(f"Activating clean valve on bank {bank}.")
        elif payload.new_valve == "control":
            for bank in payload.new_settings:
                valve_mask = payload.new_settings[bank]
                # Find first set bit to give channel in bank
                if valve_mask != 0:
                    valve_pos = (valve_mask & (-valve_mask)).bit_length()
                    log.info(f"Activating bank {bank}, channel {valve_pos}.")

    @state
    def _configure(self, e):
        sig = e.signal
        if sig == Signal.ENTRY:
            self.set_status(["standby"], UiStatus.DISABLED)
            self.set_status(["identify"], UiStatus.DISABLED)
            self.set_status(["run"], UiStatus.DISABLED)
            self.set_status(["plan"], UiStatus.DISABLED)
            self.set_status(["load"], UiStatus.DISABLED)
            self.set_status(["plan_run"], UiStatus.DISABLED)
            self.set_status(["plan_loop"], UiStatus.DISABLED)
            self.set_status(["reference"], UiStatus.DISABLED)
            self.set_status(["edit"], UiStatus.DISABLED)
            self.set_status(["timer"], 0)
        elif sig == Signal.SYSTEM_CONFIGURE:
            payload = e.value
            self.all_banks = payload.bank_list
            self.run_async(self.save_port_history())
            self.run_async(self.get_available_plans())
            self.run_async(self.get_last_running())
            return self.tran(self._operational)
        elif sig == Signal.TERMINATE:
            self.run_async(self.db_writer.close_connection())
            return self.tran(self._exit)
        return self.super(self.top)

    @state
    def _operational(self, e):
        sig = e.signal
        if sig == Signal.ENTRY:
            self.set_status(["standby"], UiStatus.READY)
            self.set_status(["identify"], UiStatus.READY)
            self.set_status(["run"], UiStatus.DISABLED)
            self.set_status(["plan"], UiStatus.DISABLED)
            self.set_status(["load"], UiStatus.READY)
            self.set_status(["plan_run"], UiStatus.DISABLED)
            self.set_status(["plan_loop"], UiStatus.DISABLED)
            self.set_status(["reference"], UiStatus.READY)
            self.set_status(["edit"], UiStatus.READY)
            self.set_status(["timer"], 0)
            self.set_status(["run_type"], 0)
            for bank in self.all_banks:
                # Use 1-origin for numbering banks and channels
                self.set_status(["clean", bank], UiStatus.READY)
                self.set_status(["bank", bank], UiStatus.READY)
                for j in range(self.num_chans_per_bank):
                    self.set_status(["channel", bank, j + 1],
                                    UiStatus.DISABLED)
            return self.handled(e)
        elif sig == Signal.INIT:
            return self.tran(self._standby)
        elif sig == Signal.MODAL_CLOSE:
            self.set_modal_info(["show"], False)
            return self.handled(e)
        elif sig == Signal.BTN_STANDBY:
            if self.status["standby"] != UiStatus.DISABLED:
                log.debug("Entering Standby State")
                return self.tran(self._standby)
        elif sig == Signal.BTN_IDENTIFY:
            if self.status["identify"] != UiStatus.DISABLED:
                log.debug("Entering Identify State")
                return self.tran(self._identify)
        elif sig == Signal.BTN_RUN:
            if self.status["run"] != UiStatus.DISABLED:
                log.debug("Entering Run State")
                return self.tran(self._run)
        elif sig == Signal.BTN_PLAN:
            if self.status["plan"] != UiStatus.DISABLED:
                log.debug("Entering Plan State")
                return self.tran(self._plan)
        elif sig == Signal.BTN_LOAD:
            if self.status["load"] != UiStatus.DISABLED:
                log.debug("Entering Load State")
                return self.tran(self._load)
        elif sig == Signal.BTN_PLAN_RUN:
            if self.status["plan_run"] != UiStatus.DISABLED:
                log.debug("Entering Plan Run State")
                return self.tran(self._run_plan)
        elif sig == Signal.BTN_PLAN_LOOP:
            if self.status["plan_loop"] != UiStatus.DISABLED:
                log.debug("Entering Plan Loop State")
                return self.tran(self._loop_plan)
        elif sig == Signal.BTN_REFERENCE:
            if self.status["reference"] != UiStatus.DISABLED:
                log.debug("Entering Reference State")
                return self.tran(self._reference)
        elif sig == Signal.BTN_CLEAN:
            if self.status["clean"][e.value["bank"]] != UiStatus.DISABLED:
                log.debug("Entering Clean State")
                self.bank = e.value["bank"]
                return self.tran(self._clean)
        elif sig == Signal.BTN_EDIT:
            if not self.buttons_disabled:
                return self.tran(self._edit)
        elif sig == Signal.ERROR:
            payload = e.value
            self.handle_error_signal(time.time(), payload)
            return self.handled(e)
        elif sig == Signal.PERFORM_VALVE_TRANSITION:
            self.log_transition(e.value)
            return self.handled(e)
        return self.super(self._configure)

    @state
    def _standby(self, e):
        sig = e.signal
        if sig == Signal.EXIT:
            self.set_status(["standby"], UiStatus.READY)
            return self.handled(e)
        elif sig == Signal.INIT:
            return self.tran(self._standby1)
        elif sig == Signal.BTN_STANDBY:
            return self.handled(e)
        return self.super(self._operational)

    @state
    def _standby1(self, e):
        sig = e.signal
        if sig == Signal.ENTRY:
            Framework.publish(
                Event(Signal.PERFORM_VALVE_TRANSITION, ValveTransitionPayload("exhaust")))
            self.disable_buttons()
            self.set_status(["standby"], UiStatus.ACTIVE)
            self.set_status(["timer"], 0)
            self.set_status(["run_type"], 0)
            self.set_status(["cur_port"], "Standby")
            return self.handled(e)
        elif sig == Signal.VALVE_TRANSITION_DONE:
            self.restore_buttons()
            return self.tran(self._standby2)
        return self.super(self._standby)

    @state
    def _standby2(self, e):
        sig = e.signal
        if sig == Signal.ENTRY:
            self.set_status(["standby"], UiStatus.ACTIVE)
            self.set_status(["timer"], 0)
            return self.handled(e)
        return self.super(self._standby)

    @state
    def _reference(self, e):
        sig = e.signal
        if sig == Signal.EXIT:
            self.set_status(["reference"], UiStatus.READY)
            for bank in self.all_banks:
                self.set_status(["bank", bank], UiStatus.READY)
            return self.handled(e)
        elif sig == Signal.INIT:
            return self.tran(self._reference1)
        elif sig == Signal.BTN_REFERENCE:
            return self.handled(e)
        return self.super(self._operational)

    @state
    def _reference1(self, e):
        sig = e.signal
        if sig == Signal.ENTRY:
            Framework.publish(
                Event(Signal.PERFORM_VALVE_TRANSITION, ValveTransitionPayload("reference")))
            self.disable_buttons()
            self.set_status(["reference"], UiStatus.ACTIVE)
            self.set_status(["run_type"], 1)
            self.set_status(["cur_port"], "Reference")
            return self.handled(e)
        elif sig == Signal.VALVE_TRANSITION_DONE:
            self.restore_buttons()
            return self.tran(self._reference2)
        return self.super(self._reference)

    @state
    def _reference2(self, e):
        sig = e.signal
        if sig == Signal.ENTRY:
            self.set_status(["reference"], UiStatus.ACTIVE)
            for bank in self.all_banks:
                # Use 1-origin for numbering banks and channels
                self.set_status(["bank", bank], UiStatus.REFERENCE)
            return self.handled(e)
        return self.super(self._reference)

    @state
    def _clean(self, e):
        sig = e.signal
        if sig == Signal.ENTRY:
            self.set_status(["cur_port"], f"Clean {self.bank}")
            self.set_status(["clean", self.bank], UiStatus.CLEAN)
            return self.handled(e)
        elif sig == Signal.EXIT:
            for bank in self.all_banks:
                # Use 1-origin for numbering banks and channels
                self.set_status(["clean", bank], UiStatus.READY)
                self.set_status(["bank", bank], UiStatus.READY)
                self.clean_active[bank] = 0
            return self.handled(e)
        elif sig == Signal.INIT:
            return self.tran(self._clean1)
        return self.super(self._operational)

    @state
    def _clean1(self, e):
        sig = e.signal
        if sig == Signal.ENTRY:
            banks_to_clean = {bank: (bank == self.bank)
                              for bank in self.all_banks}
            Framework.publish(Event(Signal.PERFORM_VALVE_TRANSITION,
                                    ValveTransitionPayload("clean", banks_to_clean)))
            self.disable_buttons()
            self.set_status(["clean", self.bank], UiStatus.CLEAN)
            self.clean_active[self.bank] = 1
            self.set_status(["run_type"], 2)
            return self.handled(e)
        elif sig == Signal.VALVE_TRANSITION_DONE:
            self.restore_buttons()
            return self.tran(self._clean2)
        return self.super(self._clean)

    @state
    def _clean2(self, e):
        sig = e.signal
        if sig == Signal.ENTRY:
            # Use 1-origin for numbering banks and channels
            self.set_status(["clean", self.bank], UiStatus.CLEAN)
            self.set_status(["bank", self.bank], UiStatus.CLEAN)
            return self.handled(e)
        return self.super(self._clean)

    @state
    def _identify(self, e):
        sig = e.signal
        if sig == Signal.ENTRY:
            Framework.publish(
                Event(Signal.PERFORM_VALVE_TRANSITION, ValveTransitionPayload("exhaust")))
            self.disable_buttons()
            self.set_status(["identify"], UiStatus.ACTIVE)
            self.banks_to_process = self.all_banks.copy()
            self.bank = self.banks_to_process.pop(0)
            self.set_status(["run_type"], 0)
            self.set_status(["cur_port"], "Identify")
            return self.handled(e)
        elif sig == Signal.EXIT:
            self.set_status(["identify"], UiStatus.READY)
            self.set_status(["standby"], UiStatus.READY)
            self.set_status(["run"], UiStatus.READY)
            self.set_status(["plan"], UiStatus.READY)
            self.set_status(["load"], UiStatus.READY)
            self.set_status(["reference"], UiStatus.READY)
            self.set_status(["timer"], 0)
            for bank in self.all_banks:
                # Use 1-origin for numbering banks and channels
                self.set_status(["clean", bank], UiStatus.READY)
                self.set_status(["bank", bank], UiStatus.READY)
            return self.handled(e)
        elif sig == Signal.VALVE_TRANSITION_DONE:
            return self.tran(self._identify1)
        elif sig == Signal.BTN_IDENTIFY:
            return self.handled(e)
        return self.super(self._operational)

    @state
    def _identify1(self, e):
        sig = e.signal
        if sig == Signal.ENTRY:
            Framework.publish(Event(Signal.PIGLET_REQUEST,
                                    PigletRequestPayload("IDENTIFY", [self.bank])))
            return self.handled(e)
        elif sig == Signal.PIGLET_RESPONSE:
            return self.tran(self._identify2)
        return self.super(self._identify)

    @state
    def _identify2(self, e):
        sig = e.signal
        if sig == Signal.ENTRY:
            self.set_status(["bank", self.bank], UiStatus.ACTIVE)
            return self.handled(e)
        elif sig == Signal.PIGLET_STATUS:
            if e.value[self.bank]['OPSTATE'].startswith('ident'):
                return self.tran(self._identify3)
        return self.super(self._identify)

    @state
    def _identify3(self, e):
        sig = e.signal
        if sig == Signal.PIGLET_STATUS:
            if e.value[self.bank]['OPSTATE'] == 'standby':
                return self.tran(self._identify4)
            return self.handled(e)
        return self.super(self._identify)

    @state
    def _identify4(self, e):
        sig = e.signal
        if sig == Signal.ENTRY:
            Framework.publish(Event(Signal.PIGLET_REQUEST,
                                    PigletRequestPayload("ACTIVECH?", [self.bank])))
            return self.handled(e)
        elif sig == Signal.PIGLET_RESPONSE:
            # Integer representing available channels
            msg = int(e.value[self.bank])
            self.set_available_ports(["available_ports", str(self.bank)], msg)
            active = [1 if int(c) else 0 for c in reversed(format(msg, '08b'))]
            # Update the states of the channel buttons in the bank
            for i, stat in enumerate(active):
                self.set_status(["channel", self.bank, i + 1],
                                UiStatus.AVAILABLE if stat else UiStatus.DISABLED)
            self.set_status(["bank", self.bank], UiStatus.READY)
            # Go to the next bank, and continue identification if the bank is present
            if self.banks_to_process:
                self.bank = self.banks_to_process.pop(0)
                return self.tran(self._identify1)
            else:
                self.restore_buttons()
                # Otherwise, enable run and plan buttons and go back to standby since identification is complete
                self.set_status(["run"], UiStatus.READY)
                self.set_status(["plan"], UiStatus.READY)
                # Write out bank name and port availability information to database
                self.run_async(self.save_port_history())
                return self.tran(self._operational)
        return self.super(self._identify)

    @state
    def _plan(self, e):
        sig = e.signal
        if sig == Signal.ENTRY:
            self.set_status(["run_type"], 0)
            for bank in self.all_banks:
                for j in range(self.num_chans_per_bank):
                    if self.status["channel"][bank][j + 1] == UiStatus.AVAILABLE:
                        self.set_status(
                            ["channel", bank, j + 1], UiStatus.READY)
            return self.handled(e)
        elif sig == Signal.EXIT:
            for bank in self.all_banks:
                for j in range(self.num_chans_per_bank):
                    if self.status["channel"][bank][j + 1] == UiStatus.READY:
                        self.set_status(
                            ["channel", bank, j + 1], UiStatus.AVAILABLE)
            # self.set_plan(["panel_to_show"], int(PlanPanelType.NONE))
            return self.handled(e)
        elif sig == Signal.INIT:
            return self.tran(self._plan_plan)
        elif sig == Signal.BTN_PLAN:
            return self.handled(e)
        return self.super(self._operational)

    @state
    def _plan_delete_file(self, e):
        sig = e.signal
        if sig == Signal.ENTRY:
            msg = f"Delete file {self.filename_to_delete}?"
            self.set_modal_info(
                [], {
                    "show": True,
                    "html": f"<h2 class='test'>Confirm file deletion</h2><p>{msg}</p>",
                    "num_buttons": 2,
                    "buttons": {
                        1: {
                            "caption": "OK",
                            "className": "btn btn-success btn-large",
                            "response": "modal_ok"
                        },
                        2: {
                            "caption": "Cancel",
                            "className": "btn btn-danger btn-large",
                            "response": "modal_close"
                        }
                    }
                })
            return self.handled(e)
        elif sig == Signal.EXIT:
            self.set_modal_info(["show"], False)
            return self.handled(e)
        elif sig == Signal.MODAL_OK:
            fname = os.path.join(
                PLAN_FILE_DIR, self.filename_to_delete + ".pln")
            os.remove(fname)
            self.run_async(self.get_available_plans())
            return self.tran(self.state_after_delete)
        elif sig == Signal.MODAL_CLOSE:
            return self.tran(self.state_after_delete)
        return self.super(self._plan)

    @state
    def _plan_plan(self, e):
        sig = e.signal
        if sig == Signal.ENTRY:
            Framework.publish(
                Event(Signal.PERFORM_VALVE_TRANSITION, ValveTransitionPayload("exhaust")))
            return self.handled(e)
        elif sig == Signal.BTN_PLAN_OK:
            self.plan_error = self.validate_plan(check_avail=True)
            if not self.plan_error.error:
                self.set_status(["plan_run"], UiStatus.READY)
                self.set_status(["plan_loop"], UiStatus.READY)
                return self.tran(self._operational)
            else:
                self.set_status(["plan_run"], UiStatus.DISABLED)
                self.set_status(["plan_loop"], UiStatus.DISABLED)
                return self.tran(self._plan_plan1)
        elif sig == Signal.BTN_PLAN_CANCEL:
            return self.tran(self._operational)
        elif sig == Signal.BTN_PLAN_CLEAR:
            return self.tran(self._plan_clear)
            # self.plan_clear()
            # return self.handled(e)
        elif sig == Signal.BTN_PLAN_DELETE:
            self.plan_row_delete(e.value)
            return self.handled(e)
        elif sig == Signal.BTN_PLAN_INSERT:
            self.plan_row_insert(e.value)
            return self.handled(e)
        elif sig == Signal.PLAN_PANEL_UPDATE:
            self.plan_panel_update(e.value)
            return self.handled(e)
        elif sig == Signal.BTN_CHANNEL:
            self.add_channel_to_plan(e.value)
            return self.handled(e)
        elif sig == Signal.BTN_CLEAN:
            self.add_bank_to_clean_to_plan(e.value["bank"])
            return self.handled(e)
        elif sig == Signal.BTN_REFERENCE:
            self.add_reference_to_plan()
            return self.handled(e)
        elif sig == Signal.BTN_PLAN_SAVE:
            self.plan_error = self.validate_plan(check_avail=False)
            if not self.plan_error.error:
                return self.tran(self._plan_save)
            else:
                return self.tran(self._plan_plan1)
        elif sig == Signal.BTN_PLAN_LOAD:
            return self.tran(self._plan_load)
        return self.super(self._plan)

    @state
    def _plan_clear(self, e):
        sig = e.signal
        if sig == Signal.ENTRY:
            msg = "Are you sure you want to Clear Plan?"
            self.set_modal_info([], {
                "show": True,
                "html": f"<h2 class='test'>Clear Plan?</h2><p>{msg}</p>",
                "num_buttons": 2,
                "buttons": {
                    1: {
                        "caption": "Clear Plan",
                        "className": "btn btn-success btn-large",
                        "response": "modal_ok"
                    },
                    2: {
                        "caption": "Cancel",
                        "className": "btn btn-danger btn-large",
                        "response": "modal_close"
                    }
                }
            })
            return self.handled(e)
        elif sig == Signal.EXIT:
            self.set_modal_info(["show"], False)
            return self.handled(e)
        elif sig == Signal.MODAL_OK:
            self.plan_clear()
            return self.tran(self._plan_plan)
        elif sig == Signal.MODAL_CLOSE:
            return self.tran(self._plan_plan)
        return self.super(self._plan)

    @state
    def _plan_file(self, e):
        sig = e.signal
        if sig == Signal.BTN_PLAN_DELETE_FILENAME:
            self.filename_to_delete = e.value["name"]
            return self.tran(self._plan_delete_file)
        return self.super(self._plan)

    @state
    def _plan_load(self, e):
        sig = e.signal
        if sig == Signal.ENTRY:
            self.state_after_delete = self._plan_load
            return self.handled(e)
        elif sig == Signal.BTN_PLAN_LOAD_CANCEL:
            return self.tran(self._plan)
        elif sig == Signal.PLAN_LOAD_FILENAME:
            self.set_plan(["plan_filename"], e.value["name"])
            return self.tran(self._plan_load1)
        return self.super(self._plan_file)

    @state
    def _plan_load1(self, e):
        sig = e.signal
        if sig == Signal.ENTRY:
            try:
                self.postFIFO(Event(Signal.PLAN_LOAD_SUCCESSFUL, None))
            except Exception:
                self.postFIFO(Event(Signal.PLAN_LOAD_FAILED, format_exc()))
            return self.handled(e)
        elif sig == Signal.PLAN_LOAD_SUCCESSFUL:
            self.run_async(self.save_port_history())
            return self.tran(self._plan)
        elif sig == Signal.PLAN_LOAD_FAILED:
            self.plan_error = PlanError(
                True, f'<div>Unhandled Exception. Please contact support.</div>')
            return self.tran(self._plan_load11)
        return self.super(self._plan_load)

    @state
    def _plan_load11(self, e):
        sig = e.signal
        if sig == Signal.ENTRY:
            self.set_modal_info([], {
                "show": True,
                "html": f"<h3 class='test'>Plan load error</h3><p>{self.plan_error.message}</p>",
                "num_buttons": 0
            })
            return self.handled(e)
        elif sig == Signal.EXIT:
            self.set_modal_info(["show"], False)
            return self.handled(e)
        elif sig == Signal.MODAL_CLOSE:
            return self.tran(self._plan_load)
        return self.super(self._plan_load1)

    @state
    def _plan_save(self, e):
        sig = e.signal
        if sig == Signal.ENTRY:
            self.state_after_delete = self._plan_save
            return self.handled(e)
        elif sig == Signal.BTN_PLAN_SAVE_CANCEL:
            return self.tran(self._plan)
        elif sig == Signal.PLAN_SAVE_FILENAME:
            # Remove non alphanumeric characters
            self.set_plan(["plan_filename"], re.sub(
                r'[^\w-]', "", e.value["name"]))
            return self.handled(e)
        elif sig == Signal.BTN_PLAN_SAVE_OK:
            self.valid_plan = self.validate_plan_filename(
                self.plan["plan_filename"])

            if self.valid_plan:
                fname = os.path.join(
                    PLAN_FILE_DIR, self.plan["plan_filename"] + ".pln")
                if os.path.isfile(fname):
                    return self.tran(self._plan_save1)
                else:
                    return self.tran(self._plan_save2)
            else:
                self.set_modal_info([], {
                    "show": True,
                    "html": f"<h3 class='test'>Please Enter a Valid Filename</h3>",
                    "num_buttons": 0
                })
            return self.handled(e)
        return self.super(self._plan_file)

    @state
    def _plan_save1(self, e):
        sig = e.signal
        if sig == Signal.ENTRY:
            msg = "File exists. Overwrite?"
            self.set_modal_info(
                [], {
                    "show": True,
                    "html": f"<h2 class='test'>Confirm file overwrite</h2><p>{msg}</p>",
                    "num_buttons": 2,
                    "buttons": {
                        1: {
                            "caption": "OK",
                            "className": "btn btn-success btn-large",
                            "response": "modal_ok"
                        },
                        2: {
                            "caption": "Cancel",
                            "className": "btn btn-danger btn-large",
                            "response": "modal_close"
                        }
                    }
                })
            return self.handled(e)
        elif sig == Signal.EXIT:
            self.set_modal_info(["show"], False)
            return self.handled(e)
        elif sig == Signal.MODAL_OK:
            return self.tran(self._plan_save2)
        elif sig == Signal.MODAL_CLOSE:
            return self.tran(self._plan_save)
        return self.super(self._plan_save)

    @state
    def _plan_save2(self, e):
        sig = e.signal
        if sig == Signal.ENTRY:
            try:
                self.save_plan_to_file(self.plan["plan_filename"])
                self.postFIFO(Event(Signal.PLAN_SAVE_SUCCESSFUL, None))
            except Exception:
                self.postFIFO(Event(Signal.PLAN_SAVE_FAILED, format_exc()))
            return self.handled(e)
        elif sig == Signal.PLAN_SAVE_SUCCESSFUL:
            self.run_async(self.get_available_plans())
            return self.tran(self._plan)
        elif sig == Signal.PLAN_SAVE_FAILED:
            self.plan_error = PlanError(
                True, f'<div>Unhandled Exception. Please contact support.</div>')
            return self.tran(self._plan_save21)
        return self.super(self._plan_save)

    @state
    def _plan_save21(self, e):
        sig = e.signal
        if sig == Signal.ENTRY:
            self.set_modal_info([], {
                "show": True,
                "html": f"<h3 class='test'>Plan save error</h3><p>{self.plan_error.message}</p>",
                "num_buttons": 0
            })
            return self.handled(e)
        elif sig == Signal.EXIT:
            self.set_modal_info(["show"], False)
            return self.handled(e)
        elif sig == Signal.MODAL_CLOSE:
            return self.tran(self._plan_save)
        return self.super(self._plan_save2)

    @state
    def _plan_plan1(self, e):
        sig = e.signal
        if sig == Signal.ENTRY:
            self.set_modal_info([], {
                "show": True,
                "html": f"<h3 class='test'>Plan error</h3><p>{self.plan_error.message}</p>",
                "num_buttons": 0
            })
            return self.handled(e)
        elif sig == Signal.EXIT:
            self.set_modal_info(["show"], False)
            self.set_plan(
                ["focus"], {"row": self.plan_error.row, "column": self.plan_error.column})
            return self.handled(e)
        elif sig == Signal.MODAL_CLOSE:
            return self.tran(self._plan)
        return self.super(self._plan_plan)

    @state
    def _load(self, e):
        sig = e.signal
        if sig == Signal.ENTRY:
            return self.handled(e)
        elif sig == Signal.EXIT:
            self.set_status(["panel"], int(PlanPanelType.NONE))
            return self.handled(e)
        elif sig == Signal.INIT:
            return self.tran(self._load1)
        elif sig == Signal.BTN_LOAD:
            return self.handled(e)
        return self.super(self._operational)

    @state
    def _load1(self, e):
        sig = e.signal
        if sig == Signal.ENTRY:
            self.set_status(["panel"], int(PlanPanelType.LOAD))
            return self.handled(e)
        elif sig == Signal.BTN_LOAD_CANCEL:
            self.set_status(["panel"], int(PlanPanelType.NONE))
            return self.tran(self._operational)
        elif sig == Signal.LOAD_PLAN:
            return self.tran(self._load_preview)
        elif sig == Signal.EXIT:
            return self.handled(e)
        return self.super(self._load)

    @state
    def _load_preview(self, e):
        sig = e.signal
        if sig == Signal.ENTRY:
            self.set_status(["panel"], int(PlanPanelType.PREVIEW))
            return self.handled(e)
        elif sig == Signal.FILENAME_OK:
            self.plan_name = e.value["name"]
            return self.tran(self._load_preview1)
        elif sig == Signal.FILENAME_CANCEL:
            return self.tran(self._load)
        return self.super(self._load1)

    @state
    def _load_preview1(self, e):
        sig = e.signal
        if sig == Signal.ENTRY:
            msg = f"Load plan <b>{self.plan_name}</b> for running?"
            self.set_modal_info(
                [], {
                    "show": True,
                    "html": f"<h2 class='test'>Confirm Load Plan</h2><p>{msg}</p>",
                    "num_buttons": 2,
                    "buttons": {
                        1: {
                            "caption": "OK",
                            "className": "btn btn-success btn-large",
                            "response": "load_modal_ok"
                        },
                        2: {
                            "caption": "Cancel",
                            "className": "btn btn-danger btn-large",
                            "response": "load_modal_cancel"
                        }
                    }
                })
            return self.handled(e)
        elif sig == Signal.EXIT:
            self.set_modal_info(["show"], False)
            return self.handled(e)
        elif sig == Signal.LOAD_MODAL_OK:
            self.set_status(["plan_run"], UiStatus.READY)
            self.set_status(["plan_loop"], UiStatus.READY)
            Framework.publish(
                Event(Signal.PERFORM_VALVE_TRANSITION, ValveTransitionPayload("exhaust")))
            return self.tran(self._load_preview2)
        elif sig == Signal.LOAD_MODAL_CANCEL:
            return self.tran(self._load_preview)
        elif sig == Signal.MODAL_CLOSE:
            return self.tran(self._operational)
        return self.super(self._load_preview)

    @state
    def _load_preview2(self, e):
        sig = e.signal
        if sig == Signal.ENTRY:
            try:
                self.run_async(self.load_new_plan(self.plan_name))
                self.disable_buttons()
                self.postFIFO(Event(Signal.PLAN_LOADED, None))
            except Exception:
                self.postFIFO(Event(Signal.PLAN_LOAD_FAILED, format_exc()))
            return self.handled(e)
        elif sig == Signal.PLAN_LOADED:
            self.run_async(self.save_port_history())
            self.restore_buttons()
            return self.tran(self._operational)
        elif sig == Signal.PLAN_LOAD_FAILED:
            self.restore_buttons()
            self.plan_error = PlanError(
                True, f'<div>Unhandled Exception. Please contact support.</div>')
            return self.tran(self._load_preview)
        return self.super(self._load_preview)

    @state
    def _sampling(self, e):
        sig = e.signal
        if sig == Signal.ENTRY:
            Framework.publish(
                Event(Signal.PERFORM_VALVE_TRANSITION, ValveTransitionPayload("exhaust")))
            self.disable_buttons()
            return self.handled(e)
        elif sig == Signal.EXIT:
            self.set_status(["run"], UiStatus.READY)
            self.set_status(["plan"], UiStatus.READY)
            self.set_status(["run_plan"], UiStatus.READY)
            self.set_status(["loop_plan"], UiStatus.READY)
            self.set_status(["load"], UiStatus.READY)
            for bank in self.all_banks:
                if not self.status["bank"][bank] == UiStatus.READY:
                    self.set_status(["bank", bank], UiStatus.READY)
                if not self.status["clean"][bank] == UiStatus.READY:
                    self.set_status(["clean", bank], UiStatus.READY)
                for j in range(self.num_chans_per_bank):
                    if self.status["channel"][bank][j + 1] in [UiStatus.READY, UiStatus.ACTIVE]:
                        self.set_status(
                            ["channel", bank, j + 1], UiStatus.AVAILABLE)
            return self.handled(e)
        elif sig == Signal.BTN_RUN:
            return self.tran(self._run1)
        elif sig == Signal.BTN_PLAN_RUN:
            return self.tran(self._run_plan1)
        elif sig == Signal.BTN_PLAN_LOOP:
            return self.tran(self._loop_plan1)
        elif sig == Signal.VALVE_TRANSITION_DONE:
            self.restore_buttons()
            self.postFIFO(Event(Signal.PROCEED, None))
        return self.super(self._operational)

    @state
    def _run(self, e):
        sig = e.signal
        if sig == Signal.ENTRY:
            self.set_status(["run_type"], 3)
            self.set_status(["run"], UiStatus.ACTIVE)
            return self.handled(e)
        elif sig == Signal.EXIT:
            self.set_status(["run"], UiStatus.READY)
            return self.handled(e)
        elif sig == Signal.BTN_RUN:
            return self.handled(e)
        elif sig == Signal.PROCEED:
            return self.tran(self._run1)
        return self.super(self._sampling)

    @state
    def _run1(self, e):
        sig = e.signal
        if sig == Signal.ENTRY:
            for bank in self.all_banks:
                if not self.status["bank"][bank] == UiStatus.READY:
                    self.set_status(["bank", bank], UiStatus.READY)
                if not self.status["clean"][bank] == UiStatus.READY:
                    self.set_status(["clean", bank], UiStatus.READY)
                if not self.status["reference"] == UiStatus.READY:
                    self.set_status(["reference"], UiStatus.READY)
                for j in range(self.num_chans_per_bank):
                    if self.status["channel"][bank][j + 1] == UiStatus.AVAILABLE:
                        self.set_status(
                            ["channel", bank, j + 1], UiStatus.READY)
            return self.handled(e)
        elif sig == Signal.EXIT:
            for bank in self.all_banks:
                for j in range(self.num_chans_per_bank):
                    if self.status["channel"][bank][j + 1] == UiStatus.READY:
                        self.set_status(
                            ["channel", bank, j + 1], UiStatus.AVAILABLE)
            return self.handled(e)
        elif sig == Signal.INIT:
            return self.tran(self._run11)
        return self.super(self._run)

    @state
    def _run11(self, e):
        sig = e.signal
        if sig == Signal.ENTRY:
            self.set_status(["run"], UiStatus.ACTIVE)
            return self.handled(e)
        elif sig == Signal.BTN_CHANNEL:
            if self.status["channel"][e.value["bank"]][e.value["channel"]] == UiStatus.READY:
                mask = 1 << (e.value["channel"] - 1)
                # For this version, we can only have one active channel, so
                #  replace the currently active channel with the selected one
                for bank in self.all_banks:
                    # Turn off ACTIVE states in UI for active channels
                    for j in setbits(self.chan_active[bank]):
                        self.set_status(
                            ["channel", bank, j + 1], UiStatus.READY)
                    # Replace with the selected channel
                    if bank == e.value["bank"]:
                        self.chan_active[bank] = mask
                    else:
                        self.chan_active[bank] = 0
                Framework.publish(Event(Signal.PERFORM_VALVE_TRANSITION, ValveTransitionPayload(
                    "control", self.chan_active)))
                self.disable_channel_buttons()
                self.disable_buttons()
            return self.handled(e)
        elif sig == Signal.VALVE_TRANSITION_DONE:
            self.restore_buttons()
            self.restore_channel_buttons()
            for bank in self.all_banks:
                mask = self.chan_active[bank]
                for j in setbits(mask):
                    label = self.plan["bank_names"][str(bank)]["channels"][str(j+1)]
                    port = (bank-1)*8 + (j + 1)
                    self.set_status(["cur_port"], f"{port}: {label}")
                    self.set_status(["channel", bank, j + 1], UiStatus.ACTIVE)
            return self.handled(e)
        return self.super(self._run1)

    @state
    def _run_plan(self, e):
        sig = e.signal
        if sig == Signal.ENTRY:
            self.set_status(["load"], UiStatus.DISABLED)
            self.set_status(["plan_run"], UiStatus.ACTIVE)
            return self.handled(e)
        elif sig == Signal.EXIT:
            self.set_status(["run_type"], 0)
            self.set_status(["plan_run"], UiStatus.READY)
            self.set_status(["timer"], 0)
            self.timer = False
            return self.handled(e)
        elif sig == Signal.BTN_PLAN_RUN:
            return self.handled(e)
        elif sig == Signal.PROCEED:
            return self.tran(self._run_plan1)
        return self.super(self._sampling)

    @state
    def _run_plan1(self, e):
        sig = e.signal
        if sig == Signal.ENTRY:
            self.plan_error = self.validate_plan(check_avail=True)
            if self.plan_error.error:
                self.set_modal_info([], {
                    "show": True,
                    "html": f"<h3 class='test'>Plan error</h3><p>{self.plan_error.message} Please pick another plan.</p>",
                    "num_buttons": 0
                })
            else:
                msg = f"Run plan <b>{self.plan['plan_filename']}</b> starting at step {self.plan['current_step']}"
                self.set_modal_info(
                    [], {
                        "show": True,
                        "html": f"<h2 class='test'>Confirm Run Plan</h2><p>{msg}</p>",
                        "num_buttons": 3,
                        "buttons": {
                            1: {
                                "caption": "OK",
                                "className": "btn btn-success btn-large",
                                "response": "modal_ok"
                            },
                            2: {
                                "caption": "Start at Step 1",
                                "className": "btn btn-success btn-large",
                                "response": "modal_step_1"
                            },
                            3: {
                                "caption": "Cancel",
                                "className": "btn btn-danger btn-large",
                                "response": "modal_close"
                            }
                        }
                    })
            return self.handled(e)
        elif sig == Signal.EXIT:
            self.set_modal_info(["show"], False)
            return self.handled(e)
        elif sig == Signal.MODAL_OK:
<<<<<<< HEAD
            self.set_status(["run_type"], 4)
            self.save_plan_to_file("__default__")
            self.plan_step_timer_target = asyncio.get_event_loop().time()
            return self.tran(self._run_plan2)
        elif sig == Signal.MODAL_STEP_1:
            self.set_status(["run_type"], 4)
            #set step to #1
=======
            if self.plan_error.error:
                return self.tran(self._operational)
            else:
                self.run_async(self.save_plan_to_default())
                self.plan_step_timer_target = asyncio.get_event_loop().time()
                return self.tran(self._run_plan2)
        elif sig == Signal.MODAL_STEP_1:
            # set step to #1
>>>>>>> ab3337e3
            self.set_plan(["current_step"], 1)
            self.run_async(self.save_plan_to_default())
            self.plan_step_timer_target = asyncio.get_event_loop().time()
            return self.tran(self._run_plan2)
        elif sig == Signal.MODAL_CLOSE:
            # SET CURRENT_STEP
            return self.tran(self._operational)
        return self.super(self._run_plan)

    @state
    def _run_plan2(self, e):
        sig = e.signal
        if sig == Signal.ENTRY:
            self.set_status(["load"], UiStatus.DISABLED)
            self.set_status(["plan_run"], UiStatus.ACTIVE)
            current_step = self.plan["current_step"]
            timer = self.plan["steps"][current_step]["duration"]
            self.plan_step_timer_target += self.plan["steps"][current_step]["duration"]
            self.set_status(["timer"], timer)
            self.plan_step_te.postAt(self, self.plan_step_timer_target)
            return self.handled(e)
        elif sig == Signal.EXIT:
            self.run_async(self.set_current_step())
            self.run_async(self.save_plan_to_default())
            self.plan_step_te.disarm()
            return self.handled(e)
        elif sig == Signal.INIT:
            return self.tran(self._run_plan21)
        elif sig == Signal.PLAN_STEP_TIMER:
            current_step = self.plan["current_step"]
            last_step = self.plan["last_step"]
            current_step += 1
            if current_step > last_step:
                current_step -= last_step
                self.set_plan(["current_step"], current_step)
                # All steps done
                self.run_async(self.set_current_step())
                return self.tran(self._operational)
            else:
                self.set_plan(["current_step"], current_step)
                return self.tran(self._run_plan2)
        return self.super(self._run_plan)

    @state
    def _run_plan21(self, e):
        sig = e.signal
        if sig == Signal.ENTRY:
            current_step = self.plan["current_step"]
            bank_config = self.plan["steps"][current_step]["banks"]
            self.reference_active = self.plan["steps"][current_step]["reference"]
            for bank in self.all_banks:
                self.clean_active[bank] = bank_config[bank]["clean"]
                self.chan_active[bank] = bank_config[bank]["chan_mask"]
            return self.handled(e)
        elif sig == Signal.INIT:
            return self.tran(self._run_plan211)
        elif sig == Signal.PIGLET_STATUS:
            # Update the channel button states on the UI from SOLENOID_VALVES in piglet status
            result = {}
            for bank in self.all_banks:
                if self.reference_active:
                    self.set_status(["clean", bank], UiStatus.READY)
                    self.set_status(["bank", bank], UiStatus.REFERENCE)
                elif e.value[bank]['OPSTATE'] == "clean":
                    self.set_status(["clean", bank], UiStatus.CLEAN)
                    self.set_status(["bank", bank], UiStatus.CLEAN)
                else:
                    self.set_status(["clean", bank], UiStatus.READY)
                    self.set_status(["bank", bank], UiStatus.READY)

                mask = e.value[bank]['SOLENOID_VALVES']
                sel = setbits(mask)
                chan_status = self.status["channel"][bank].copy()
                for j in range(self.num_chans_per_bank):
                    current = chan_status[j + 1]
                    if current != UiStatus.DISABLED:
                        if j in sel:
                            if current != UiStatus.ACTIVE:
                                chan_status[j + 1] = UiStatus.ACTIVE
                        else:
                            if current != UiStatus.AVAILABLE:
                                chan_status[j + 1] = UiStatus.AVAILABLE
                result[bank] = chan_status
            self.set_status(["channel"], result)
            return self.handled(e)
        return self.super(self._run_plan2)

    @state
    def _run_plan211(self, e):
        sig = e.signal
        if sig == Signal.ENTRY:
            some_clean_active = any([self.clean_active[bank]
                                     for bank in self.clean_active])
            if self.reference_active:
                Framework.publish(
                    Event(Signal.PERFORM_VALVE_TRANSITION, ValveTransitionPayload("reference")))
            elif some_clean_active:
                Framework.publish(Event(Signal.PERFORM_VALVE_TRANSITION, ValveTransitionPayload(
                    "clean", self.clean_active)))
            else:
                Framework.publish(Event(Signal.PERFORM_VALVE_TRANSITION, ValveTransitionPayload(
                    "control", self.chan_active)))
            self.disable_buttons()
            self.timer = True
            self.run_async(self.timer_update())
            return self.handled(e)
        elif sig == Signal.VALVE_TRANSITION_DONE:
            self.restore_buttons()
            return self.handled(e)
        return self.super(self._run_plan21)

    @state
    def _loop_plan(self, e):
        sig = e.signal
        if sig == Signal.ENTRY:
            self.set_status(["plan_loop"], UiStatus.ACTIVE)
            return self.handled(e)
        elif sig == Signal.EXIT:
            self.set_status(["run_type"], 0)
            self.set_status(["plan_loop"], UiStatus.READY)
            self.timer = False
            self.set_status(["timer"], 0)
            return self.handled(e)
        elif sig == Signal.BTN_PLAN_LOOP:
            return self.handled(e)
        elif sig == Signal.PROCEED:
            return self.tran(self._loop_plan1)
        return self.super(self._sampling)

    @state
    def _loop_plan1(self, e):
        sig = e.signal
        if sig == Signal.ENTRY:
            self.plan_error = self.validate_plan(check_avail=True)
            if self.plan_error.error:
                self.set_modal_info([], {
                    "show": True,
                    "html": f"<h3 class='test'>Plan error</h3><p>{self.plan_error.message} Please pick another plan.</p>",
                    "num_buttons": 0
                })
            else:
                msg = f"Loop plan <b>{self.plan['plan_filename']}</b> starting at step {self.plan['current_step']}"
                self.set_modal_info(
                    [], {
                        "show": True,
                        "html": f"<h2 class='test'>Confirm Loop Plan</h2><p>{msg}</p>",
                        "num_buttons": 3,
                        "buttons": {
                            1: {
                                "caption": "OK",
                                "className": "btn btn-success btn-large",
                                "response": "modal_ok"
                            },
                            2: {
                                "caption": "Start at Step 1",
                                "className": "btn btn-success btn-large",
                                "response": "modal_step_1"
                            },
                            3: {
                                "caption": "Cancel",
                                "className": "btn btn-danger btn-large",
                                "response": "modal_close"
                            }
                        }
                    })
            return self.handled(e)
        elif sig == Signal.EXIT:
            self.set_modal_info(["show"], False)
            return self.handled(e)
        elif sig == Signal.MODAL_OK:
<<<<<<< HEAD
            self.set_status(["run_type"], 4)
            self.save_plan_to_file("__default__")
            self.plan_step_timer_target = asyncio.get_event_loop().time()
            return self.tran(self._loop_plan2)
=======
            if self.plan_error.error:
                return self.tran(self._operational)
            else:
                self.run_async(self.save_plan_to_default())
                self.plan_step_timer_target = asyncio.get_event_loop().time()
                return self.tran(self._loop_plan2)
>>>>>>> ab3337e3
        elif sig == Signal.MODAL_STEP_1:
            self.set_status(["run_type"], 4)
            self.set_plan(["current_step"], 1)
            self.run_async(self.save_plan_to_default())
            self.plan_step_timer_target = asyncio.get_event_loop().time()
            return self.tran(self._loop_plan2)
        elif sig == Signal.MODAL_CLOSE:
            return self.tran(self._operational)
        return self.super(self._loop_plan)

    @state
    def _loop_plan2(self, e):
        sig = e.signal
        if sig == Signal.ENTRY:
            self.set_status(["load"], UiStatus.DISABLED)
            self.set_status(["plan_loop"], UiStatus.ACTIVE)
            current_step = self.plan["current_step"]
            timer = self.plan["steps"][current_step]["duration"]
            self.plan_step_timer_target += self.plan["steps"][current_step]["duration"]
            self.set_status(["timer"], timer)
            self.plan_step_te.postAt(self, self.plan_step_timer_target)
            return self.handled(e)
        elif sig == Signal.EXIT:
            self.run_async(self.set_current_step())
            self.run_async(self.save_plan_to_default())
            self.plan_step_te.disarm()
            return self.handled(e)
        elif sig == Signal.INIT:
            return self.tran(self._loop_plan21)
        elif sig == Signal.PLAN_STEP_TIMER:
            current_step = self.plan["current_step"]
            last_step = self.plan["last_step"]
            current_step += 1
            if current_step > last_step:
                current_step -= last_step
            self.set_plan(["current_step"], current_step)
            self.run_async(self.set_current_step())
            return self.tran(self._loop_plan2)
        return self.super(self._loop_plan)

    @state
    def _loop_plan21(self, e):
        sig = e.signal
        if sig == Signal.ENTRY:
            current_step = self.plan["current_step"]
            bank_config = self.plan["steps"][current_step]["banks"]
            self.reference_active = self.plan["steps"][current_step]["reference"]
            for bank in self.all_banks:
                self.clean_active[bank] = bank_config[bank]["clean"]
                self.chan_active[bank] = bank_config[bank]["chan_mask"]
            return self.handled(e)
        elif sig == Signal.INIT:
            return self.tran(self._loop_plan211)
        elif sig == Signal.PIGLET_STATUS:
            # Update the channel button states on the UI from SOLENOID_VALVES in piglet status
            result = {}
            for bank in self.all_banks:
                if self.reference_active:
                    self.set_status(["clean", bank], UiStatus.READY)
                    self.set_status(["bank", bank], UiStatus.REFERENCE)
                elif e.value[bank]['OPSTATE'] == "clean":
                    self.set_status(["clean", bank], UiStatus.CLEAN)
                    self.set_status(["bank", bank], UiStatus.CLEAN)
                else:
                    self.set_status(["clean", bank], UiStatus.READY)
                    self.set_status(["bank", bank], UiStatus.READY)

                mask = e.value[bank]['SOLENOID_VALVES']
                sel = setbits(mask)
                chan_status = self.status["channel"][bank].copy()
                for j in range(self.num_chans_per_bank):
                    current = chan_status[j + 1]
                    if current != UiStatus.DISABLED:
                        if j in sel:
                            if current != UiStatus.ACTIVE:
                                chan_status[j + 1] = UiStatus.ACTIVE
                        else:
                            if current != UiStatus.AVAILABLE:
                                chan_status[j + 1] = UiStatus.AVAILABLE
                result[bank] = chan_status
            self.set_status(["channel"], result)
            return self.handled(e)
        return self.super(self._loop_plan2)

    @state
    def _loop_plan211(self, e):
        sig = e.signal
        if sig == Signal.ENTRY:
            some_clean_active = any([self.clean_active[bank]
                                     for bank in self.clean_active])
            if self.reference_active:
                Framework.publish(
                    Event(Signal.PERFORM_VALVE_TRANSITION, ValveTransitionPayload("reference")))
            elif some_clean_active:
                Framework.publish(Event(Signal.PERFORM_VALVE_TRANSITION, ValveTransitionPayload(
                    "clean", self.clean_active)))
            else:
                Framework.publish(Event(Signal.PERFORM_VALVE_TRANSITION, ValveTransitionPayload(
                    "control", self.chan_active)))
            self.disable_buttons()
            self.timer = True
            self.run_async(self.timer_update())
            return self.handled(e)
        elif sig == Signal.VALVE_TRANSITION_DONE:
            self.restore_buttons()
            return self.handled(e)
        return self.super(self._loop_plan21)

    @state
    def _edit(self, e):
        sig = e.signal
        if sig == Signal.INIT:
            return self.tran(self._edit_edit)
        elif sig == Signal.EXIT:
            self.set_status(["panel"], int(PlanPanelType.NONE))
            return self.handled(e)
        elif sig == Signal.BTN_EDIT:
            return self.handled(e)
        return self.super(self._operational)

    @state
    def _edit_edit(self, e):
        sig = e.signal
        if sig == Signal.ENTRY:
            self.set_status(["panel"], int(PlanPanelType.EDIT))
            return self.handled(e)
        elif sig == Signal.EDIT_CANCEL:
            self.set_status(["panel"], int(PlanPanelType.NONE))
            return self.tran(self._operational)
        elif sig == Signal.EDIT_SAVE:
            self.change_name_bank(e.value)
            self.run_async(self.save_port_history())
            self.set_status(["panel"], int(PlanPanelType.NONE))
            return self.tran(self._operational)
        return self.super(self._edit)

    async def click_button(self, button_name, button_signal, msg="Timeout", timeout=5.0):
        time_elapsed = 0
        while self.get_status()[button_name] != UiStatus.READY:
            await asyncio.sleep(0.5)
            time_elapsed += 0.5
            if time_elapsed > timeout:
                raise TimeoutError(msg)
        Framework.publish(Event(button_signal, None))

    async def wait_for_state(self, state, msg="Timeout", timeout=5.0):
        time_elapsed = 0
        while self.state != state:
            await asyncio.sleep(0.5)
            time_elapsed += 0.5
            if time_elapsed > timeout:
                raise TimeoutError(msg)

    async def auto_setup_flow(self, plan_filename_no_ext=None):
        """This runs the channel identification procedure and then loops a plan specified
        in `plan_filename_no_ext` starting at the first row. It can be called from the
        supervisor shortly after startup to start the flow through the rack on power-up.
        """
        try:
            if self.get_status()["standby"] != UiStatus.ACTIVE:
                await self.click_button("standby", Signal.BTN_STANDBY, "Timeout waiting for STANDBY button")
            await self.click_button("identify", Signal.BTN_IDENTIFY, "Timeout waiting for IDENTIFY button")
            await asyncio.sleep(1.0)
            # Wait until we are out of the identify state
            while self.get_status()["standby"] != UiStatus.ACTIVE:
                await asyncio.sleep(1.0)
            if self.last_running is not None:
                await self.click_button("load", Signal.BTN_LOAD, "Timeout waiting to load default plan")
                await self.wait_for_state(self._load1, "Timeout reaching _load state before loading plan file")
                Framework.publish(Event(Signal.LOAD_PLAN, None))
                await self.wait_for_state(self._load_preview, "Timeout reaching _load_preview state")
                Framework.publish(Event(Signal.FILENAME_OK,  {
                                  "name": self.last_running}))
                await self.wait_for_state(self._load_preview1, "Timeout reaching _load_preview1 state")
                Framework.publish(Event(Signal.LOAD_MODAL_OK, None))
                # await self.wait_for_state(self._load_preview2, "Timeout reaching _load_preview2 state")
                # loads plan
                await asyncio.sleep(1.0)
                await self.click_button("plan_loop", Signal.BTN_PLAN_LOOP, "Timeout waiting to start default plan")
                await self.wait_for_state(self._loop_plan1, "Timeout reaching _loop_plan1 state")
                Framework.publish(Event(Signal.MODAL_OK, None))
        except TimeoutError as e:
            log.warning(repr(e))
            return repr(e)

        msg = "Successfully initialized flow state"
        log.debug(msg)
        return msg<|MERGE_RESOLUTION|>--- conflicted
+++ resolved
@@ -176,12 +176,9 @@
             }
         }
         self.timer = False
-<<<<<<< HEAD
         self.run_type = None
         self.cur_port = ""
-=======
         self.panel = 0
->>>>>>> ab3337e3
         self.send_queue = None
         self.receive_queue = None
         db_config = self.farm.config.get_time_series_database()
@@ -1751,24 +1748,16 @@
             self.set_modal_info(["show"], False)
             return self.handled(e)
         elif sig == Signal.MODAL_OK:
-<<<<<<< HEAD
-            self.set_status(["run_type"], 4)
-            self.save_plan_to_file("__default__")
-            self.plan_step_timer_target = asyncio.get_event_loop().time()
-            return self.tran(self._run_plan2)
-        elif sig == Signal.MODAL_STEP_1:
-            self.set_status(["run_type"], 4)
-            #set step to #1
-=======
             if self.plan_error.error:
                 return self.tran(self._operational)
             else:
+                self.set_status(["run_type"], 4)
                 self.run_async(self.save_plan_to_default())
                 self.plan_step_timer_target = asyncio.get_event_loop().time()
-                return self.tran(self._run_plan2)
+                return self.tran(self._run_plan2)            
         elif sig == Signal.MODAL_STEP_1:
+            self.set_status(["run_type"], 4)
             # set step to #1
->>>>>>> ab3337e3
             self.set_plan(["current_step"], 1)
             self.run_async(self.save_plan_to_default())
             self.plan_step_timer_target = asyncio.get_event_loop().time()
@@ -1939,19 +1928,13 @@
             self.set_modal_info(["show"], False)
             return self.handled(e)
         elif sig == Signal.MODAL_OK:
-<<<<<<< HEAD
-            self.set_status(["run_type"], 4)
-            self.save_plan_to_file("__default__")
-            self.plan_step_timer_target = asyncio.get_event_loop().time()
-            return self.tran(self._loop_plan2)
-=======
             if self.plan_error.error:
                 return self.tran(self._operational)
             else:
+                self.set_status(["run_type"], 4)
+                self.plan_step_timer_target = asyncio.get_event_loop().time()
                 self.run_async(self.save_plan_to_default())
-                self.plan_step_timer_target = asyncio.get_event_loop().time()
                 return self.tran(self._loop_plan2)
->>>>>>> ab3337e3
         elif sig == Signal.MODAL_STEP_1:
             self.set_status(["run_type"], 4)
             self.set_plan(["current_step"], 1)
