--- conflicted
+++ resolved
@@ -779,10 +779,8 @@
         Framework.subscribe("BTN_PLAN_RUN", self)
         Framework.subscribe("PERFORM_VALVE_TRANSITION", self)
         Framework.subscribe("VALVE_TRANSITION_DONE", self)
-<<<<<<< HEAD
         Framework.subscribe("WARMUP_STATUS_TIMER", self)
         Framework.subscribe("WARMUP_COMPLETE", self)
-=======
         Framework.subscribe("BTN_LOAD", self)
         Framework.subscribe("BTN_LOAD_CANCEL", self)
         Framework.subscribe("LOAD_PLAN", self)
@@ -790,7 +788,6 @@
         Framework.subscribe("LOAD_MODAL_CANCEL", self)
         Framework.subscribe("FILENAME_OK", self)
         Framework.subscribe("FILENAME_CANCEL", self)
->>>>>>> f75fbc5b
         self.te = TimeEvent("UI_TIMEOUT")
         return self.tran(self._configure)
 
@@ -881,7 +878,7 @@
             self.set_status(["identify"], UiStatus.READY)
             self.set_status(["run"], UiStatus.DISABLED)
             self.set_status(["plan"], UiStatus.DISABLED)
-            self.set_status(["load"], UiStatus.READY)
+            self.set_status(["load"], UiStatus.DISABLED)
             self.set_status(["plan_run"], UiStatus.DISABLED)
             self.set_status(["plan_loop"], UiStatus.DISABLED)
             self.set_status(["reference"], UiStatus.READY)
@@ -893,12 +890,11 @@
                 self.set_status(["clean", bank], UiStatus.READY)
                 self.set_status(["bank", bank], UiStatus.READY)
                 for j in range(self.num_chans_per_bank):
-<<<<<<< HEAD
-                    self.set_status(["channel", bank, j + 1], UiStatus.DISABLED)
-
+                    self.set_status(["channel", bank, j + 1],
+                                    UiStatus.DISABLED)
             # some flags that helps with tracking UI for wait_warmup mode
             self.identification_compelete = False
-            self.plan_picked = False
+            self.plan_loaded = False
 
             # if wait_warmup mode active
             if self.farm.config.get_wait_warmup():
@@ -912,10 +908,6 @@
                 self.set_status(["reference"], UiStatus.READY)
 
             self.picarro_analyzers = [rpc_name for rpc_name in self.farm.RPC if rpc_name.startswith("Picarro_")]
-=======
-                    self.set_status(["channel", bank, j + 1],
-                                    UiStatus.DISABLED)
->>>>>>> f75fbc5b
             return self.handled(e)
         elif sig == Signal.INIT:
             return self.tran(self._standby)
@@ -985,7 +977,7 @@
                 self.set_status(["plan"], UiStatus.READY)
 
             # if user has picked a plan while instruments were warming up
-            if self.plan_picked:
+            if self.plan_loaded:
                 self.set_status(["plan_run"], UiStatus.READY)
                 self.set_status(["plan_loop"], UiStatus.READY)
 
@@ -1111,7 +1103,7 @@
                 self.set_status(["plan"], UiStatus.READY)
 
             # if user has picked a plan while instruments were warming up
-            if self.plan_picked:
+            if self.plan_loaded:
                 self.set_status(["plan_run"], UiStatus.READY)
                 self.set_status(["plan_loop"], UiStatus.READY)
             return self.handled(e)
@@ -1168,11 +1160,7 @@
                 self.set_status(["run"], UiStatus.READY)
                 self.set_status(["reference"], UiStatus.READY)
             self.set_status(["plan"], UiStatus.READY)
-<<<<<<< HEAD
-=======
             self.set_status(["load"], UiStatus.READY)
-            self.set_status(["reference"], UiStatus.READY)
->>>>>>> f75fbc5b
             self.set_status(["timer"], 0)
             self.set_status(["cur_port"], "")
             for bank in self.all_banks:
@@ -1321,13 +1309,12 @@
             Framework.publish(
                 Event(Signal.PERFORM_VALVE_TRANSITION, ValveTransitionPayload("exhaust")))
             return self.handled(e)
-        elif sig == Signal.BTN_PLAN_OK:
+        elif sig == Signal.BTN_PLAN_OK: # not sure we are still expecting this Signal to ever appear 
             self.plan_error = self.validate_plan(check_avail=True)
             if not self.plan_error.error:
-                if not self.warmup_needed_mode or self.warmup_complete:
+                if not self.warmup_needed_mode or self.warmup_complete: 
                     self.set_status(["plan_run"], UiStatus.READY)
                     self.set_status(["plan_loop"], UiStatus.READY)
-                self.plan_picked = True
                 return self.tran(self._operational)
             else:
                 self.set_status(["plan_run"], UiStatus.DISABLED)
@@ -1589,6 +1576,9 @@
             return self.tran(self._load1)
         elif sig == Signal.BTN_LOAD:
             return self.handled(e)
+        # if warmup completed while in this state - ignore
+        elif sig == Signal.WARMUP_COMPLETE:
+            return self.handled(e)
         return self.super(self._operational)
 
     @state
@@ -1647,8 +1637,6 @@
             self.set_modal_info(["show"], False)
             return self.handled(e)
         elif sig == Signal.LOAD_MODAL_OK:
-            self.set_status(["plan_run"], UiStatus.READY)
-            self.set_status(["plan_loop"], UiStatus.READY)
             Framework.publish(
                 Event(Signal.PERFORM_VALVE_TRANSITION, ValveTransitionPayload("exhaust")))
             return self.tran(self._load_preview2)
@@ -1672,6 +1660,10 @@
         elif sig == Signal.PLAN_LOADED:
             self.run_async(self.save_port_history())
             self.restore_buttons()
+            self.plan_loaded = True
+            if not self.warmup_needed_mode or self.warmup_complete:
+                self.set_status(["plan_run"], UiStatus.READY)
+                self.set_status(["plan_loop"], UiStatus.READY)
             return self.tran(self._operational)
         elif sig == Signal.PLAN_LOAD_FAILED:
             self.restore_buttons()
@@ -2219,35 +2211,22 @@
             if not self.identification_compelete:
                 await self.click_button("identify", Signal.BTN_IDENTIFY, "Timeout waiting for IDENTIFY button")
                 await asyncio.sleep(1.0)
-<<<<<<< HEAD
                 # Wait until we are out of the identify state
                 while self.get_status()["standby"] != UiStatus.ACTIVE:
                     await asyncio.sleep(1.0)
-            if plan_filename_no_ext is not None:
-                if not self.plan_picked:
-                    await self.click_button("plan", Signal.BTN_PLAN, "Timeout waiting to load default plan")
-                    await self.wait_for_state(self._plan_plan, "Timeout reaching _plan_plan state before loading plan file")
-                    Framework.publish(Event(Signal.BTN_PLAN_LOAD, None))
-                    await self.wait_for_state(self._plan_load, "Timeout reaching _plan_load state")
-                    Framework.publish(Event(Signal.PLAN_LOAD_FILENAME, {"name": plan_filename_no_ext}))
-                    await self.wait_for_state(self._plan_plan, "Timeout reaching _plan_plan state")
-                    Framework.publish(Event(Signal.PLAN_PANEL_UPDATE, {"current_step": 1}))
+            if self.last_running is not None:
+                if not self.plan_loaded:
+                    await self.click_button("load", Signal.BTN_LOAD, "Timeout waiting to load default plan")
+                    await self.wait_for_state(self._load1, "Timeout reaching _load state before loading plan file")
+                    Framework.publish(Event(Signal.LOAD_PLAN, None))
+                    await self.wait_for_state(self._load_preview, "Timeout reaching _load_preview state")
+                    Framework.publish(Event(Signal.FILENAME_OK,  {
+                                      "name": self.last_running}))
+                    await self.wait_for_state(self._load_preview1, "Timeout reaching _load_preview1 state")
+                    Framework.publish(Event(Signal.LOAD_MODAL_OK, None))
+                    # await self.wait_for_state(self._load_preview2, "Timeout reaching _load_preview2 state")
+                    # loads plan
                     await asyncio.sleep(1.0)
-                    Framework.publish(Event(Signal.BTN_PLAN_OK, None))
-=======
-            if self.last_running is not None:
-                await self.click_button("load", Signal.BTN_LOAD, "Timeout waiting to load default plan")
-                await self.wait_for_state(self._load1, "Timeout reaching _load state before loading plan file")
-                Framework.publish(Event(Signal.LOAD_PLAN, None))
-                await self.wait_for_state(self._load_preview, "Timeout reaching _load_preview state")
-                Framework.publish(Event(Signal.FILENAME_OK,  {
-                                  "name": self.last_running}))
-                await self.wait_for_state(self._load_preview1, "Timeout reaching _load_preview1 state")
-                Framework.publish(Event(Signal.LOAD_MODAL_OK, None))
-                # await self.wait_for_state(self._load_preview2, "Timeout reaching _load_preview2 state")
-                # loads plan
-                await asyncio.sleep(1.0)
->>>>>>> f75fbc5b
                 await self.click_button("plan_loop", Signal.BTN_PLAN_LOOP, "Timeout waiting to start default plan")
                 await self.wait_for_state(self._loop_plan1, "Timeout reaching _loop_plan1 state")
                 Framework.publish(Event(Signal.MODAL_OK, None))
