#!/usr/bin/python
<<<<<<< HEAD
#
# FILE:
#   CmdFIFO.py
#
# DESCRIPTION:
#   Remote procedure call framework built on top of Pyro which allows functions
#    to be called across a local or networked TCP/IP connection. A CmdFIFO server
#    accepts connections from one or more clients, who request that functions be
#    executed on their behalf. These functions are typically enqueued in order of
#    receipt, and are executed sequentially. Remote procedure calls may be set
#    up to block until completion, return immediately, or initiate a callback
#    on completion. High priority functions may also be defined, which bypass the
#    enqueing process.
#
# SEE ALSO:
#   Specify any related information.
#
# HISTORY:
#   18-Aug-2008  sze  Initial version to work with Pyro, almost totally rewritten
#                      from Russ' XML/RPC based code which was having occasional
#                      socket timeout errors.
#   28-Jun-2014  sze  Ported to use Pyro4
#
#  Copyright (c) 2008-2014 Picarro, Inc. All rights reserved
#
=======
"""
Remote procedure call framework built on top of Pyro which allows functions
 to be called across a local or networked TCP/IP connection. A CmdFIFO server
 accepts connections from one or more clients, who request that functions be
 executed on their behalf. These functions are typically enqueued in order of
 receipt, and are executed sequentially. Remote procedure calls may be set
 up to block until completion, return immediately, or initiate a callback
 on completion. High priority functions may also be defined, which bypass the
 enqueing process.
"""
>>>>>>> 154dc6f1
import inspect
import logging
import os
import pydoc
import re
import sys
import threading
import time
import traceback
import types
from select import select

import Pyro4
import Pyro4.util

# This version requires Pyro4 v 4.43 because of a change in how internal class
# methods and members can be exposed.
# See commit beb30d316011367b70044f5d05bc4b43297928ad in picarro/Host
#
if float(Pyro4.__version__) < 4.43:
    raise RuntimeError("CmdFIFO requires Pyro4 v4.43")

# set some constants (using chars to make easier to decipher and avoid lookups)
CMD_TYPE_Default = "D"  # 0 #Block until complete, then return to client
CMD_TYPE_Blocking = "B"  # 1 #Block until complete, then return to client
CMD_TYPE_VerifyOnly = "V"  # 2 #Return immediately to client.  Return is lost.
CMD_TYPE_Callback = "C"  # 3 #Confirm receipt, then execute callback when done.
CMD_TYPE_ERROR = "E"  # -1

CMD_Types = [CMD_TYPE_Default, CMD_TYPE_Blocking, CMD_TYPE_VerifyOnly, CMD_TYPE_Callback, CMD_TYPE_ERROR]

uriRegex = re.compile("http://(.*):(\d+)")  # noqa
Pyro4.config.SERIALIZER = 'pickle'
Pyro4.config.SERIALIZERS_ACCEPTED.add('pickle')
Pyro4.config.PICKLE_PROTOCOL_VERSION = 2


class RemoteException(RuntimeError):
    pass


def rpc_wrap(func):
    def wrapper(*a, **k):
        try:
            return func(*a, **k)
        except:  # noqa
            raise RemoteException(traceback.format_exc())

    wrapper.__wrapped_co_argcount = func.__code__.co_argcount
    wrapper.__wrapped_co_varnames = func.__code__.co_varnames
    wrapper.__wrapped_defaults = func.__defaults__
    wrapper.__wrapped_doc = pydoc.getdoc(func)
    return wrapper


def resolve_dotted_attribute(obj, attr, allow_dotted_names=True):
    """resolve_dotted_attribute(a, 'b.c.d') => a.b.c.d

    Resolves a dotted attribute name to an object.  Raises
    an AttributeError if any attribute in the chain starts with a '_'.

    If the optional allow_dotted_names argument is false, dots are not
    supported and this function operates similar to getattr(obj, attr).
    """

    if allow_dotted_names:
        attrs = attr.split('.')
    else:
        attrs = [attr]

    for i in attrs:
        if i.startswith('_'):
            raise AttributeError('attempt to access private attribute "%s"' % i)
        else:
            obj = getattr(obj, i)
    return obj


def list_public_methods(obj):
    """Returns a list of attribute strings, found in the specified
    object, which represent callable attributes"""

    return [member for member in dir(obj) if not member.startswith('_') and callable(getattr(obj, member))]


def remove_duplicates(lst):
    """remove_duplicates([2,2,2,1,3,3]) => [3,1,2]

    Returns a copy of a list without duplicates. Every list
    item must be hashable and the order of the items in the
    resulting list is not defined.
    """
    u = {}
    for x in lst:
        u[x] = 1

    return list(u.keys())


class DaemonicThread(threading.Thread):
    def __init__(self, *a, **k):
        threading.Thread.__init__(self, *a, **k)
        self.setDaemon(True)


class CmdFIFOError(Exception):
    pass


class TimeoutError(CmdFIFOError):
    pass


class ShutdownInProgress(CmdFIFOError):
    pass


class KillInProgress(ShutdownInProgress):
    pass


class DummyDaemon(object):
    """Stub for compatibility with Pyro3"""
    def __init__(self, pyroDaemon):
        self.pyroDaemon = pyroDaemon
        self.mustShutdown = False

    def handleRequests(self, timeout=0.5, others=None, callback_func=None):
        rs = set(self.pyroDaemon.sockets)
        if others is None:
            others = []
        others = set(others)
        rs.update(others)
        rr, _, _ = select(rs, [], [], timeout)
        rPyro = rs.intersection(rr)
        if rPyro:
            self.pyroDaemon.events(rPyro)
        rOthers = others.intersection(rr)
        if rOthers and (callback_func is not None):
            callback_func(list(rOthers))


class CmdFIFOServer(object):
    loggerInst = 0

    @Pyro4.expose
    class CallbackObject(object):
        """This class is used to instantiate an object which is accessible via the Pyro protocol.
        It contains a dispatch method which allows callback functions previously registered using
        register_callback_fuction to be executed"""
        def __init__(self, server):
            self.server = server
            # Dictionary of callback functions indexed by name
            self.funcs = {}

        def __dispatch__(self, dottedMethodName, a, k):
            """Dispatches the dottedMethodName applied to the arguments *a, **k."""
            method = dottedMethodName
            try:
                func = self.funcs[method]
            except KeyError:
                raise CmdFIFOError('Callback method "%s" is not supported' % method)
            return func(*a, **k)

    @Pyro4.expose
    class ServerObject(object):
        def __init__(self, server):
            self.instance = None
            self.server = server
            self.allowDottedNames = False
            self.funcs = {}
            self.funcModes = {}
            self.priorityFunctions = []
            self.eventLock = threading.Lock()
            self.event = threading.Event()
            self.queueLength = 0
            self.event.set()

        def __dispatch__(self, dottedMethodName, client, modeOverride, callbackInfo, a, k):
            """Dispatches the dottedMethodName applied to the arguments *a, **k.
            The method may be a registered function, or a method of the registered
            instance. Depending on whether the method is registered as a priority
            function or as a normal function, it is either executed immediately or
            is enqueued for execution in sequence. Non-priority functions can be
            executed in several modes:
                CMD_TYPE_Blocking   Calling thread blocks, function is enqueued and
                  executed in sequence. Calling thread resumes and receives return
                  value of the function on completion.
                CMD_TYPE_VerifyOnly Calling thread submits a function to be enqueued.
                  Caller does not block, but receives an "OK" response. The enqueued
                  function is executed in sequence within a daemonic thread.
                CMD_TYPE_Callback   Calling thread submits a function to be enqueued.
                  Caller does not block, but receives a  "CB" response. The enqueued
                  function is executed in sequence within a daemonic thread. After
                  the function is completed, the result and any exception are sent
                  as arguments to a remote callback function. This callback function must
                  have been registered as such by the client who must also provide a
                  callback server for this purpose. The callback server address and
                  function are specified by the client using the SetFunctionMode method
                  of its CmdFIFOServerProxy.
            The mode for each function is specified when it is registered with the server,
             but this can be overridden using the modeOverride parameter which is set up by
             the client via the CmdFIFOServerProxy.

            Stopping execution of the CmdFIFO server is done by issuing a CmdFIFO.StopServer
              or a CmdFIFO.KillServer command. The former closes down the server once there
              are no further requests to service while the latter closes down the server when
              the current request is complete. Once either of these requests is made,
              no further requests may be enqueued.
            """
            if self.server.ServerStopRequested or self.server.ServerKillRequested:
                raise ShutdownInProgress("RPC ignored because server is shutting down")

            method = dottedMethodName
            # Special case of CmdFIFO.StopServer: We need to set the ServerStopRequested flag
            #  immediately, so that subsequent RPC calls are refused, but the stop_server command
            #  is still enqueued so that the server shuts down once the queue is empty.
            if method == "CmdFIFO.StopServer":
                self.server.ServerStopRequested = True

            func = None
            try:
                # check to see if a matching function has been registered
                func = self.funcs[method]
                funcMode = self.funcModes[method]
            except KeyError:
                # Use an method of the registered instance
                funcMode = CMD_TYPE_Blocking
                if self.instance is not None:
                    # check for a __dispatch__ method
                    if hasattr(self.instance, '__dispatch__'):
                        func = lambda *a, **k: self.instance.__dispatch__(  # noqa
                            method, a, k)
                    else:
                        # call instance method directly
                        try:
                            func = resolve_dotted_attribute(self.instance, method, self.allow_dotted_names)
                        except AttributeError:
                            pass

            if func is None:
                raise CmdFIFOError('Method "%s" is not supported' % method)

            if self.server.logRequests and self.server.logger is not None:
                # Write the arguments in standard form, positional arguments followed by keyword arguments
                argStr = ",".join(["%r" % (arg, ) for arg in a] + ["%s=%r" % (key, k[key]) for key in k])
                self.server.logger.info("%s calls %s(%s)" % (client, method, argStr))

            if method in self.priorityFunctions:
                # Skip serialization for priority functions
                return func(*a, **k)

            # To serialize execution of non-priority functions, a collection of Events
            #  is used. The attribute self.event names the event which the next
            #  function needs to wait upon. Access to self.event is protected by
            #  self.eventLock.
            #
            #  Each blocking function waits on an event to become set.
            #  Each non-blocking function spawns a thread which waits for an event to
            #   become set.
            # After each function completes, it sets the next Event object to start
            #  execution of the next function.
            # Setting events are in "finally" clauses. Otherwise, if an error occurs
            #  within a function, the queue stalls.

            # Get the time at which the function is enqueued
            rxTime = time.time()
            self.eventLock.acquire()
            try:
                self.queueLength += 1
                myEvent = self.event
                nextEvent = threading.Event()
                self.event = nextEvent
                # Do not allow next function to run yet
                nextEvent.clear()
            finally:
                # print "Putting method %s(%s,%s) on queue, length %d" % (method,a,k,self.queueLength)
                self.eventLock.release()

            if modeOverride != CMD_TYPE_Default:
                funcMode = modeOverride

            if funcMode == CMD_TYPE_Blocking:
                myEvent.wait()
                # Set the name and time attributes while the function is executing
                self.server.CurrentCmd_RxTime = rxTime
                self.server.CurrentCmd_ClientName = client
                try:
                    if self.server.ServerKillRequested:
                        raise KillInProgress("RPC aborted because server has been killed")
                    else:
                        return func(*a, **k)
                finally:
                    self.eventLock.acquire()
                    self.queueLength -= 1
                    # print "Removing blocking method %s from queue, length %d" % (method,self.queueLength)
                    self.eventLock.release()
                    # Allow next function to run by setting its event
                    nextEvent.set()

            # Execute Callback mode functions in VerifyOnly mode, if no callback
            #  info is available
            elif funcMode == CMD_TYPE_VerifyOnly or callbackInfo is None:

                def __waitAndDispatch():
                    """This function is executed within a daemonic thread at the
                    correct time, because it waits on the appropriate event."""
                    myEvent.wait()
                    # Set the name and time attributes while the function is executing
                    self.server.CurrentCmd_RxTime = rxTime
                    self.server.CurrentCmd_ClientName = client
                    try:
                        if not self.server.ServerKillRequested:
                            func(*a, **k)
                    finally:
                        self.eventLock.acquire()
                        self.queueLength -= 1
                        # print "Removing blocking method %s from queue, length %d" % (method,self.queueLength)
                        self.eventLock.release()
                        # Allow next function to run by setting its event
                        nextEvent.set()

                DaemonicThread(target=__waitAndDispatch).start()
                return "OK"

            else:  # funcMode == CMD_TYPE_Callback
                uri, callbackName = callbackInfo
                m = uriRegex.match(uri)
                if m:
                    address = m.group(1)
                    port = int(m.group(2))
                else:
                    raise ValueError("Invalid callback URI %s (should be http://address:port)" % uri)

                # Set the name and time attributes while the function is executing
                self.server.CurrentCmd_RxTime = rxTime
                self.server.CurrentCmd_ClientName = client

                def __waitDispatchAndCallback():
                    """This function is executed within a daemonic thread at the
                    correct time, because it waits on the appropriate event. After
                    the function finishes, issue the callback."""
                    myEvent.wait()
                    result = None
                    faultString = ""
                    try:
                        if self.server.ServerKillRequested:
                            raise KillInProgress("RPC aborted because server has been killed")
                        else:
                            result = func(*a, **k)
                    except Exception as exc:
                        faultString = "%s:%s" % (repr(exc), str(exc))
                    try:
                        while True:
                            # Loop around in case the callback server has gone down
                            #  and come up again
                            try:
                                callbackObject = Pyro4.core.Proxy("PYRO:callbackObject@%s:%d" % (address, port))
                                callbackObject._pyroOneway.add("__dispatch__")
                                callbackObject.__dispatch__(callbackName, (result, faultString), {})
                                break
                            except Pyro4.errors.ConnectionClosedError:
                                pass
                    finally:
                        self.eventLock.acquire()
                        self.queueLength -= 1
                        # print "Removing blocking method %s from queue, length %d" % (method,self.queueLength)
                        self.eventLock.release()
                        # Allow next function to run by setting its event
                        nextEvent.set()

                DaemonicThread(target=__waitDispatchAndCallback).start()
                return "CB"

    def __init__(self,
                 addr,
                 ServerName,
                 requestHandler=None,
                 logRequests=False,
                 threaded=True,
                 DumpToStdout=False,
                 ServerDescription="",
                 ServerVersion="",
                 LogFunc=None):
        """Creates a CmdFIFOServer. Parameters are:
            addr:              (hostName,port) tuple for server
            ServerName:        string identifying the server
            logRequests:       set to True to enable RPC calls to be logged
            DumpToStdout:      set to True to direct log to stdout
            ServerDescription: descriptive string for server
            ServerVersion:     version string for server
            LogFunc:           If not None, Log entries are sent to this function

            The legacy parameters threaded and requestHandler are not used and have
             no effect.
        """
        # Logging is enabled if DumpToStdout is True, or if a LogFunc is specified.
        #  Use the Python logging module with a unique logger name for each
        #  CmdFIFOServer instance
        self.logger = None
        if DumpToStdout or LogFunc is not None:
            self.logger = logging.getLogger("%d" % CmdFIFOServer.loggerInst)
            self.logger.setLevel(level=logging.INFO)
            CmdFIFOServer.loggerInst += 1

        if LogFunc is not None:
            # If a LogFunc is specified, entries to a stream object have to be passed
            #  to this function. The following class provides this feature.
            class LogStream(object):
                def write(self, x):
                    LogFunc(x)

                def flush(self):
                    pass

            # No formatter is used, so logging data are passed directly to LogFunc
            logFuncHandle = logging.StreamHandler(LogStream())
            logFuncHandle.setLevel(level=logging.INFO)
            self.logger.addHandler(logFuncHandle)

        if DumpToStdout:
            # Deal with logging to stdout
            formatter = logging.Formatter('%(asctime)s %(message)s', datefmt='%H:%M:%S')
            stdoutHandle = logging.StreamHandler(sys.stdout)
            stdoutHandle.setFormatter(formatter)
            stdoutHandle.setLevel(level=logging.INFO)
            self.logger.addHandler(stdoutHandle)

        self.thread = None
        self.logRequests = logRequests

        # Variables used by other applications which can monitor the state of the server
        self.CurrentCmd_RxTime = -1  # can be used by RPC implementations if needed
        self.CurrentCmd_ClientName = "__NO_ACTIVE_COMMAND__"
        self.ServerStopRequested = False
        self.ServerKillRequested = False

        self.serverName = ServerName
        self.serverDescription = ServerDescription
        self.serverVersion = ServerVersion
        self.hostName, self.port = addr
        self.pyroDaemon = Pyro4.core.Daemon(host=self.hostName, port=self.port)
        self.daemon = DummyDaemon(self.pyroDaemon)
        if self.logger:
            self.logger.info("CmdFIFO %s started" % self.serverName)
        # The serverObject and calbackObject are the targets of all the RPC calls. Their
        #  activity is carried out in their __dispatch__ methods.
        self.serverObject = CmdFIFOServer.ServerObject(self)
        self.callbackObject = CmdFIFOServer.CallbackObject(self)
        # Register these objects will well-known names
        self.pyroDaemon.register(self.serverObject, "serverObject")
        self.pyroDaemon.register(self.callbackObject, "callbackObject")
        # Register built-in functions for the server
        self._register_cmdfifo_functions()

    def handle_requests(self, *a, **k):
        # Delegate to DummyDaemon for compatibility with Pyro3
        self.daemon.handleRequests(*a, **k)

    def Launch(self):
        """Starts the server service loop within a daemonic thread"""
        self.thread = DaemonicThread(target=self.serve_forever)
        self.thread.start()

    def serve_forever(self, timeout=0.5):
        """Calls the service loop function. This may be broken using the shutdown method
        of the daemon"""
        self.running = True
        while self.running:
            self.handle_requests(timeout=timeout)
        if self.pyroDaemon is not None:
            self.pyroDaemon.close()
            self.pyroDaemon = None

    def Stop(self):
        """Stops the thread running the server main loop, and wait for it to terminate"""
        self.stop_server()
        if self.thread is not None:
            self.thread.join()
            self.thread = None

    def stop_server(self):
        """Stops the service loop of the daemon, and delete the daemon so that the server
        port is released for future connections"""
        self.running = False
        self.daemon.mustShutdown = True
        if self.logger:
            self.logger.info("CmdFIFO %s terminated" % self.serverName)

    def _CmdFIFO_GetDescription(self):
        """Gets the description of the rpc server."""
        return self.serverDescription

    def _CmdFIFO_GetName(self):
        """Gets the name of the rpc server."""
        return self.serverName

    def _CmdFIFO_GetProcessID(self):
        """Gets the os process ID of the process using the CmdFIFO class."""
        return os.getpid()

    def _CmdFIFO_GetQueueLength(self):
        """Returns the number of commands currently in the FIFO queue."""
        return self.serverObject.queueLength

    def _CmdFIFO_GetVersion(self):
        """Gets the version of the rpc server."""
        return self.serverVersion

    @rpc_wrap
    def _CmdFIFO_DebugDelay(self, sec):
        if sec > 0:
            time.sleep(sec)
        else:
            raise ValueError("Invalid delay: %s" % sec)

    def _CmdFIFO_KillServer(self, password):
        """Stops the server immediately"""
        if password == "please":
            self.ServerKillRequested = True
            self.stop_server()
        else:
            raise CmdFIFOError("Invalid password for KillServer")
        return "OK"

    def _CmdFIFO_PingDispatcher(self):
        """Immediately returns the string "Ping OK", bypassing the FIFO"""
        return "Ping OK"

    def _CmdFIFO_PingFIFO(self):
        """Enqueues a function that returns "Ping OK" on the FIFO"""
        return "Ping OK"

    def _CmdFIFO_StopServer(self):
        """Stops the server once all entries in queue have completed"""
        self.stop_server()

    def system_listMethods(self):
        """system.listMethods() => ['add', 'subtract', 'multiply']

        Returns a list of the methods supported by the server."""

        methods = list(self.serverObject.funcs.keys())
        if self.serverObject.instance is not None:
            # Instance can implement _listMethod to return a list of
            # methods
            if hasattr(self.serverObject.instance, '_listMethods'):
                methods = remove_duplicates(methods + self.serverObject.instance._listMethods())
            # if the instance has a __dispatch__ method then we
            # don't have enough information to provide a list
            # of methods
            elif not hasattr(self.serverObject.instance, '__dispatch__'):
                methods = remove_duplicates(methods + list_public_methods(self.serverObject.instance))
        methods.sort()
        return methods

    def system_methodSignature(self, method_name):
        """system.methodSignature('add') => (x,y)

        Returns a string containing the argument list for the method, with
        optionals wrapped in square brackets."""

        if method_name not in self.serverObject.funcs:
            return "%s method not found" % method_name
        f = self.serverObject.funcs[method_name]
        return inspect.signature(f)

    def system_methodHelp(self, method_name):
        """system.methodHelp('add') => "Adds two integers together"

        Returns a string containing documentation for the specified method."""

        method = None
        if method_name in self.serverObject.funcs:
            method = self.serverObject.funcs[method_name]
        elif self.serverObject.instance is not None:
            # Instance can implement _methodHelp to return help for a method
            if hasattr(self.serverObject.instance, '_methodHelp'):
                return self.serverObject.instance._methodHelp(method_name)
            # if the instance has a __dispatch__ method then we
            # don't have enough information to provide help
            elif not hasattr(self.serverObject.instance, '__dispatch__'):
                try:
                    method = resolve_dotted_attribute(self.serverObject.instance, method_name, self.serverObject.allow_dotted_names)
                except AttributeError:
                    pass

        # Note that we aren't checking that the method actually
        # be a callable object of some kind
        if method is None:
            return "%s method not found" % method_name
        else:
            return getattr(method, "__wrapped_doc", pydoc.getdoc(method))

    def register_function(self, function, name=None, DefaultMode=CMD_TYPE_Blocking, NameSlice=0, EscapeDoubleUS=False):
        """Registers a function to respond to RPC requests.

        The optional name argument can be used to set a name
        for the function.
        """
        if name is None:
            name = function.__name__
        if NameSlice > 0:
            name = name[NameSlice:]
        elif NameSlice < 0:
            name = name[:NameSlice]
        if not EscapeDoubleUS:
            name = name.replace("__", ".")
        self.serverObject.funcs[name] = function
        self.serverObject.funcModes[name] = DefaultMode
        return name

    def register_callback_function(self, function, name=None, NameSlice=0):
        """Registers a callback function.  Callbacks are unique from regular functions.

        - Callbacks must be defined in the following way:
            def CallbackName(ReturnedVars, Fault):

        It is important to remember that callback functions are priority
        functions, which means that they skip the command queue. ie: callback
        functions should be VERY quick and have no chance of being a blocking
        call. The best thing to do with a callback is simply to set a flag
        variable that your main application will be looking for.

        """
        # do some verification on the declaration...
        codeObj = function.__code__
        # Allow for functions and methods as callbacks
        if (isinstance(function, types.MethodType) and codeObj.co_argcount != 3) or \
                (not isinstance(function, types.MethodType) and codeObj.co_argcount != 2):
            argList = codeObj.co_varnames[:codeObj.co_argcount]
            errMsg = "Callback functions must have exactly two arguments [excluding self].  Attempted argList: %r" % (argList, )
            raise CmdFIFOError(errMsg)
        else:
            if name is None:
                name = function.__name__
            if NameSlice > 0:
                name = name[NameSlice:]
            elif NameSlice < 0:
                name = name[:NameSlice]
            self.callbackObject.funcs[name] = function
            # print "Callback function %s registered" % (name,)

    def register_instance(self, instance, allow_dotted_names=False):
        """Registers an instance to respond to RPC requests.

        Only one instance can be installed at a time. Instance
        mthods are always called with CMD_TYPE_Blocking as the
        default FIFO mode.

        If the registered instance has a __dispatch__ method then that
        method will be called with the name of the RPC method and
        its parameters as a tuple
        e.g. instance.__dispatch__('add',(2,3))

        If the registered instance does not have a __dispatch__ method
        then the instance will be searched to find a matching method
        and, if found, will be called. Methods beginning with an '_'
        are considered private and will not be called by
        CmdFIFOServer.

        If a registered function matches a RPC request, then it
        will be called instead of the registered instance.

        If the optional allow_dotted_names argument is true and the
        instance does not have a __dispatch__ method, method names
        containing dots are supported and resolved, as long as none of
        the name segments start with an '_'.

            *** SECURITY WARNING: ***

            Enabling the allow_dotted_names options allows intruders
            to access your module's global variables and may allow
            intruders to execute arbitrary code on your machine.  Only
            use this option on a secure, closed network.

        """
        self.serverObject.instance = instance
        self.serverObject.allow_dotted_names = allow_dotted_names

    def _register_priority_function(self, function, name=None, DefaultMode=CMD_TYPE_VerifyOnly, NameSlice=0):
        """Registers a function so that it is immediately executed by the dispatcher.

        Priority functions need not be entered into a queue but are immediately executed.

        DefaultMode is not actually used (the modes only apply to serialized execution).
        It is being kept here purely for legacy reasons to avoid a code change.
        """
        registeredName = self.register_function(function, name, DefaultMode, NameSlice=NameSlice)
        self.serverObject.priorityFunctions.append(registeredName)

    def _register_cmdfifo_functions(self):
        """Registers the built-in functions for the CmdFIFO"""
        # register the 'standard' introspection functions...
        self._register_priority_function(self.system_listMethods, 'system.listMethods', CMD_TYPE_Blocking)
        self._register_priority_function(self.system_methodSignature, 'system.methodSignature', CMD_TYPE_Blocking)
        self._register_priority_function(self.system_methodHelp, 'system.methodHelp', CMD_TYPE_Blocking)

        # register some CmdFIFO specific RPCs...
        self.register_function(self._CmdFIFO_PingFIFO, 'CmdFIFO.PingFIFO', CMD_TYPE_Blocking)
        self._CmdFIFO_StopServer = self.stop_server  # alias
        self.register_function(self._CmdFIFO_StopServer, 'CmdFIFO.StopServer', CMD_TYPE_VerifyOnly)
        self.register_function(self._CmdFIFO_DebugDelay, 'CmdFIFO.DebugDelay', CMD_TYPE_Blocking)

        # register some priority CmdFIFO RPCs (that don't need to wait in the FIFO queue)...
        self._register_priority_function(self._CmdFIFO_PingDispatcher, 'CmdFIFO.PingDispatcher', CMD_TYPE_Blocking)
        self._register_priority_function(self._CmdFIFO_KillServer, 'CmdFIFO.KillServer', CMD_TYPE_VerifyOnly)
        self._register_priority_function(self._CmdFIFO_GetProcessID, 'CmdFIFO.GetProcessID', CMD_TYPE_Blocking)
        self._register_priority_function(self._CmdFIFO_GetQueueLength, 'CmdFIFO.GetQueueLength', CMD_TYPE_Blocking)
        self._register_priority_function(self._CmdFIFO_GetName, 'CmdFIFO.GetName', CMD_TYPE_Blocking)
        self._register_priority_function(self._CmdFIFO_GetDescription, 'CmdFIFO.GetDescription', CMD_TYPE_Blocking)
        self._register_priority_function(self._CmdFIFO_GetVersion, 'CmdFIFO.GetVersion', CMD_TYPE_Blocking)


class CmdFIFOSimpleCallbackServer(object):
    """Macro class to use when ONLY setting up a callback server.

    NOTE: If the application where you intend to set up a callback already has a
    CmdFIFOServer listening on a port, there is NO NEED to set up an additional
    server and thus needing to allocate another port #. All that need be done is
    register the callback functions you want with the use of the
    register_callback_function method of CmdFIFOServer. See the docs for that
    call for directions how to do this.

    It is important to remember that callback functions are priority functions
    so they skip the command queue. ie: callback functions should be VERY quick
    and have no chance of being a blocking call. The best thing to do with a
    callback is simply to set a flag variable that your main application will be
    looking for.

    If you do wish to set up a server for callbacks only (eg: if you are writing
    a client-only application) you can use this class.

    To use this class, first define some functions that meet the requirements for
    a callback (see CmdFIFOServer.register_callback_function docs) and then make
    a tuple out of the function you want to be callbacks (the actual objects, not
    the names).  This tuple is then to be passed to the CallbackList argument
    of the constructor (yes - it is a bad arg name, and reasons for it being a
    tuple are historic).
    """
    def __init__(self, addr, threaded=True, DumpToStdout=False, CallbackList=None, **kwargs):
        self.thread = None
        self.server = CmdFIFOServer(addr, "CBServer", threaded=threaded, DumpToStdout=DumpToStdout, **kwargs)
        self.Server = self.server  # Legacy name for compatibility
        if CallbackList is not None:
            assert isinstance(CallbackList, tuple), "Contrary to the name, this arg should be a tuple"
            for func in CallbackList:
                self.server.register_callback_function(func)

    def handle_requests(self, *a, **k):
        self.server.handle_requests(*a, **k)

    def Launch(self):
        self.thread = DaemonicThread(target=self.server.serve_forever, kwargs=dict(timeout=.1))
        self.thread.start()

    def serve_forever(self, *a, **k):
        self.server.serve_forever(*a, **k)

    def Stop(self):
        self.server.stop_server()
        if self.thread is not None:
            self.thread.join()
            self.thread = None

    def stop_server(self, *a, **k):
        self.server.stop_server(*a, **k)


class CmdFIFOServerProxy(object):
    def __init__(self, uri, ClientName, CallbackURI="", IsDontCareConnection=False, Timeout_s=None):
        """Called by the client to create a proxy object which may be called to
            execute code on a CmdFIFOServer. Parameters are:
            uri:                  "http://address:port" string specifying the server
            ClientName:           string identifying the client
            CallbackURI:          "http://address:port" string specifying the callback
                                    server which runs on the client
            IsDontCareConnection: set to True to make all calls non-blocking. Functions
                                    are run in daemonic threads and no errors are
                                    raised even if the server does not exist
            Timeout_s:            used to specify a timeout, after which a TimeoutError
                                    is raised if no response is received
        """
        self.ClientName = ClientName
        # should be "http://address:port".  eg: "http://localhost:8000"
        self.CallbackURI = CallbackURI.lower()
        self.IsDontCare = IsDontCareConnection
        # Following dictionaries are used by SetFunctionMode to specify that
        #  certain functions should be treated specially
        self._FuncModes = {}
        self._FuncCallbacks = {}
        self.uri = uri.lower()
        self.timeout = Timeout_s
        self.setupRemoteObject()

    def setupRemoteObject(self):
        m = uriRegex.match(self.uri)
        if m:
            address = m.group(1)
            port = int(m.group(2))
        else:
            raise ValueError("Invalid RPC server URI %s (should be http://address:port)" % self.uri)
        self.remoteObject = Pyro4.core.Proxy("PYRO:serverObject@%s:%d" % (address, port))
        self.setup = True
        self.SetTimeout(self.timeout)
        # Use Oneway function, if we do not care about the result
        if self.IsDontCare:
            self.remoteObject._pyroOneway.add("__dispatch__")
        else:
            self.remoteObject._pyroOneway.clear()

    def __getattr__(self, name):
        # Suppose that the proxy is called as proxy.system.test.func. This __getattr__ function
        #  will be called with "name" set to "system". It returns an object whose __call__ method
        #  is defined, so that when it is applied to a list of arguments, the effect is to
        #  execute self.applyRemoteFunction("system.test.func",positional args-tuple,kwd args-dict)
        return _Method(self.applyRemoteFunction, name)

    def applyRemoteFunction(self, dottedMethodName, a, k):
        # Calls the __dispatch__ function of the remote object to apply a method
        #  to some arguments.
        # The additional parameters client, modeOverride and callbackInfo are
        #  also sent to the remote object
        client = self.ClientName
        modeOverride = CMD_TYPE_Default
        callbackInfo = None
        if dottedMethodName in self._FuncModes:
            modeOverride = self._FuncModes[dottedMethodName]
        if dottedMethodName in self._FuncCallbacks:
            callbackInfo = (self.CallbackURI, self._FuncCallbacks[dottedMethodName].__name__)
        # If the function is to be executed in VerifyOnly or Callback modes,
        #  or if the proxy is in don't care mode, we send off the request
        #  in a thread
        if self.IsDontCare or modeOverride in ["V", "C"]:
            if not self.setup:
                try:
                    self.setupRemoteObject()
                except Pyro4.errors.ProtocolError:
                    self.setup = False
            if self.setup:

                def curried():
                    try:
                        self.remoteObject.__dispatch__(dottedMethodName, client, modeOverride, callbackInfo, a, k)
                    except:  # noqa
                        self.setup = False

                DaemonicThread(target=curried).start()
            if self.IsDontCare:
                return "DC"
            elif modeOverride == "V":
                return "OK"
            else:
                return "CB"
        else:
            for _ in range(2):
                # Perform command and re-establish connection if necessary
                if self.setup:
                    try:
                        return self.remoteObject.__dispatch__(dottedMethodName, client, modeOverride, callbackInfo, a, k)
                    except Pyro4.errors.TimeoutError as e:
                        raise TimeoutError("%s" % e)
                    except Pyro4.errors.ConnectionClosedError:
                        pass
                        # print "Retrying proxy call: %s" % (dottedMethodName,)
                time.sleep(0.5)
                try:
                    self.setupRemoteObject()
                except Pyro4.errors.ProtocolError:
                    self.setup = False
            raise RemoteException("Remote cannot be reached for RPC")

    def SetFunctionMode(self, FuncName, FuncMode=CMD_TYPE_Default, Callback=None):
        """Sets how the client would like a registered server function to behave.

        You must be very careful to get the FuncName reference right.  It must
        match the server naming exactly.  There is no error trapping for incorrect
        naming with this call (this checking could be implemented by using
        introspection features on the server, but then the client would be reliant
        on the server being alive, which may not be the case and we don't want
        the client to be brought down unnecessarily.
        """
        if FuncMode not in CMD_Types:
            raise CmdFIFOError("CMD_Type '%s' does not exist." % FuncMode)
        else:
            self._FuncModes[FuncName] = FuncMode
        if FuncMode == CMD_TYPE_Callback:
            if callable(Callback):
                self._FuncCallbacks[FuncName] = Callback
            else:
                raise CmdFIFOError("Callback argument must be a callable function (not just the name).")
        else:
            if Callback is not None:
                raise CmdFIFOError("Unexpected Callback argument since FuncMode != CMD_Type_Callback.")

    def SetTimeout(self, sec):
        """Set the socket timeout for the proxy. Use None to remove timeout"""
        self.timeout = sec
        if sec is None:
            Pyro4.config.COMMTIMEOUT = 0.0
        else:
            Pyro4.config.COMMTIMEOUT = sec

    def GetTimeout(self):
        """Gets the socket timeout for the proxy."""
        return self.timeout


class _Method:
    # some magic to bind an XML-RPC method to an RPC server.
    # supports "nested" methods (e.g. examples.getStateName)
    def __init__(self, send, name):
        self.__send = send
        self.__name = name

    def __getattr__(self, name):
        return _Method(self.__send, "%s.%s" % (self.__name, name))

    def __call__(self, *args, **kwargs):
        try:
            return self.__send(self.__name, args, kwargs)
        except Exception as e:
            raise RemoteException("".join(Pyro4.util.getPyroTraceback())) from e


class CmdFIFOServerTunnel(CmdFIFOServer):
    """
    Subclass of CmdFIFO, that allows tunneling RPC functions
    from multiple CmdFIFOProxys into one common RPC server
    """
    def __init__(self, *args, **kwargs):
        self.proxys = {}
        super(CmdFIFOServerTunnel, self).__init__(*args, **kwargs)

    def register_function(
            self,
            function,
            name=None,
            DefaultMode="B",
            NameSlice=0,
            EscapeDoubleUS=False,
            proxy=None,
            original_name=None,
    ):
        """Registers a function to respond to RPC requests.

        if argument proxy is not supplied - we consider the registered
        function to be a direct function of this server.
        if argument proxy is supplied - we consider the registered function
        to be a function from a proxy server and we apply tunneling to it
        also if proxy is supplied - name and original_name is not longer optional variables
        """

        if proxy is None:
            if name is None:
                name = function.__name__
        else:
            if name is None or original_name is None:
                raise CmdFIFOError("Need to supply both name and original_name")
            self.proxys[name] = (proxy, original_name)

        if NameSlice > 0:
            name = name[NameSlice:]
        elif NameSlice < 0:
            name = name[:NameSlice]
        if not EscapeDoubleUS:
            name = name.replace("__", ".")
        self.serverObject.funcs[name] = function
        self.serverObject.funcModes[name] = DefaultMode

        return name

    def system_methodSignature(self, method_name):
        """system.methodSignature('add') => (x,y)

        Returns a string containing the argument list for the method, with
        optionals wrapped in square brackets."""
        if method_name in self.proxys:
            return self.proxys[method_name][0].system.methodSignature(self.proxys[method_name][1])
        else:
            return super().system_methodSignature(method_name)

    def system_methodHelp(self, method_name):
        """system.methodHelp('add') => "Adds two integers together"
        Returns a string containing documentation for the specified method."""
        if method_name in self.proxys:
            return self.proxys[method_name][0].system.methodHelp(self.proxys[method_name][1])
        else:
            return super().system_methodHelp(method_name)


def register_proxy_rpcs_from_configs(rpc_tunnel_configs, RpcTunnelServer, master_ip=None):
    """
    takes a config object and a server object and registered
    functions and proxys against supplied server
    example of the config object:
    [
        {
            "proxy_server_addres":"localhost",
            "proxy_server_name":"first_server",
            "proxy_server_port":"10001",
            "new_methods_prefix":"FS_",
            "new_methods_postfix":"_tunnel",
            "functions":[
                {
                    "original_name":"get_counter",
                    "new_name":"get_counter_tunnel_FIRST_SERVER_RULES"
                },
                {
                    "original_name":"increase_counter",
                    "new_name":""
                }
            ]
        },
        {
            "proxy_server_addres":"localhost",
            "proxy_server_name":"second_server",
            "proxy_server_port":"10002",
            "new_methods_prefix":"",
            "new_methods_postfix":"",
            "functions":[
                {
                    "original_name":"get_counter",
                    "new_name":""
                }
            ]
        }
    ]
    """
    # print(RpcTunnelServer.__class__.__name__)

    proxys = []
    for proxy_config in rpc_tunnel_configs:
        if master_ip is None:
            ip = proxy_config["proxy_server_addres"]
        else:
            ip = master_ip
        proxy = CmdFIFOServerProxy("http://{}:{}".format(ip, proxy_config["proxy_server_port"]),
                                   ClientName="some_dummy_client_name",
                                   IsDontCareConnection=False)
        proxys.append(proxy)
        for f in proxy_config["functions"]:
            function = getattr(proxy, f["original_name"])
            # if new name is not supplied - original name is used
            if "new_name" not in f or f["new_name"] == "" or f["new_name"] is None:
                new_name = f["original_name"]
            else:
                new_name = f["new_name"]

            # wrap new name with prefix and postfix, if supplied
            if "new_methods_prefix" in proxy_config:
                new_name = "{}{}".format(proxy_config["new_methods_prefix"], new_name)
            if "new_methods_postfix" in proxy_config:
                new_name = "{}{}".format(new_name, proxy_config["new_methods_postfix"])

            RpcTunnelServer.register_function(function, name=new_name, proxy=proxy, original_name=f["original_name"])
    return proxys<|MERGE_RESOLUTION|>--- conflicted
+++ resolved
@@ -1,31 +1,4 @@
 #!/usr/bin/python
-<<<<<<< HEAD
-#
-# FILE:
-#   CmdFIFO.py
-#
-# DESCRIPTION:
-#   Remote procedure call framework built on top of Pyro which allows functions
-#    to be called across a local or networked TCP/IP connection. A CmdFIFO server
-#    accepts connections from one or more clients, who request that functions be
-#    executed on their behalf. These functions are typically enqueued in order of
-#    receipt, and are executed sequentially. Remote procedure calls may be set
-#    up to block until completion, return immediately, or initiate a callback
-#    on completion. High priority functions may also be defined, which bypass the
-#    enqueing process.
-#
-# SEE ALSO:
-#   Specify any related information.
-#
-# HISTORY:
-#   18-Aug-2008  sze  Initial version to work with Pyro, almost totally rewritten
-#                      from Russ' XML/RPC based code which was having occasional
-#                      socket timeout errors.
-#   28-Jun-2014  sze  Ported to use Pyro4
-#
-#  Copyright (c) 2008-2014 Picarro, Inc. All rights reserved
-#
-=======
 """
 Remote procedure call framework built on top of Pyro which allows functions
  to be called across a local or networked TCP/IP connection. A CmdFIFO server
@@ -36,7 +9,6 @@
  on completion. High priority functions may also be defined, which bypass the
  enqueing process.
 """
->>>>>>> 154dc6f1
 import inspect
 import logging
 import os
