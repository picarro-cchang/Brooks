--- conflicted
+++ resolved
@@ -15,8 +15,6 @@
   "editable": true,
   "gnetId": null,
   "graphTooltip": 0,
-  "id": null,
-  "iteration": 1581017784275,
   "links": [
     {
       "asDropdown": true,
@@ -31,125 +29,16 @@
   ],
   "panels": [
     {
-      "cacheTimeout": null,
-      "colorBackground": false,
-      "colorValue": false,
-      "colors": [
-        "#299c46",
-        "rgba(237, 129, 40, 0.89)",
-        "#d44a3a"
-      ],
+      "columns": [],
       "datasource": "PiGSS data source",
-      "format": "none",
-      "gauge": {
-        "maxValue": 100,
-        "minValue": 0,
-        "show": false,
-        "thresholdLabels": false,
-        "thresholdMarkers": true
-      },
+      "fontSize": "120%",
       "gridPos": {
-        "h": 1,
-        "w": 24,
+        "h": 9,
+        "w": 6,
         "x": 0,
         "y": 0
       },
-      "id": 14,
-      "interval": null,
-      "links": [],
-      "mappingType": 1,
-      "mappingTypes": [
-        {
-          "name": "value to text",
-          "value": 1
-        },
-        {
-          "name": "range to text",
-          "value": 2
-        }
-      ],
-      "maxDataPoints": 100,
-      "nullPointMode": "connected",
-      "nullText": null,
-      "options": {},
-      "postfix": "",
-      "postfixFontSize": "50%",
-      "prefix": "Current Port:",
-      "prefixFontSize": "65%",
-      "rangeMaps": [
-        {
-          "from": "null",
-          "text": "N/A",
-          "to": "null"
-        }
-      ],
-      "sparkline": {
-        "fillColor": "rgba(31, 118, 189, 0.18)",
-        "full": false,
-        "lineColor": "rgb(31, 120, 193)",
-        "show": false,
-        "ymax": null,
-        "ymin": null
-      },
-      "tableColumn": "valve_pos",
-      "targets": [
-        {
-          "groupBy": [
-            {
-              "params": [
-                "$__interval"
-              ],
-              "type": "time"
-            }
-          ],
-          "limit": "",
-          "measurement": "crds",
-          "orderByTime": "DESC",
-          "policy": "default",
-          "query": "SELECT * FROM autogen.crds WHERE $timeFilter ORDER BY time DESC LIMIT 1",
-          "rawQuery": true,
-          "refId": "A",
-          "resultFormat": "table",
-          "select": [
-            [
-              {
-                "params": [
-                  "*"
-                ],
-                "type": "field"
-              }
-            ]
-          ],
-          "tags": []
-        }
-      ],
-      "thresholds": "",
-      "title": "",
-      "transparent": true,
-      "type": "singlestat",
-      "valueFontSize": "65%",
-      "valueMaps": [
-        {
-          "op": "=",
-          "text": "N/A",
-          "value": "null"
-        }
-      ],
-      "valueName": "current"
-    },
-    {
-      "columns": [],
-      "datasource": "PiGSS data source",
-      "fill": 0,
-      "fontSize": "120%",
-      "gridPos": {
-        "h": 8,
-        "w": 6,
-        "x": 0,
-        "y": 1
-      },
-      "id": 1,
-      "linewidth": 0,
+      "id": 2,
       "maxPerRow": 4,
       "options": {},
       "pageSize": null,
@@ -162,6 +51,7 @@
           "value": "2"
         }
       },
+      "scroll": true,
       "showHeader": true,
       "sort": {
         "col": 0,
@@ -175,7 +65,6 @@
           "type": "hidden"
         },
         {
-<<<<<<< HEAD
           "alias": "Species",
           "colorMode": null,
           "colors": [
@@ -188,36 +77,48 @@
           "mappingType": 1,
           "pattern": "Metric",
           "thresholds": [],
+          "type": "string",
+          "unit": "short",
+          "valueMaps": [
+            {
+              "text": "NH3",
+              "value": "crds.NH3"
+            },
+            {
+              "text": "HF",
+              "value": "crds.HF"
+            },
+            {
+              "text": "HCl",
+              "value": "crds.HCl"
+            },
+            {
+              "text": "H2O",
+              "value": "crds.H2O"
+            }
+          ]
+        },
+        {
+          "alias": "",
+          "colorMode": null,
+          "colors": [
+            "rgba(245, 54, 54, 0.9)",
+            "rgba(237, 129, 40, 0.89)",
+            "rgba(50, 172, 45, 0.97)"
+          ],
+          "decimals": 2,
+          "pattern": "/.*/",
+          "thresholds": [],
           "type": "number",
           "unit": "short"
-        },
-        {
-=======
->>>>>>> 23fc1006
-          "alias": "",
-          "decimals": 2,
-          "pattern": "/.*/",
-          "type": "number",
-          "unit": "short"
         }
       ],
       "targets": [
         {
-          "alias": "H2O",
-          "groupBy": [
-            {
-              "params": [
-                "null"
-              ],
-              "type": "fill"
-            }
-          ],
-          "hide": false,
-          "measurement": "autogen.crds",
+          "groupBy": [],
+          "measurement": "crds",
           "orderByTime": "DESC",
-          "policy": "autogen",
-          "query": "SELECT last(H2O) AS H2O FROM autogen.crds WHERE ('H2O' =~ /^$species$/ AND valve_pos =~ /^$ports$/ AND analyzer =~ /^$instrument$/) AND $timeFilter ORDER BY time DESC",
-          "rawQuery": true,
+          "policy": "default",
           "refId": "A",
           "resultFormat": "time_series",
           "select": [
@@ -231,623 +132,102 @@
               {
                 "params": [],
                 "type": "last"
+              },
+              {
+                "params": [
+                  "H2O"
+                ],
+                "type": "alias"
+              }
+            ],
+            [
+              {
+                "params": [
+                  "HCl"
+                ],
+                "type": "field"
+              },
+              {
+                "params": [],
+                "type": "last"
+              },
+              {
+                "params": [
+                  "HCl"
+                ],
+                "type": "alias"
+              }
+            ],
+            [
+              {
+                "params": [
+                  "HF"
+                ],
+                "type": "field"
+              },
+              {
+                "params": [],
+                "type": "last"
+              },
+              {
+                "params": [
+                  "HF"
+                ],
+                "type": "alias"
+              }
+            ],
+            [
+              {
+                "params": [
+                  "NH3"
+                ],
+                "type": "field"
+              },
+              {
+                "params": [],
+                "type": "last"
+              },
+              {
+                "params": [
+                  "NH3"
+                ],
+                "type": "alias"
               }
             ]
-<<<<<<< HEAD
-          ],
-          "tags": []
-=======
-          ]
->>>>>>> 23fc1006
-        },
-        {
-          "alias": "CO2",
-          "groupBy": [
-            {
-              "params": [
-                "null"
-              ],
-              "type": "fill"
-            }
-          ],
-          "hide": false,
-          "measurement": "autogen.crds",
-          "orderByTime": "DESC",
-          "policy": "autogen",
-          "query": "SELECT last(CO2) AS CO2 FROM autogen.crds WHERE ('CO2' =~ /^$species$/ AND valve_pos =~ /^$ports$/ AND analyzer =~ /^$instrument$/) AND $timeFilter ORDER BY time DESC",
-          "rawQuery": true,
-          "refId": "B",
-          "resultFormat": "time_series",
-          "select": [
-            [
-<<<<<<< HEAD
-              {
-                "params": [
-                  "CO2"
-                ],
-                "type": "field"
-              },
-=======
->>>>>>> 23fc1006
-              {
-                "params": [],
-                "type": "last"
-              }
-            ]
-          ],
-          "tags": []
-        },
-        {
-          "alias": "NH3",
-          "groupBy": [
-            {
-              "params": [
-                "null"
-              ],
-              "type": "fill"
-            }
-          ],
-          "hide": false,
-          "measurement": "autogen.crds",
-          "orderByTime": "DESC",
-          "policy": "autogen",
-          "query": "SELECT last(NH3) AS NH3 FROM autogen.crds WHERE ('NH3' =~ /^$species$/ AND valve_pos =~ /^$ports$/ AND analyzer =~ /^$instrument$/) AND $timeFilter ORDER BY time DESC",
-          "rawQuery": true,
-          "refId": "C",
-          "resultFormat": "time_series",
-          "select": [
-            [
-              {
-                "params": [
-<<<<<<< HEAD
-                  "NH3"
-=======
-                  "CO2"
->>>>>>> 23fc1006
-                ],
-                "type": "field"
-              },
-              {
-                "params": [],
-                "type": "last"
-              }
-            ]
-<<<<<<< HEAD
-          ],
-          "tags": []
-        },
-        {
-          "alias": "CH4",
-=======
-          ]
-        },
-        {
-          "alias": "NH3",
->>>>>>> 23fc1006
-          "groupBy": [
-            {
-              "params": [
-                "null"
-              ],
-              "type": "fill"
-            }
-          ],
-          "hide": false,
-          "measurement": "autogen.crds",
-          "orderByTime": "DESC",
-          "policy": "autogen",
-<<<<<<< HEAD
-          "query": "SELECT last(CH4) AS CH4 FROM autogen.crds WHERE ('CH4' =~ /^$species$/ AND valve_pos =~ /^$ports$/ AND analyzer =~ /^$instrument$/) AND $timeFilter ORDER BY time DESC",
-          "rawQuery": true,
-          "refId": "D",
-=======
-          "query": "SELECT last(NH3) AS NH3 FROM autogen.crds WHERE ('NH3' =~ /^$species$/ AND valve_pos =~ /^$ports$/ AND analyzer =~ /^$instrument$/) AND $timeFilter ORDER BY time DESC",
-          "rawQuery": true,
-          "refId": "C",
->>>>>>> 23fc1006
-          "resultFormat": "time_series",
-          "select": [
-            [
-              {
-                "params": [
-<<<<<<< HEAD
-                  "CH4"
-=======
-                  "NH3"
->>>>>>> 23fc1006
-                ],
-                "type": "field"
-              },
-              {
-                "params": [],
-                "type": "last"
-              }
-            ]
-<<<<<<< HEAD
-          ],
-          "tags": []
-        },
-        {
-          "alias": "HF",
-=======
-          ]
-        },
-        {
-          "alias": "CH4",
->>>>>>> 23fc1006
-          "groupBy": [
-            {
-              "params": [
-                "null"
-              ],
-              "type": "fill"
-            }
-          ],
-          "hide": false,
-          "measurement": "autogen.crds",
-          "orderByTime": "DESC",
-          "policy": "autogen",
-<<<<<<< HEAD
-          "query": "SELECT last(HF) AS HF FROM autogen.crds WHERE ('HF' =~ /^$species$/ AND valve_pos =~ /^$ports$/ AND analyzer =~ /^$instrument$/) AND $timeFilter ORDER BY time DESC",
-          "rawQuery": true,
-          "refId": "E",
-          "resultFormat": "time_series",
-          "select": [
-            [
-              {
-                "params": [
-                  "HF"
-                ],
-                "type": "field"
-              },
-=======
-          "query": "SELECT last(CH4) AS CH4 FROM autogen.crds WHERE ('CH4' =~ /^$species$/ AND valve_pos =~ /^$ports$/ AND analyzer =~ /^$instrument$/) AND $timeFilter ORDER BY time DESC",
-          "rawQuery": true,
-          "refId": "D",
-          "resultFormat": "time_series",
-          "select": [
-            [
->>>>>>> 23fc1006
-              {
-                "params": [],
-                "type": "last"
-              }
-            ]
-          ],
-          "tags": []
-        },
-        {
-          "alias": "HCl",
-          "groupBy": [
-            {
-              "params": [
-                "null"
-              ],
-              "type": "fill"
-            }
-          ],
-          "hide": false,
-          "measurement": "autogen.crds",
-          "orderByTime": "DESC",
-          "policy": "autogen",
-          "query": "SELECT last(HCl) AS HCl FROM autogen.crds WHERE ('HCl' =~ /^$species$/ AND valve_pos =~ /^$ports$/ AND analyzer =~ /^$instrument$/) AND $timeFilter ORDER BY time DESC",
-          "rawQuery": true,
-          "refId": "F",
-          "resultFormat": "time_series",
-          "select": [
-            [
-              {
-                "params": [
-                  "CH4"
-                ],
-                "type": "field"
-              },
-              {
-                "params": [],
-                "type": "last"
-              }
-            ]
-<<<<<<< HEAD
-          ],
-          "tags": []
-        },
-        {
-          "alias": "O2",
-=======
-          ]
-        },
-        {
-          "alias": "HF",
->>>>>>> 23fc1006
-          "groupBy": [
-            {
-              "params": [
-                "null"
-              ],
-              "type": "fill"
-            }
-          ],
-          "hide": false,
-          "measurement": "autogen.crds",
-          "orderByTime": "DESC",
-          "policy": "autogen",
-<<<<<<< HEAD
-          "query": "SELECT last(O2) AS O2 FROM autogen.crds WHERE ('O2' =~ /^$species$/ AND valve_pos =~ /^$ports$/ AND analyzer =~ /^$instrument$/) AND $timeFilter ORDER BY time DESC",
-          "rawQuery": true,
-          "refId": "G",
-=======
-          "query": "SELECT last(HF) AS HF FROM autogen.crds WHERE ('HF' =~ /^$species$/ AND valve_pos =~ /^$ports$/ AND analyzer =~ /^$instrument$/) AND $timeFilter ORDER BY time DESC",
-          "rawQuery": true,
-          "refId": "E",
->>>>>>> 23fc1006
-          "resultFormat": "time_series",
-          "select": [
-            [
-              {
-                "params": [
-                  "O2"
-                ],
-                "type": "field"
-              },
-              {
-                "params": [],
-                "type": "last"
-              }
-            ]
-<<<<<<< HEAD
-          ],
-          "tags": []
-        },
-        {
-          "alias": "HDO",
-=======
-          ]
-        },
-        {
-          "alias": "HCl",
->>>>>>> 23fc1006
-          "groupBy": [
-            {
-              "params": [
-                "null"
-              ],
-              "type": "fill"
-            }
-          ],
-          "hide": false,
-          "measurement": "autogen.crds",
-          "orderByTime": "DESC",
-          "policy": "autogen",
-<<<<<<< HEAD
-          "query": "SELECT last(HDO) AS HDO FROM autogen.crds WHERE ('HDO' =~ /^$species$/ AND valve_pos =~ /^$ports$/ AND analyzer =~ /^$instrument$/) AND $timeFilter ORDER BY time DESC",
-          "rawQuery": true,
-          "refId": "H",
-          "resultFormat": "time_series",
-          "select": [
-            [
-=======
-          "query": "SELECT last(HCl) AS HCl FROM autogen.crds WHERE ('HCl' =~ /^$species$/ AND valve_pos =~ /^$ports$/ AND analyzer =~ /^$instrument$/) AND $timeFilter ORDER BY time DESC",
-          "rawQuery": true,
-          "refId": "F",
-          "resultFormat": "time_series",
-          "select": [
-            [
-              {
-                "params": [
-                  "HCl"
-                ],
-                "type": "field"
-              },
->>>>>>> 23fc1006
-              {
-                "params": [],
-                "type": "last"
-              }
-            ]
-          ]
-        },
-        {
-          "alias": "O2",
-          "groupBy": [
-            {
-              "params": [
-                "null"
-              ],
-              "type": "fill"
-            }
-          ],
-          "hide": false,
-          "measurement": "autogen.crds",
-          "orderByTime": "DESC",
-          "policy": "autogen",
-          "query": "SELECT last(O2) AS O2 FROM autogen.crds WHERE ('O2' =~ /^$species$/ AND valve_pos =~ /^$ports$/ AND analyzer =~ /^$instrument$/) AND $timeFilter ORDER BY time DESC",
-          "rawQuery": true,
-          "refId": "G",
-          "resultFormat": "time_series",
-          "select": [
-            [
-              {
-                "params": [
-<<<<<<< HEAD
-                  "HDO"
-=======
-                  "O2"
->>>>>>> 23fc1006
-                ],
-                "type": "field"
-              },
-              {
-                "params": [],
-                "type": "last"
-              }
-            ]
-<<<<<<< HEAD
-          ],
-          "tags": []
-        },
-        {
-          "alias": "H2S",
-=======
-          ]
-        },
-        {
-          "alias": "HDO",
->>>>>>> 23fc1006
-          "groupBy": [
-            {
-              "params": [
-                "null"
-              ],
-              "type": "fill"
-            }
-          ],
-          "hide": false,
-          "measurement": "autogen.crds",
-          "orderByTime": "DESC",
-          "policy": "autogen",
-<<<<<<< HEAD
-          "query": "SELECT last(H2S) AS H2S FROM autogen.crds WHERE ('H2S' =~ /^$species$/ AND valve_pos =~ /^$ports$/ AND analyzer =~ /^$instrument$/) AND $timeFilter ORDER BY time DESC",
-          "rawQuery": true,
-          "refId": "I",
-=======
-          "query": "SELECT last(HDO) AS HDO FROM autogen.crds WHERE ('HDO' =~ /^$species$/ AND valve_pos =~ /^$ports$/ AND analyzer =~ /^$instrument$/) AND $timeFilter ORDER BY time DESC",
-          "rawQuery": true,
-          "refId": "H",
->>>>>>> 23fc1006
-          "resultFormat": "time_series",
-          "select": [
-            [
-              {
-                "params": [
-<<<<<<< HEAD
-                  "H2S"
-=======
-                  "HDO"
->>>>>>> 23fc1006
-                ],
-                "type": "field"
-              },
-              {
-                "params": [],
-                "type": "last"
-              }
-            ]
-<<<<<<< HEAD
-          ],
-          "tags": []
-        },
-        {
-          "alias": "SO2",
-=======
-          ]
-        },
-        {
-          "alias": "H2S",
->>>>>>> 23fc1006
-          "groupBy": [
-            {
-              "params": [
-                "null"
-              ],
-              "type": "fill"
-            }
-          ],
-          "hide": false,
-          "measurement": "autogen.crds",
-          "orderByTime": "DESC",
-          "policy": "autogen",
-<<<<<<< HEAD
-          "query": "SELECT last(SO2) AS SO2 FROM autogen.crds WHERE ('SO2' =~ /^$species$/ AND valve_pos =~ /^$ports$/ AND analyzer =~ /^$instrument$/) AND $timeFilter ORDER BY time DESC",
-          "rawQuery": true,
-          "refId": "J",
-=======
-          "query": "SELECT last(H2S) AS H2S FROM autogen.crds WHERE ('H2S' =~ /^$species$/ AND valve_pos =~ /^$ports$/ AND analyzer =~ /^$instrument$/) AND $timeFilter ORDER BY time DESC",
-          "rawQuery": true,
-          "refId": "I",
->>>>>>> 23fc1006
-          "resultFormat": "time_series",
-          "select": [
-            [
-              {
-                "params": [
-<<<<<<< HEAD
-                  "SO2"
-=======
-                  "H2S"
->>>>>>> 23fc1006
-                ],
-                "type": "field"
-              },
-              {
-                "params": [],
-                "type": "last"
-              }
-            ]
-<<<<<<< HEAD
-          ],
-          "tags": []
-        },
-        {
-          "alias": "CavityPressure",
-=======
-          ]
-        },
-        {
-          "alias": "SO2",
->>>>>>> 23fc1006
-          "groupBy": [
-            {
-              "params": [
-                "null"
-              ],
-              "type": "fill"
-            }
-          ],
-          "hide": false,
-          "measurement": "autogen.crds",
-          "orderByTime": "DESC",
-          "policy": "autogen",
-<<<<<<< HEAD
-          "query": "SELECT last(CavityPressure) AS CavityPressure FROM autogen.crds WHERE ('CavityPressure' =~ /^$species$/ AND valve_pos =~ /^$ports$/ AND analyzer =~ /^$instrument$/) AND $timeFilter ORDER BY time DESC",
-          "rawQuery": true,
-          "refId": "K",
-=======
-          "query": "SELECT last(SO2) AS SO2 FROM autogen.crds WHERE ('SO2' =~ /^$species$/ AND valve_pos =~ /^$ports$/ AND analyzer =~ /^$instrument$/) AND $timeFilter ORDER BY time DESC",
-          "rawQuery": true,
-          "refId": "J",
->>>>>>> 23fc1006
-          "resultFormat": "time_series",
-          "select": [
-            [
-              {
-                "params": [
-<<<<<<< HEAD
-                  "CavityPressure"
-=======
-                  "SO2"
->>>>>>> 23fc1006
-                ],
-                "type": "field"
-              },
-              {
-                "params": [],
-                "type": "last"
-              }
-            ]
-          ]
-        },
-        {
-          "alias": "CavityPressure",
-          "groupBy": [
-            {
-              "params": [
-                "null"
-              ],
-              "type": "fill"
-            }
-          ],
-<<<<<<< HEAD
-          "tags": []
-=======
-          "hide": false,
-          "measurement": "autogen.crds",
-          "orderByTime": "DESC",
-          "policy": "autogen",
-          "query": "SELECT last(CavityPressure) AS CavityPressure FROM autogen.crds WHERE ('CavityPressure' =~ /^$species$/ AND valve_pos =~ /^$ports$/ AND analyzer =~ /^$instrument$/) AND $timeFilter ORDER BY time DESC",
-          "rawQuery": true,
-          "refId": "K",
-          "resultFormat": "time_series",
-          "select": [
-            [
-              {
-                "params": [
-                  "CavityPressure"
-                ],
-                "type": "field"
-              },
-              {
-                "params": [],
-                "type": "last"
-              }
-            ]
-          ]
->>>>>>> 23fc1006
-        },
-        {
-          "alias": "CavityTemp",
-          "groupBy": [
-            {
-              "params": [
-                "null"
-              ],
-              "type": "fill"
-            }
-          ],
-          "hide": false,
-          "measurement": "autogen.crds",
-          "orderByTime": "DESC",
-          "policy": "autogen",
-          "query": "SELECT last(CavityTemp) AS CavityTemp FROM autogen.crds WHERE ('CavityTemp' =~ /^$species$/ AND valve_pos =~ /^$ports$/ AND analyzer =~ /^$instrument$/) AND $timeFilter ORDER BY time DESC",
-          "rawQuery": true,
-          "refId": "L",
-          "resultFormat": "time_series",
-          "select": [
-            [
-              {
-                "params": [
-                  "CavityTemp"
-                ],
-                "type": "field"
-              },
-              {
-                "params": [],
-                "type": "last"
-              }
-            ]
-<<<<<<< HEAD
-          ],
-          "tags": []
-=======
-          ]
->>>>>>> 23fc1006
-        }
-      ],
+          ],
+          "tags": [
+            {
+              "key": "valve_pos",
+              "operator": "=~",
+              "value": "/^$ports$/"
+            }
+          ]
+        }
+      ],
+      "timeFrom": null,
+      "timeShift": null,
       "title": "$ports",
-      "tooltip": {
-        "shared": true,
-        "value_type": "individual"
-      },
       "transform": "timeseries_to_rows",
       "type": "table"
     },
     {
       "columns": [],
       "datasource": "PiGSS data source",
-      "fill": 0,
       "fontSize": "120%",
       "gridPos": {
-        "h": 8,
+        "h": 9,
         "w": 6,
         "x": 6,
-        "y": 1
-      },
-<<<<<<< HEAD
-      "id": 15,
-=======
-      "id": 2,
->>>>>>> 23fc1006
-      "linewidth": 0,
+        "y": 0
+      },
+      "id": 3,
       "maxPerRow": 4,
       "options": {},
       "pageSize": null,
       "repeat": null,
       "repeatDirection": "h",
-<<<<<<< HEAD
-      "repeatIteration": 1581446000464,
-=======
-      "repeatIteration": 1581017784275,
->>>>>>> 23fc1006
-      "repeatPanelId": 1,
+      "repeatIteration": 1574203611017,
+      "repeatPanelId": 2,
       "scopedVars": {
         "ports": {
           "selected": false,
@@ -855,6 +235,7 @@
           "value": "4"
         }
       },
+      "scroll": true,
       "showHeader": true,
       "sort": {
         "col": 0,
@@ -868,30 +249,60 @@
           "type": "hidden"
         },
         {
+          "alias": "Species",
+          "colorMode": null,
+          "colors": [
+            "rgba(245, 54, 54, 0.9)",
+            "rgba(237, 129, 40, 0.89)",
+            "rgba(50, 172, 45, 0.97)"
+          ],
+          "dateFormat": "YYYY-MM-DD HH:mm:ss",
+          "decimals": 2,
+          "mappingType": 1,
+          "pattern": "Metric",
+          "thresholds": [],
+          "type": "string",
+          "unit": "short",
+          "valueMaps": [
+            {
+              "text": "NH3",
+              "value": "crds.NH3"
+            },
+            {
+              "text": "HF",
+              "value": "crds.HF"
+            },
+            {
+              "text": "HCl",
+              "value": "crds.HCl"
+            },
+            {
+              "text": "H2O",
+              "value": "crds.H2O"
+            }
+          ]
+        },
+        {
           "alias": "",
+          "colorMode": null,
+          "colors": [
+            "rgba(245, 54, 54, 0.9)",
+            "rgba(237, 129, 40, 0.89)",
+            "rgba(50, 172, 45, 0.97)"
+          ],
           "decimals": 2,
           "pattern": "/.*/",
+          "thresholds": [],
           "type": "number",
           "unit": "short"
         }
       ],
       "targets": [
         {
-          "alias": "H2O",
-          "groupBy": [
-            {
-              "params": [
-                "null"
-              ],
-              "type": "fill"
-            }
-          ],
-          "hide": false,
-          "measurement": "autogen.crds",
+          "groupBy": [],
+          "measurement": "crds",
           "orderByTime": "DESC",
-          "policy": "autogen",
-          "query": "SELECT last(H2O) AS H2O FROM autogen.crds WHERE ('H2O' =~ /^$species$/ AND valve_pos =~ /^$ports$/ AND analyzer =~ /^$instrument$/) AND $timeFilter ORDER BY time DESC",
-          "rawQuery": true,
+          "policy": "default",
           "refId": "A",
           "resultFormat": "time_series",
           "select": [
@@ -905,622 +316,102 @@
               {
                 "params": [],
                 "type": "last"
-<<<<<<< HEAD
+              },
+              {
+                "params": [
+                  "H2O"
+                ],
+                "type": "alias"
+              }
+            ],
+            [
+              {
+                "params": [
+                  "HCl"
+                ],
+                "type": "field"
+              },
+              {
+                "params": [],
+                "type": "last"
+              },
+              {
+                "params": [
+                  "HCl"
+                ],
+                "type": "alias"
+              }
+            ],
+            [
+              {
+                "params": [
+                  "HF"
+                ],
+                "type": "field"
+              },
+              {
+                "params": [],
+                "type": "last"
+              },
+              {
+                "params": [
+                  "HF"
+                ],
+                "type": "alias"
+              }
+            ],
+            [
+              {
+                "params": [
+                  "NH3"
+                ],
+                "type": "field"
+              },
+              {
+                "params": [],
+                "type": "last"
+              },
+              {
+                "params": [
+                  "NH3"
+                ],
+                "type": "alias"
               }
             ]
-          ]
-        },
-        {
-          "alias": "CO2",
-          "groupBy": [
-            {
-              "params": [
-                "null"
-              ],
-              "type": "fill"
-            }
-          ],
-          "hide": false,
-          "measurement": "autogen.crds",
-          "orderByTime": "DESC",
-          "policy": "autogen",
-          "query": "SELECT last(CO2) AS CO2 FROM autogen.crds WHERE ('CO2' =~ /^$species$/ AND valve_pos =~ /^$ports$/ AND analyzer =~ /^$instrument$/) AND $timeFilter ORDER BY time DESC",
-          "rawQuery": true,
-          "refId": "B",
-          "resultFormat": "time_series",
-          "select": [
-            [
-              {
-                "params": [
-                  "CO2"
-                ],
-                "type": "field"
-              },
-              {
-                "params": [],
-                "type": "last"
-              }
-            ]
-          ]
-        },
-        {
-          "alias": "NH3",
-=======
-              }
-            ]
-          ]
-        },
-        {
-          "alias": "CO2",
->>>>>>> 23fc1006
-          "groupBy": [
-            {
-              "params": [
-                "null"
-              ],
-              "type": "fill"
-            }
-          ],
-          "hide": false,
-          "measurement": "autogen.crds",
-          "orderByTime": "DESC",
-          "policy": "autogen",
-<<<<<<< HEAD
-          "query": "SELECT last(NH3) AS NH3 FROM autogen.crds WHERE ('NH3' =~ /^$species$/ AND valve_pos =~ /^$ports$/ AND analyzer =~ /^$instrument$/) AND $timeFilter ORDER BY time DESC",
-          "rawQuery": true,
-          "refId": "C",
-=======
-          "query": "SELECT last(CO2) AS CO2 FROM autogen.crds WHERE ('CO2' =~ /^$species$/ AND valve_pos =~ /^$ports$/ AND analyzer =~ /^$instrument$/) AND $timeFilter ORDER BY time DESC",
-          "rawQuery": true,
-          "refId": "B",
->>>>>>> 23fc1006
-          "resultFormat": "time_series",
-          "select": [
-            [
-              {
-                "params": [
-<<<<<<< HEAD
-                  "NH3"
-=======
-                  "CO2"
->>>>>>> 23fc1006
-                ],
-                "type": "field"
-              },
-              {
-                "params": [],
-                "type": "last"
-<<<<<<< HEAD
-              }
-            ]
-          ]
-        },
-        {
-          "alias": "CH4",
-          "groupBy": [
-            {
-              "params": [
-                "null"
-              ],
-              "type": "fill"
-            }
-          ],
-          "hide": false,
-          "measurement": "autogen.crds",
-          "orderByTime": "DESC",
-          "policy": "autogen",
-          "query": "SELECT last(CH4) AS CH4 FROM autogen.crds WHERE ('CH4' =~ /^$species$/ AND valve_pos =~ /^$ports$/ AND analyzer =~ /^$instrument$/) AND $timeFilter ORDER BY time DESC",
-          "rawQuery": true,
-          "refId": "D",
-          "resultFormat": "time_series",
-          "select": [
-            [
-              {
-                "params": [
-                  "CH4"
-                ],
-                "type": "field"
-              },
-              {
-                "params": [],
-                "type": "last"
-              }
-            ]
-          ]
-        },
-        {
-          "alias": "HF",
-=======
-              }
-            ]
-          ]
-        },
-        {
-          "alias": "NH3",
->>>>>>> 23fc1006
-          "groupBy": [
-            {
-              "params": [
-                "null"
-              ],
-              "type": "fill"
-            }
-          ],
-          "hide": false,
-          "measurement": "autogen.crds",
-          "orderByTime": "DESC",
-          "policy": "autogen",
-<<<<<<< HEAD
-          "query": "SELECT last(HF) AS HF FROM autogen.crds WHERE ('HF' =~ /^$species$/ AND valve_pos =~ /^$ports$/ AND analyzer =~ /^$instrument$/) AND $timeFilter ORDER BY time DESC",
-          "rawQuery": true,
-          "refId": "E",
-=======
-          "query": "SELECT last(NH3) AS NH3 FROM autogen.crds WHERE ('NH3' =~ /^$species$/ AND valve_pos =~ /^$ports$/ AND analyzer =~ /^$instrument$/) AND $timeFilter ORDER BY time DESC",
-          "rawQuery": true,
-          "refId": "C",
->>>>>>> 23fc1006
-          "resultFormat": "time_series",
-          "select": [
-            [
-              {
-                "params": [
-                  "NH3"
-                ],
-                "type": "field"
-              },
-              {
-                "params": [],
-                "type": "last"
-<<<<<<< HEAD
-              }
-            ]
-          ]
-        },
-        {
-          "alias": "HCl",
-          "groupBy": [
-            {
-              "params": [
-                "null"
-              ],
-              "type": "fill"
-            }
-          ],
-          "hide": false,
-          "measurement": "autogen.crds",
-          "orderByTime": "DESC",
-          "policy": "autogen",
-          "query": "SELECT last(HCl) AS HCl FROM autogen.crds WHERE ('HCl' =~ /^$species$/ AND valve_pos =~ /^$ports$/ AND analyzer =~ /^$instrument$/) AND $timeFilter ORDER BY time DESC",
-          "rawQuery": true,
-          "refId": "F",
-          "resultFormat": "time_series",
-          "select": [
-            [
-              {
-                "params": [
-                  "HCl"
-                ],
-                "type": "field"
-              },
-              {
-                "params": [],
-                "type": "last"
-              }
-            ]
-          ]
-        },
-        {
-          "alias": "O2",
-          "groupBy": [
-            {
-              "params": [
-                "null"
-              ],
-              "type": "fill"
-            }
-          ],
-          "hide": false,
-          "measurement": "autogen.crds",
-          "orderByTime": "DESC",
-          "policy": "autogen",
-          "query": "SELECT last(O2) AS O2 FROM autogen.crds WHERE ('O2' =~ /^$species$/ AND valve_pos =~ /^$ports$/ AND analyzer =~ /^$instrument$/) AND $timeFilter ORDER BY time DESC",
-          "rawQuery": true,
-          "refId": "G",
-          "resultFormat": "time_series",
-          "select": [
-            [
-              {
-                "params": [
-                  "O2"
-                ],
-                "type": "field"
-              },
-              {
-                "params": [],
-                "type": "last"
-              }
-            ]
-          ]
-        },
-        {
-          "alias": "HDO",
-=======
-              }
-            ]
-          ]
-        },
-        {
-          "alias": "CH4",
->>>>>>> 23fc1006
-          "groupBy": [
-            {
-              "params": [
-                "null"
-              ],
-              "type": "fill"
-            }
-          ],
-          "hide": false,
-          "measurement": "autogen.crds",
-          "orderByTime": "DESC",
-          "policy": "autogen",
-<<<<<<< HEAD
-          "query": "SELECT last(HDO) AS HDO FROM autogen.crds WHERE ('HDO' =~ /^$species$/ AND valve_pos =~ /^$ports$/ AND analyzer =~ /^$instrument$/) AND $timeFilter ORDER BY time DESC",
-          "rawQuery": true,
-          "refId": "H",
-=======
-          "query": "SELECT last(CH4) AS CH4 FROM autogen.crds WHERE ('CH4' =~ /^$species$/ AND valve_pos =~ /^$ports$/ AND analyzer =~ /^$instrument$/) AND $timeFilter ORDER BY time DESC",
-          "rawQuery": true,
-          "refId": "D",
->>>>>>> 23fc1006
-          "resultFormat": "time_series",
-          "select": [
-            [
-              {
-                "params": [
-<<<<<<< HEAD
-                  "HDO"
-=======
-                  "CH4"
->>>>>>> 23fc1006
-                ],
-                "type": "field"
-              },
-              {
-                "params": [],
-                "type": "last"
-              }
-            ]
-          ]
-        },
-        {
-<<<<<<< HEAD
-          "alias": "H2S",
-=======
-          "alias": "HF",
->>>>>>> 23fc1006
-          "groupBy": [
-            {
-              "params": [
-                "null"
-              ],
-              "type": "fill"
-            }
-          ],
-          "hide": false,
-          "measurement": "autogen.crds",
-          "orderByTime": "DESC",
-          "policy": "autogen",
-<<<<<<< HEAD
-          "query": "SELECT last(H2S) AS H2S FROM autogen.crds WHERE ('H2S' =~ /^$species$/ AND valve_pos =~ /^$ports$/ AND analyzer =~ /^$instrument$/) AND $timeFilter ORDER BY time DESC",
-          "rawQuery": true,
-          "refId": "I",
-=======
-          "query": "SELECT last(HF) AS HF FROM autogen.crds WHERE ('HF' =~ /^$species$/ AND valve_pos =~ /^$ports$/ AND analyzer =~ /^$instrument$/) AND $timeFilter ORDER BY time DESC",
-          "rawQuery": true,
-          "refId": "E",
->>>>>>> 23fc1006
-          "resultFormat": "time_series",
-          "select": [
-            [
-              {
-                "params": [
-<<<<<<< HEAD
-                  "H2S"
-=======
-                  "HF"
->>>>>>> 23fc1006
-                ],
-                "type": "field"
-              },
-              {
-                "params": [],
-                "type": "last"
-              }
-            ]
-          ]
-        },
-        {
-<<<<<<< HEAD
-          "alias": "SO2",
-=======
-          "alias": "HCl",
->>>>>>> 23fc1006
-          "groupBy": [
-            {
-              "params": [
-                "null"
-              ],
-              "type": "fill"
-            }
-          ],
-          "hide": false,
-          "measurement": "autogen.crds",
-          "orderByTime": "DESC",
-          "policy": "autogen",
-<<<<<<< HEAD
-          "query": "SELECT last(SO2) AS SO2 FROM autogen.crds WHERE ('SO2' =~ /^$species$/ AND valve_pos =~ /^$ports$/ AND analyzer =~ /^$instrument$/) AND $timeFilter ORDER BY time DESC",
-          "rawQuery": true,
-          "refId": "J",
-=======
-          "query": "SELECT last(HCl) AS HCl FROM autogen.crds WHERE ('HCl' =~ /^$species$/ AND valve_pos =~ /^$ports$/ AND analyzer =~ /^$instrument$/) AND $timeFilter ORDER BY time DESC",
-          "rawQuery": true,
-          "refId": "F",
->>>>>>> 23fc1006
-          "resultFormat": "time_series",
-          "select": [
-            [
-              {
-                "params": [
-<<<<<<< HEAD
-=======
-                  "HCl"
-                ],
-                "type": "field"
-              },
-              {
-                "params": [],
-                "type": "last"
-              }
-            ]
-          ]
-        },
-        {
-          "alias": "O2",
-          "groupBy": [
-            {
-              "params": [
-                "null"
-              ],
-              "type": "fill"
-            }
-          ],
-          "hide": false,
-          "measurement": "autogen.crds",
-          "orderByTime": "DESC",
-          "policy": "autogen",
-          "query": "SELECT last(O2) AS O2 FROM autogen.crds WHERE ('O2' =~ /^$species$/ AND valve_pos =~ /^$ports$/ AND analyzer =~ /^$instrument$/) AND $timeFilter ORDER BY time DESC",
-          "rawQuery": true,
-          "refId": "G",
-          "resultFormat": "time_series",
-          "select": [
-            [
-              {
-                "params": [
-                  "O2"
-                ],
-                "type": "field"
-              },
-              {
-                "params": [],
-                "type": "last"
-              }
-            ]
-          ]
-        },
-        {
-          "alias": "HDO",
-          "groupBy": [
-            {
-              "params": [
-                "null"
-              ],
-              "type": "fill"
-            }
-          ],
-          "hide": false,
-          "measurement": "autogen.crds",
-          "orderByTime": "DESC",
-          "policy": "autogen",
-          "query": "SELECT last(HDO) AS HDO FROM autogen.crds WHERE ('HDO' =~ /^$species$/ AND valve_pos =~ /^$ports$/ AND analyzer =~ /^$instrument$/) AND $timeFilter ORDER BY time DESC",
-          "rawQuery": true,
-          "refId": "H",
-          "resultFormat": "time_series",
-          "select": [
-            [
-              {
-                "params": [
-                  "HDO"
-                ],
-                "type": "field"
-              },
-              {
-                "params": [],
-                "type": "last"
-              }
-            ]
-          ]
-        },
-        {
-          "alias": "H2S",
-          "groupBy": [
-            {
-              "params": [
-                "null"
-              ],
-              "type": "fill"
-            }
-          ],
-          "hide": false,
-          "measurement": "autogen.crds",
-          "orderByTime": "DESC",
-          "policy": "autogen",
-          "query": "SELECT last(H2S) AS H2S FROM autogen.crds WHERE ('H2S' =~ /^$species$/ AND valve_pos =~ /^$ports$/ AND analyzer =~ /^$instrument$/) AND $timeFilter ORDER BY time DESC",
-          "rawQuery": true,
-          "refId": "I",
-          "resultFormat": "time_series",
-          "select": [
-            [
-              {
-                "params": [
-                  "H2S"
-                ],
-                "type": "field"
-              },
-              {
-                "params": [],
-                "type": "last"
-              }
-            ]
-          ]
-        },
-        {
-          "alias": "SO2",
-          "groupBy": [
-            {
-              "params": [
-                "null"
-              ],
-              "type": "fill"
-            }
-          ],
-          "hide": false,
-          "measurement": "autogen.crds",
-          "orderByTime": "DESC",
-          "policy": "autogen",
-          "query": "SELECT last(SO2) AS SO2 FROM autogen.crds WHERE ('SO2' =~ /^$species$/ AND valve_pos =~ /^$ports$/ AND analyzer =~ /^$instrument$/) AND $timeFilter ORDER BY time DESC",
-          "rawQuery": true,
-          "refId": "J",
-          "resultFormat": "time_series",
-          "select": [
-            [
-              {
-                "params": [
->>>>>>> 23fc1006
-                  "SO2"
-                ],
-                "type": "field"
-              },
-              {
-                "params": [],
-                "type": "last"
-              }
-            ]
-          ]
-        },
-        {
-          "alias": "CavityPressure",
-          "groupBy": [
-            {
-              "params": [
-                "null"
-              ],
-              "type": "fill"
-            }
-          ],
-          "hide": false,
-          "measurement": "autogen.crds",
-          "orderByTime": "DESC",
-          "policy": "autogen",
-          "query": "SELECT last(CavityPressure) AS CavityPressure FROM autogen.crds WHERE ('CavityPressure' =~ /^$species$/ AND valve_pos =~ /^$ports$/ AND analyzer =~ /^$instrument$/) AND $timeFilter ORDER BY time DESC",
-          "rawQuery": true,
-          "refId": "K",
-          "resultFormat": "time_series",
-          "select": [
-            [
-              {
-                "params": [
-                  "CavityPressure"
-                ],
-                "type": "field"
-              },
-              {
-                "params": [],
-                "type": "last"
-              }
-            ]
-          ]
-        },
-        {
-          "alias": "CavityTemp",
-          "groupBy": [
-            {
-              "params": [
-                "null"
-              ],
-              "type": "fill"
-            }
-          ],
-          "hide": false,
-          "measurement": "autogen.crds",
-          "orderByTime": "DESC",
-          "policy": "autogen",
-          "query": "SELECT last(CavityTemp) AS CavityTemp FROM autogen.crds WHERE ('CavityTemp' =~ /^$species$/ AND valve_pos =~ /^$ports$/ AND analyzer =~ /^$instrument$/) AND $timeFilter ORDER BY time DESC",
-          "rawQuery": true,
-          "refId": "L",
-          "resultFormat": "time_series",
-          "select": [
-            [
-              {
-                "params": [
-                  "CavityTemp"
-                ],
-                "type": "field"
-              },
-              {
-                "params": [],
-                "type": "last"
-              }
-            ]
-          ]
-        }
-      ],
+          ],
+          "tags": [
+            {
+              "key": "valve_pos",
+              "operator": "=~",
+              "value": "/^$ports$/"
+            }
+          ]
+        }
+      ],
+      "timeFrom": null,
+      "timeShift": null,
       "title": "$ports",
-      "tooltip": {
-        "shared": true,
-        "value_type": "individual"
-      },
       "transform": "timeseries_to_rows",
       "type": "table"
     },
     {
       "columns": [],
       "datasource": "PiGSS data source",
-      "fill": 0,
       "fontSize": "120%",
       "gridPos": {
-        "h": 8,
+        "h": 9,
         "w": 6,
         "x": 12,
-        "y": 1
-      },
-<<<<<<< HEAD
-      "id": 16,
-=======
-      "id": 3,
->>>>>>> 23fc1006
-      "linewidth": 0,
+        "y": 0
+      },
+      "id": 4,
       "maxPerRow": 4,
       "options": {},
       "pageSize": null,
       "repeat": null,
       "repeatDirection": "h",
-<<<<<<< HEAD
-      "repeatIteration": 1581446000464,
-=======
-      "repeatIteration": 1581017784275,
->>>>>>> 23fc1006
-      "repeatPanelId": 1,
+      "repeatIteration": 1574203611017,
+      "repeatPanelId": 2,
       "scopedVars": {
         "ports": {
           "selected": false,
@@ -1528,6 +419,7 @@
           "value": "6"
         }
       },
+      "scroll": true,
       "showHeader": true,
       "sort": {
         "col": 0,
@@ -1541,30 +433,60 @@
           "type": "hidden"
         },
         {
+          "alias": "Species",
+          "colorMode": null,
+          "colors": [
+            "rgba(245, 54, 54, 0.9)",
+            "rgba(237, 129, 40, 0.89)",
+            "rgba(50, 172, 45, 0.97)"
+          ],
+          "dateFormat": "YYYY-MM-DD HH:mm:ss",
+          "decimals": 2,
+          "mappingType": 1,
+          "pattern": "Metric",
+          "thresholds": [],
+          "type": "string",
+          "unit": "short",
+          "valueMaps": [
+            {
+              "text": "NH3",
+              "value": "crds.NH3"
+            },
+            {
+              "text": "HF",
+              "value": "crds.HF"
+            },
+            {
+              "text": "HCl",
+              "value": "crds.HCl"
+            },
+            {
+              "text": "H2O",
+              "value": "crds.H2O"
+            }
+          ]
+        },
+        {
           "alias": "",
+          "colorMode": null,
+          "colors": [
+            "rgba(245, 54, 54, 0.9)",
+            "rgba(237, 129, 40, 0.89)",
+            "rgba(50, 172, 45, 0.97)"
+          ],
           "decimals": 2,
           "pattern": "/.*/",
+          "thresholds": [],
           "type": "number",
           "unit": "short"
         }
       ],
       "targets": [
         {
-          "alias": "H2O",
-          "groupBy": [
-            {
-              "params": [
-                "null"
-              ],
-              "type": "fill"
-            }
-          ],
-          "hide": false,
-          "measurement": "autogen.crds",
+          "groupBy": [],
+          "measurement": "crds",
           "orderByTime": "DESC",
-          "policy": "autogen",
-          "query": "SELECT last(H2O) AS H2O FROM autogen.crds WHERE ('H2O' =~ /^$species$/ AND valve_pos =~ /^$ports$/ AND analyzer =~ /^$instrument$/) AND $timeFilter ORDER BY time DESC",
-          "rawQuery": true,
+          "policy": "default",
           "refId": "A",
           "resultFormat": "time_series",
           "select": [
@@ -1578,420 +500,102 @@
               {
                 "params": [],
                 "type": "last"
-<<<<<<< HEAD
+              },
+              {
+                "params": [
+                  "H2O"
+                ],
+                "type": "alias"
+              }
+            ],
+            [
+              {
+                "params": [
+                  "HCl"
+                ],
+                "type": "field"
+              },
+              {
+                "params": [],
+                "type": "last"
+              },
+              {
+                "params": [
+                  "HCl"
+                ],
+                "type": "alias"
+              }
+            ],
+            [
+              {
+                "params": [
+                  "HF"
+                ],
+                "type": "field"
+              },
+              {
+                "params": [],
+                "type": "last"
+              },
+              {
+                "params": [
+                  "HF"
+                ],
+                "type": "alias"
+              }
+            ],
+            [
+              {
+                "params": [
+                  "NH3"
+                ],
+                "type": "field"
+              },
+              {
+                "params": [],
+                "type": "last"
+              },
+              {
+                "params": [
+                  "NH3"
+                ],
+                "type": "alias"
               }
             ]
-          ]
-        },
-        {
-          "alias": "CO2",
-=======
-              }
-            ]
-          ]
-        },
-        {
-          "alias": "CO2",
-          "groupBy": [
-            {
-              "params": [
-                "null"
-              ],
-              "type": "fill"
-            }
-          ],
-          "hide": false,
-          "measurement": "autogen.crds",
-          "orderByTime": "DESC",
-          "policy": "autogen",
-          "query": "SELECT last(CO2) AS CO2 FROM autogen.crds WHERE ('CO2' =~ /^$species$/ AND valve_pos =~ /^$ports$/ AND analyzer =~ /^$instrument$/) AND $timeFilter ORDER BY time DESC",
-          "rawQuery": true,
-          "refId": "B",
-          "resultFormat": "time_series",
-          "select": [
-            [
-              {
-                "params": [
-                  "CO2"
-                ],
-                "type": "field"
-              },
-              {
-                "params": [],
-                "type": "last"
-              }
-            ]
-          ]
-        },
-        {
-          "alias": "NH3",
-          "groupBy": [
-            {
-              "params": [
-                "null"
-              ],
-              "type": "fill"
-            }
-          ],
-          "hide": false,
-          "measurement": "autogen.crds",
-          "orderByTime": "DESC",
-          "policy": "autogen",
-          "query": "SELECT last(NH3) AS NH3 FROM autogen.crds WHERE ('NH3' =~ /^$species$/ AND valve_pos =~ /^$ports$/ AND analyzer =~ /^$instrument$/) AND $timeFilter ORDER BY time DESC",
-          "rawQuery": true,
-          "refId": "C",
-          "resultFormat": "time_series",
-          "select": [
-            [
-              {
-                "params": [
-                  "NH3"
-                ],
-                "type": "field"
-              },
-              {
-                "params": [],
-                "type": "last"
-              }
-            ]
-          ]
-        },
-        {
-          "alias": "CH4",
-          "groupBy": [
-            {
-              "params": [
-                "null"
-              ],
-              "type": "fill"
-            }
-          ],
-          "hide": false,
-          "measurement": "autogen.crds",
-          "orderByTime": "DESC",
-          "policy": "autogen",
-          "query": "SELECT last(CH4) AS CH4 FROM autogen.crds WHERE ('CH4' =~ /^$species$/ AND valve_pos =~ /^$ports$/ AND analyzer =~ /^$instrument$/) AND $timeFilter ORDER BY time DESC",
-          "rawQuery": true,
-          "refId": "D",
-          "resultFormat": "time_series",
-          "select": [
-            [
-              {
-                "params": [
-                  "CH4"
-                ],
-                "type": "field"
-              },
-              {
-                "params": [],
-                "type": "last"
-              }
-            ]
-          ]
-        },
-        {
-          "alias": "HF",
->>>>>>> 23fc1006
-          "groupBy": [
-            {
-              "params": [
-                "null"
-              ],
-              "type": "fill"
-            }
-          ],
-          "hide": false,
-          "measurement": "autogen.crds",
-          "orderByTime": "DESC",
-          "policy": "autogen",
-<<<<<<< HEAD
-          "query": "SELECT last(CO2) AS CO2 FROM autogen.crds WHERE ('CO2' =~ /^$species$/ AND valve_pos =~ /^$ports$/ AND analyzer =~ /^$instrument$/) AND $timeFilter ORDER BY time DESC",
-          "rawQuery": true,
-          "refId": "B",
-=======
-          "query": "SELECT last(HF) AS HF FROM autogen.crds WHERE ('HF' =~ /^$species$/ AND valve_pos =~ /^$ports$/ AND analyzer =~ /^$instrument$/) AND $timeFilter ORDER BY time DESC",
-          "rawQuery": true,
-          "refId": "E",
->>>>>>> 23fc1006
-          "resultFormat": "time_series",
-          "select": [
-            [
-              {
-                "params": [
-<<<<<<< HEAD
-                  "CO2"
-=======
-                  "HF"
-                ],
-                "type": "field"
-              },
-              {
-                "params": [],
-                "type": "last"
-              }
-            ]
-          ]
-        },
-        {
-          "alias": "HCl",
-          "groupBy": [
-            {
-              "params": [
-                "null"
-              ],
-              "type": "fill"
-            }
-          ],
-          "hide": false,
-          "measurement": "autogen.crds",
-          "orderByTime": "DESC",
-          "policy": "autogen",
-          "query": "SELECT last(HCl) AS HCl FROM autogen.crds WHERE ('HCl' =~ /^$species$/ AND valve_pos =~ /^$ports$/ AND analyzer =~ /^$instrument$/) AND $timeFilter ORDER BY time DESC",
-          "rawQuery": true,
-          "refId": "F",
-          "resultFormat": "time_series",
-          "select": [
-            [
-              {
-                "params": [
-                  "HCl"
-                ],
-                "type": "field"
-              },
-              {
-                "params": [],
-                "type": "last"
-              }
-            ]
-          ]
-        },
-        {
-          "alias": "O2",
-          "groupBy": [
-            {
-              "params": [
-                "null"
-              ],
-              "type": "fill"
-            }
-          ],
-          "hide": false,
-          "measurement": "autogen.crds",
-          "orderByTime": "DESC",
-          "policy": "autogen",
-          "query": "SELECT last(O2) AS O2 FROM autogen.crds WHERE ('O2' =~ /^$species$/ AND valve_pos =~ /^$ports$/ AND analyzer =~ /^$instrument$/) AND $timeFilter ORDER BY time DESC",
-          "rawQuery": true,
-          "refId": "G",
-          "resultFormat": "time_series",
-          "select": [
-            [
-              {
-                "params": [
-                  "O2"
-                ],
-                "type": "field"
-              },
-              {
-                "params": [],
-                "type": "last"
-              }
-            ]
-          ]
-        },
-        {
-          "alias": "HDO",
-          "groupBy": [
-            {
-              "params": [
-                "null"
-              ],
-              "type": "fill"
-            }
-          ],
-          "hide": false,
-          "measurement": "autogen.crds",
-          "orderByTime": "DESC",
-          "policy": "autogen",
-          "query": "SELECT last(HDO) AS HDO FROM autogen.crds WHERE ('HDO' =~ /^$species$/ AND valve_pos =~ /^$ports$/ AND analyzer =~ /^$instrument$/) AND $timeFilter ORDER BY time DESC",
-          "rawQuery": true,
-          "refId": "H",
-          "resultFormat": "time_series",
-          "select": [
-            [
-              {
-                "params": [
-                  "HDO"
-                ],
-                "type": "field"
-              },
-              {
-                "params": [],
-                "type": "last"
-              }
-            ]
-          ]
-        },
-        {
-          "alias": "H2S",
-          "groupBy": [
-            {
-              "params": [
-                "null"
-              ],
-              "type": "fill"
-            }
-          ],
-          "hide": false,
-          "measurement": "autogen.crds",
-          "orderByTime": "DESC",
-          "policy": "autogen",
-          "query": "SELECT last(H2S) AS H2S FROM autogen.crds WHERE ('H2S' =~ /^$species$/ AND valve_pos =~ /^$ports$/ AND analyzer =~ /^$instrument$/) AND $timeFilter ORDER BY time DESC",
-          "rawQuery": true,
-          "refId": "I",
-          "resultFormat": "time_series",
-          "select": [
-            [
-              {
-                "params": [
-                  "H2S"
-                ],
-                "type": "field"
-              },
-              {
-                "params": [],
-                "type": "last"
-              }
-            ]
-          ]
-        },
-        {
-          "alias": "SO2",
-          "groupBy": [
-            {
-              "params": [
-                "null"
-              ],
-              "type": "fill"
-            }
-          ],
-          "hide": false,
-          "measurement": "autogen.crds",
-          "orderByTime": "DESC",
-          "policy": "autogen",
-          "query": "SELECT last(SO2) AS SO2 FROM autogen.crds WHERE ('SO2' =~ /^$species$/ AND valve_pos =~ /^$ports$/ AND analyzer =~ /^$instrument$/) AND $timeFilter ORDER BY time DESC",
-          "rawQuery": true,
-          "refId": "J",
-          "resultFormat": "time_series",
-          "select": [
-            [
-              {
-                "params": [
-                  "SO2"
-                ],
-                "type": "field"
-              },
-              {
-                "params": [],
-                "type": "last"
-              }
-            ]
-          ]
-        },
-        {
-          "alias": "CavityPressure",
-          "groupBy": [
-            {
-              "params": [
-                "null"
-              ],
-              "type": "fill"
-            }
-          ],
-          "hide": false,
-          "measurement": "autogen.crds",
-          "orderByTime": "DESC",
-          "policy": "autogen",
-          "query": "SELECT last(CavityPressure) AS CavityPressure FROM autogen.crds WHERE ('CavityPressure' =~ /^$species$/ AND valve_pos =~ /^$ports$/ AND analyzer =~ /^$instrument$/) AND $timeFilter ORDER BY time DESC",
-          "rawQuery": true,
-          "refId": "K",
-          "resultFormat": "time_series",
-          "select": [
-            [
-              {
-                "params": [
-                  "CavityPressure"
-                ],
-                "type": "field"
-              },
-              {
-                "params": [],
-                "type": "last"
-              }
-            ]
-          ]
-        },
-        {
-          "alias": "CavityTemp",
-          "groupBy": [
-            {
-              "params": [
-                "null"
-              ],
-              "type": "fill"
-            }
-          ],
-          "hide": false,
-          "measurement": "autogen.crds",
-          "orderByTime": "DESC",
-          "policy": "autogen",
-          "query": "SELECT last(CavityTemp) AS CavityTemp FROM autogen.crds WHERE ('CavityTemp' =~ /^$species$/ AND valve_pos =~ /^$ports$/ AND analyzer =~ /^$instrument$/) AND $timeFilter ORDER BY time DESC",
-          "rawQuery": true,
-          "refId": "L",
-          "resultFormat": "time_series",
-          "select": [
-            [
-              {
-                "params": [
-                  "CavityTemp"
-                ],
-                "type": "field"
-              },
-              {
-                "params": [],
-                "type": "last"
-              }
-            ]
-          ]
-        }
-      ],
+          ],
+          "tags": [
+            {
+              "key": "valve_pos",
+              "operator": "=~",
+              "value": "/^$ports$/"
+            }
+          ]
+        }
+      ],
+      "timeFrom": null,
+      "timeShift": null,
       "title": "$ports",
-      "tooltip": {
-        "shared": true,
-        "value_type": "individual"
-      },
       "transform": "timeseries_to_rows",
       "type": "table"
     },
     {
       "columns": [],
       "datasource": "PiGSS data source",
-      "fill": 0,
       "fontSize": "120%",
       "gridPos": {
-        "h": 8,
+        "h": 9,
         "w": 6,
         "x": 18,
         "y": 0
       },
-      "id": 4,
-      "linewidth": 0,
+      "id": 5,
       "maxPerRow": 4,
       "options": {},
       "pageSize": null,
       "repeat": null,
       "repeatDirection": "h",
-      "repeatIteration": 1581017784275,
-      "repeatPanelId": 1,
+      "repeatIteration": 1574203611017,
+      "repeatPanelId": 2,
       "scopedVars": {
         "ports": {
           "selected": false,
@@ -1999,6 +603,7 @@
           "value": "8"
         }
       },
+      "scroll": true,
       "showHeader": true,
       "sort": {
         "col": 0,
@@ -2012,30 +617,60 @@
           "type": "hidden"
         },
         {
+          "alias": "Species",
+          "colorMode": null,
+          "colors": [
+            "rgba(245, 54, 54, 0.9)",
+            "rgba(237, 129, 40, 0.89)",
+            "rgba(50, 172, 45, 0.97)"
+          ],
+          "dateFormat": "YYYY-MM-DD HH:mm:ss",
+          "decimals": 2,
+          "mappingType": 1,
+          "pattern": "Metric",
+          "thresholds": [],
+          "type": "string",
+          "unit": "short",
+          "valueMaps": [
+            {
+              "text": "NH3",
+              "value": "crds.NH3"
+            },
+            {
+              "text": "HF",
+              "value": "crds.HF"
+            },
+            {
+              "text": "HCl",
+              "value": "crds.HCl"
+            },
+            {
+              "text": "H2O",
+              "value": "crds.H2O"
+            }
+          ]
+        },
+        {
           "alias": "",
+          "colorMode": null,
+          "colors": [
+            "rgba(245, 54, 54, 0.9)",
+            "rgba(237, 129, 40, 0.89)",
+            "rgba(50, 172, 45, 0.97)"
+          ],
           "decimals": 2,
           "pattern": "/.*/",
+          "thresholds": [],
           "type": "number",
           "unit": "short"
         }
       ],
       "targets": [
         {
-          "alias": "H2O",
-          "groupBy": [
-            {
-              "params": [
-                "null"
-              ],
-              "type": "fill"
-            }
-          ],
-          "hide": false,
-          "measurement": "autogen.crds",
+          "groupBy": [],
+          "measurement": "crds",
           "orderByTime": "DESC",
-          "policy": "autogen",
-          "query": "SELECT last(H2O) AS H2O FROM autogen.crds WHERE ('H2O' =~ /^$species$/ AND valve_pos =~ /^$ports$/ AND analyzer =~ /^$instrument$/) AND $timeFilter ORDER BY time DESC",
-          "rawQuery": true,
+          "policy": "default",
           "refId": "A",
           "resultFormat": "time_series",
           "select": [
@@ -2049,402 +684,102 @@
               {
                 "params": [],
                 "type": "last"
+              },
+              {
+                "params": [
+                  "H2O"
+                ],
+                "type": "alias"
+              }
+            ],
+            [
+              {
+                "params": [
+                  "HCl"
+                ],
+                "type": "field"
+              },
+              {
+                "params": [],
+                "type": "last"
+              },
+              {
+                "params": [
+                  "HCl"
+                ],
+                "type": "alias"
+              }
+            ],
+            [
+              {
+                "params": [
+                  "HF"
+                ],
+                "type": "field"
+              },
+              {
+                "params": [],
+                "type": "last"
+              },
+              {
+                "params": [
+                  "HF"
+                ],
+                "type": "alias"
+              }
+            ],
+            [
+              {
+                "params": [
+                  "NH3"
+                ],
+                "type": "field"
+              },
+              {
+                "params": [],
+                "type": "last"
+              },
+              {
+                "params": [
+                  "NH3"
+                ],
+                "type": "alias"
               }
             ]
-          ]
-        },
-        {
-          "alias": "CO2",
-          "groupBy": [
-            {
-              "params": [
-                "null"
-              ],
-              "type": "fill"
-            }
-          ],
-          "hide": false,
-          "measurement": "autogen.crds",
-          "orderByTime": "DESC",
-          "policy": "autogen",
-          "query": "SELECT last(CO2) AS CO2 FROM autogen.crds WHERE ('CO2' =~ /^$species$/ AND valve_pos =~ /^$ports$/ AND analyzer =~ /^$instrument$/) AND $timeFilter ORDER BY time DESC",
-          "rawQuery": true,
-          "refId": "B",
-          "resultFormat": "time_series",
-          "select": [
-            [
-              {
-                "params": [
-                  "CO2"
-                ],
-                "type": "field"
-              },
-              {
-                "params": [],
-                "type": "last"
-              }
-            ]
-          ]
-        },
-        {
-          "alias": "NH3",
-          "groupBy": [
-            {
-              "params": [
-                "null"
-              ],
-              "type": "fill"
-            }
-          ],
-          "hide": false,
-          "measurement": "autogen.crds",
-          "orderByTime": "DESC",
-          "policy": "autogen",
-          "query": "SELECT last(NH3) AS NH3 FROM autogen.crds WHERE ('NH3' =~ /^$species$/ AND valve_pos =~ /^$ports$/ AND analyzer =~ /^$instrument$/) AND $timeFilter ORDER BY time DESC",
-          "rawQuery": true,
-          "refId": "C",
-          "resultFormat": "time_series",
-          "select": [
-            [
-              {
-                "params": [
-                  "NH3"
-                ],
-                "type": "field"
-              },
-              {
-                "params": [],
-                "type": "last"
-              }
-            ]
-          ]
-        },
-        {
-          "alias": "CH4",
-          "groupBy": [
-            {
-              "params": [
-                "null"
-              ],
-              "type": "fill"
-            }
-          ],
-          "hide": false,
-          "measurement": "autogen.crds",
-          "orderByTime": "DESC",
-          "policy": "autogen",
-          "query": "SELECT last(CH4) AS CH4 FROM autogen.crds WHERE ('CH4' =~ /^$species$/ AND valve_pos =~ /^$ports$/ AND analyzer =~ /^$instrument$/) AND $timeFilter ORDER BY time DESC",
-          "rawQuery": true,
-          "refId": "D",
-          "resultFormat": "time_series",
-          "select": [
-            [
-              {
-                "params": [
-                  "CH4"
-                ],
-                "type": "field"
-              },
-              {
-                "params": [],
-                "type": "last"
-              }
-            ]
-          ]
-        },
-        {
-          "alias": "HF",
-          "groupBy": [
-            {
-              "params": [
-                "null"
-              ],
-              "type": "fill"
-            }
-          ],
-          "hide": false,
-          "measurement": "autogen.crds",
-          "orderByTime": "DESC",
-          "policy": "autogen",
-          "query": "SELECT last(HF) AS HF FROM autogen.crds WHERE ('HF' =~ /^$species$/ AND valve_pos =~ /^$ports$/ AND analyzer =~ /^$instrument$/) AND $timeFilter ORDER BY time DESC",
-          "rawQuery": true,
-          "refId": "E",
-          "resultFormat": "time_series",
-          "select": [
-            [
-              {
-                "params": [
-                  "HF"
-                ],
-                "type": "field"
-              },
-              {
-                "params": [],
-                "type": "last"
-              }
-            ]
-          ]
-        },
-        {
-          "alias": "HCl",
-          "groupBy": [
-            {
-              "params": [
-                "null"
-              ],
-              "type": "fill"
-            }
-          ],
-          "hide": false,
-          "measurement": "autogen.crds",
-          "orderByTime": "DESC",
-          "policy": "autogen",
-          "query": "SELECT last(HCl) AS HCl FROM autogen.crds WHERE ('HCl' =~ /^$species$/ AND valve_pos =~ /^$ports$/ AND analyzer =~ /^$instrument$/) AND $timeFilter ORDER BY time DESC",
-          "rawQuery": true,
-          "refId": "F",
-          "resultFormat": "time_series",
-          "select": [
-            [
-              {
-                "params": [
-                  "HCl"
-                ],
-                "type": "field"
-              },
-              {
-                "params": [],
-                "type": "last"
-              }
-            ]
-          ]
-        },
-        {
-          "alias": "O2",
-          "groupBy": [
-            {
-              "params": [
-                "null"
-              ],
-              "type": "fill"
-            }
-          ],
-          "hide": false,
-          "measurement": "autogen.crds",
-          "orderByTime": "DESC",
-          "policy": "autogen",
-          "query": "SELECT last(O2) AS O2 FROM autogen.crds WHERE ('O2' =~ /^$species$/ AND valve_pos =~ /^$ports$/ AND analyzer =~ /^$instrument$/) AND $timeFilter ORDER BY time DESC",
-          "rawQuery": true,
-          "refId": "G",
-          "resultFormat": "time_series",
-          "select": [
-            [
-              {
-                "params": [
-                  "O2"
-                ],
-                "type": "field"
-              },
-              {
-                "params": [],
-                "type": "last"
-              }
-            ]
-          ]
-        },
-        {
-          "alias": "HDO",
-          "groupBy": [
-            {
-              "params": [
-                "null"
-              ],
-              "type": "fill"
-            }
-          ],
-          "hide": false,
-          "measurement": "autogen.crds",
-          "orderByTime": "DESC",
-          "policy": "autogen",
-          "query": "SELECT last(HDO) AS HDO FROM autogen.crds WHERE ('HDO' =~ /^$species$/ AND valve_pos =~ /^$ports$/ AND analyzer =~ /^$instrument$/) AND $timeFilter ORDER BY time DESC",
-          "rawQuery": true,
-          "refId": "H",
-          "resultFormat": "time_series",
-          "select": [
-            [
-              {
-                "params": [
-                  "HDO"
-                ],
-                "type": "field"
-              },
-              {
-                "params": [],
-                "type": "last"
-              }
-            ]
-          ]
-        },
-        {
-          "alias": "H2S",
-          "groupBy": [
-            {
-              "params": [
-                "null"
-              ],
-              "type": "fill"
-            }
-          ],
-          "hide": false,
-          "measurement": "autogen.crds",
-          "orderByTime": "DESC",
-          "policy": "autogen",
-          "query": "SELECT last(H2S) AS H2S FROM autogen.crds WHERE ('H2S' =~ /^$species$/ AND valve_pos =~ /^$ports$/ AND analyzer =~ /^$instrument$/) AND $timeFilter ORDER BY time DESC",
-          "rawQuery": true,
-          "refId": "I",
-          "resultFormat": "time_series",
-          "select": [
-            [
-              {
-                "params": [
-                  "H2S"
-                ],
-                "type": "field"
-              },
-              {
-                "params": [],
-                "type": "last"
-              }
-            ]
-          ]
-        },
-        {
-          "alias": "SO2",
-          "groupBy": [
-            {
-              "params": [
-                "null"
-              ],
-              "type": "fill"
-            }
-          ],
-          "hide": false,
-          "measurement": "autogen.crds",
-          "orderByTime": "DESC",
-          "policy": "autogen",
-          "query": "SELECT last(SO2) AS SO2 FROM autogen.crds WHERE ('SO2' =~ /^$species$/ AND valve_pos =~ /^$ports$/ AND analyzer =~ /^$instrument$/) AND $timeFilter ORDER BY time DESC",
-          "rawQuery": true,
-          "refId": "J",
-          "resultFormat": "time_series",
-          "select": [
-            [
-              {
-                "params": [
-                  "SO2"
-                ],
-                "type": "field"
-              },
-              {
-                "params": [],
-                "type": "last"
-              }
-            ]
-          ]
-        },
-        {
-          "alias": "CavityPressure",
-          "groupBy": [
-            {
-              "params": [
-                "null"
-              ],
-              "type": "fill"
-            }
-          ],
-          "hide": false,
-          "measurement": "autogen.crds",
-          "orderByTime": "DESC",
-          "policy": "autogen",
-          "query": "SELECT last(CavityPressure) AS CavityPressure FROM autogen.crds WHERE ('CavityPressure' =~ /^$species$/ AND valve_pos =~ /^$ports$/ AND analyzer =~ /^$instrument$/) AND $timeFilter ORDER BY time DESC",
-          "rawQuery": true,
-          "refId": "K",
-          "resultFormat": "time_series",
-          "select": [
-            [
-              {
-                "params": [
-                  "CavityPressure"
-                ],
-                "type": "field"
-              },
-              {
-                "params": [],
-                "type": "last"
-              }
-            ]
-          ]
-        },
-        {
-          "alias": "CavityTemp",
-          "groupBy": [
-            {
-              "params": [
-                "null"
-              ],
-              "type": "fill"
-            }
-          ],
-          "hide": false,
-          "measurement": "autogen.crds",
-          "orderByTime": "DESC",
-          "policy": "autogen",
-          "query": "SELECT last(CavityTemp) AS CavityTemp FROM autogen.crds WHERE ('CavityTemp' =~ /^$species$/ AND valve_pos =~ /^$ports$/ AND analyzer =~ /^$instrument$/) AND $timeFilter ORDER BY time DESC",
-          "rawQuery": true,
-          "refId": "L",
-          "resultFormat": "time_series",
-          "select": [
-            [
-              {
-                "params": [
-                  "CavityTemp"
-                ],
-                "type": "field"
-              },
-              {
-                "params": [],
-                "type": "last"
-              }
-            ]
-          ]
-        }
-      ],
+          ],
+          "tags": [
+            {
+              "key": "valve_pos",
+              "operator": "=~",
+              "value": "/^$ports$/"
+            }
+          ]
+        }
+      ],
+      "timeFrom": null,
+      "timeShift": null,
       "title": "$ports",
-      "tooltip": {
-        "shared": true,
-        "value_type": "individual"
-      },
       "transform": "timeseries_to_rows",
       "type": "table"
     },
     {
       "columns": [],
       "datasource": "PiGSS data source",
-      "fill": 0,
       "fontSize": "120%",
       "gridPos": {
-        "h": 8,
+        "h": 9,
         "w": 6,
         "x": 0,
-        "y": 8
-      },
-      "id": 5,
-      "linewidth": 0,
+        "y": 9
+      },
+      "id": 6,
       "maxPerRow": 4,
       "options": {},
       "pageSize": null,
       "repeat": null,
       "repeatDirection": "h",
-      "repeatIteration": 1581017784275,
-      "repeatPanelId": 1,
+      "repeatIteration": 1574203611017,
+      "repeatPanelId": 2,
       "scopedVars": {
         "ports": {
           "selected": false,
@@ -2452,6 +787,7 @@
           "value": "18"
         }
       },
+      "scroll": true,
       "showHeader": true,
       "sort": {
         "col": 0,
@@ -2465,30 +801,60 @@
           "type": "hidden"
         },
         {
+          "alias": "Species",
+          "colorMode": null,
+          "colors": [
+            "rgba(245, 54, 54, 0.9)",
+            "rgba(237, 129, 40, 0.89)",
+            "rgba(50, 172, 45, 0.97)"
+          ],
+          "dateFormat": "YYYY-MM-DD HH:mm:ss",
+          "decimals": 2,
+          "mappingType": 1,
+          "pattern": "Metric",
+          "thresholds": [],
+          "type": "string",
+          "unit": "short",
+          "valueMaps": [
+            {
+              "text": "NH3",
+              "value": "crds.NH3"
+            },
+            {
+              "text": "HF",
+              "value": "crds.HF"
+            },
+            {
+              "text": "HCl",
+              "value": "crds.HCl"
+            },
+            {
+              "text": "H2O",
+              "value": "crds.H2O"
+            }
+          ]
+        },
+        {
           "alias": "",
+          "colorMode": null,
+          "colors": [
+            "rgba(245, 54, 54, 0.9)",
+            "rgba(237, 129, 40, 0.89)",
+            "rgba(50, 172, 45, 0.97)"
+          ],
           "decimals": 2,
           "pattern": "/.*/",
+          "thresholds": [],
           "type": "number",
           "unit": "short"
         }
       ],
       "targets": [
         {
-          "alias": "H2O",
-          "groupBy": [
-            {
-              "params": [
-                "null"
-              ],
-              "type": "fill"
-            }
-          ],
-          "hide": false,
-          "measurement": "autogen.crds",
+          "groupBy": [],
+          "measurement": "crds",
           "orderByTime": "DESC",
-          "policy": "autogen",
-          "query": "SELECT last(H2O) AS H2O FROM autogen.crds WHERE ('H2O' =~ /^$species$/ AND valve_pos =~ /^$ports$/ AND analyzer =~ /^$instrument$/) AND $timeFilter ORDER BY time DESC",
-          "rawQuery": true,
+          "policy": "default",
           "refId": "A",
           "resultFormat": "time_series",
           "select": [
@@ -2502,402 +868,102 @@
               {
                 "params": [],
                 "type": "last"
+              },
+              {
+                "params": [
+                  "H2O"
+                ],
+                "type": "alias"
+              }
+            ],
+            [
+              {
+                "params": [
+                  "HCl"
+                ],
+                "type": "field"
+              },
+              {
+                "params": [],
+                "type": "last"
+              },
+              {
+                "params": [
+                  "HCl"
+                ],
+                "type": "alias"
+              }
+            ],
+            [
+              {
+                "params": [
+                  "HF"
+                ],
+                "type": "field"
+              },
+              {
+                "params": [],
+                "type": "last"
+              },
+              {
+                "params": [
+                  "HF"
+                ],
+                "type": "alias"
+              }
+            ],
+            [
+              {
+                "params": [
+                  "NH3"
+                ],
+                "type": "field"
+              },
+              {
+                "params": [],
+                "type": "last"
+              },
+              {
+                "params": [
+                  "NH3"
+                ],
+                "type": "alias"
               }
             ]
-          ]
-        },
-        {
-          "alias": "CO2",
-          "groupBy": [
-            {
-              "params": [
-                "null"
-              ],
-              "type": "fill"
-            }
-          ],
-          "hide": false,
-          "measurement": "autogen.crds",
-          "orderByTime": "DESC",
-          "policy": "autogen",
-          "query": "SELECT last(CO2) AS CO2 FROM autogen.crds WHERE ('CO2' =~ /^$species$/ AND valve_pos =~ /^$ports$/ AND analyzer =~ /^$instrument$/) AND $timeFilter ORDER BY time DESC",
-          "rawQuery": true,
-          "refId": "B",
-          "resultFormat": "time_series",
-          "select": [
-            [
-              {
-                "params": [
-                  "CO2"
-                ],
-                "type": "field"
-              },
-              {
-                "params": [],
-                "type": "last"
-              }
-            ]
-          ]
-        },
-        {
-          "alias": "NH3",
-          "groupBy": [
-            {
-              "params": [
-                "null"
-              ],
-              "type": "fill"
-            }
-          ],
-          "hide": false,
-          "measurement": "autogen.crds",
-          "orderByTime": "DESC",
-          "policy": "autogen",
-          "query": "SELECT last(NH3) AS NH3 FROM autogen.crds WHERE ('NH3' =~ /^$species$/ AND valve_pos =~ /^$ports$/ AND analyzer =~ /^$instrument$/) AND $timeFilter ORDER BY time DESC",
-          "rawQuery": true,
-          "refId": "C",
-          "resultFormat": "time_series",
-          "select": [
-            [
-              {
-                "params": [
-                  "NH3"
-                ],
-                "type": "field"
-              },
-              {
-                "params": [],
-                "type": "last"
-              }
-            ]
-          ]
-        },
-        {
-          "alias": "CH4",
-          "groupBy": [
-            {
-              "params": [
-                "null"
-              ],
-              "type": "fill"
-            }
-          ],
-          "hide": false,
-          "measurement": "autogen.crds",
-          "orderByTime": "DESC",
-          "policy": "autogen",
-          "query": "SELECT last(CH4) AS CH4 FROM autogen.crds WHERE ('CH4' =~ /^$species$/ AND valve_pos =~ /^$ports$/ AND analyzer =~ /^$instrument$/) AND $timeFilter ORDER BY time DESC",
-          "rawQuery": true,
-          "refId": "D",
-          "resultFormat": "time_series",
-          "select": [
-            [
-              {
-                "params": [
-                  "CH4"
-                ],
-                "type": "field"
-              },
-              {
-                "params": [],
-                "type": "last"
-              }
-            ]
-          ]
-        },
-        {
-          "alias": "HF",
-          "groupBy": [
-            {
-              "params": [
-                "null"
-              ],
-              "type": "fill"
-            }
-          ],
-          "hide": false,
-          "measurement": "autogen.crds",
-          "orderByTime": "DESC",
-          "policy": "autogen",
-          "query": "SELECT last(HF) AS HF FROM autogen.crds WHERE ('HF' =~ /^$species$/ AND valve_pos =~ /^$ports$/ AND analyzer =~ /^$instrument$/) AND $timeFilter ORDER BY time DESC",
-          "rawQuery": true,
-          "refId": "E",
-          "resultFormat": "time_series",
-          "select": [
-            [
-              {
-                "params": [
-                  "HF"
-                ],
-                "type": "field"
-              },
-              {
-                "params": [],
-                "type": "last"
-              }
-            ]
-          ]
-        },
-        {
-          "alias": "HCl",
-          "groupBy": [
-            {
-              "params": [
-                "null"
-              ],
-              "type": "fill"
-            }
-          ],
-          "hide": false,
-          "measurement": "autogen.crds",
-          "orderByTime": "DESC",
-          "policy": "autogen",
-          "query": "SELECT last(HCl) AS HCl FROM autogen.crds WHERE ('HCl' =~ /^$species$/ AND valve_pos =~ /^$ports$/ AND analyzer =~ /^$instrument$/) AND $timeFilter ORDER BY time DESC",
-          "rawQuery": true,
-          "refId": "F",
-          "resultFormat": "time_series",
-          "select": [
-            [
-              {
-                "params": [
-                  "HCl"
-                ],
-                "type": "field"
-              },
-              {
-                "params": [],
-                "type": "last"
-              }
-            ]
-          ]
-        },
-        {
-          "alias": "O2",
-          "groupBy": [
-            {
-              "params": [
-                "null"
-              ],
-              "type": "fill"
-            }
-          ],
-          "hide": false,
-          "measurement": "autogen.crds",
-          "orderByTime": "DESC",
-          "policy": "autogen",
-          "query": "SELECT last(O2) AS O2 FROM autogen.crds WHERE ('O2' =~ /^$species$/ AND valve_pos =~ /^$ports$/ AND analyzer =~ /^$instrument$/) AND $timeFilter ORDER BY time DESC",
-          "rawQuery": true,
-          "refId": "G",
-          "resultFormat": "time_series",
-          "select": [
-            [
-              {
-                "params": [
-                  "O2"
-                ],
-                "type": "field"
-              },
-              {
-                "params": [],
-                "type": "last"
-              }
-            ]
-          ]
-        },
-        {
-          "alias": "HDO",
-          "groupBy": [
-            {
-              "params": [
-                "null"
-              ],
-              "type": "fill"
-            }
-          ],
-          "hide": false,
-          "measurement": "autogen.crds",
-          "orderByTime": "DESC",
-          "policy": "autogen",
-          "query": "SELECT last(HDO) AS HDO FROM autogen.crds WHERE ('HDO' =~ /^$species$/ AND valve_pos =~ /^$ports$/ AND analyzer =~ /^$instrument$/) AND $timeFilter ORDER BY time DESC",
-          "rawQuery": true,
-          "refId": "H",
-          "resultFormat": "time_series",
-          "select": [
-            [
-              {
-                "params": [
-                  "HDO"
-                ],
-                "type": "field"
-              },
-              {
-                "params": [],
-                "type": "last"
-              }
-            ]
-          ]
-        },
-        {
-          "alias": "H2S",
-          "groupBy": [
-            {
-              "params": [
-                "null"
-              ],
-              "type": "fill"
-            }
-          ],
-          "hide": false,
-          "measurement": "autogen.crds",
-          "orderByTime": "DESC",
-          "policy": "autogen",
-          "query": "SELECT last(H2S) AS H2S FROM autogen.crds WHERE ('H2S' =~ /^$species$/ AND valve_pos =~ /^$ports$/ AND analyzer =~ /^$instrument$/) AND $timeFilter ORDER BY time DESC",
-          "rawQuery": true,
-          "refId": "I",
-          "resultFormat": "time_series",
-          "select": [
-            [
-              {
-                "params": [
-                  "H2S"
-                ],
-                "type": "field"
-              },
-              {
-                "params": [],
-                "type": "last"
-              }
-            ]
-          ]
-        },
-        {
-          "alias": "SO2",
-          "groupBy": [
-            {
-              "params": [
-                "null"
-              ],
-              "type": "fill"
-            }
-          ],
-          "hide": false,
-          "measurement": "autogen.crds",
-          "orderByTime": "DESC",
-          "policy": "autogen",
-          "query": "SELECT last(SO2) AS SO2 FROM autogen.crds WHERE ('SO2' =~ /^$species$/ AND valve_pos =~ /^$ports$/ AND analyzer =~ /^$instrument$/) AND $timeFilter ORDER BY time DESC",
-          "rawQuery": true,
-          "refId": "J",
-          "resultFormat": "time_series",
-          "select": [
-            [
-              {
-                "params": [
-                  "SO2"
-                ],
-                "type": "field"
-              },
-              {
-                "params": [],
-                "type": "last"
-              }
-            ]
-          ]
-        },
-        {
-          "alias": "CavityPressure",
-          "groupBy": [
-            {
-              "params": [
-                "null"
-              ],
-              "type": "fill"
-            }
-          ],
-          "hide": false,
-          "measurement": "autogen.crds",
-          "orderByTime": "DESC",
-          "policy": "autogen",
-          "query": "SELECT last(CavityPressure) AS CavityPressure FROM autogen.crds WHERE ('CavityPressure' =~ /^$species$/ AND valve_pos =~ /^$ports$/ AND analyzer =~ /^$instrument$/) AND $timeFilter ORDER BY time DESC",
-          "rawQuery": true,
-          "refId": "K",
-          "resultFormat": "time_series",
-          "select": [
-            [
-              {
-                "params": [
-                  "CavityPressure"
-                ],
-                "type": "field"
-              },
-              {
-                "params": [],
-                "type": "last"
-              }
-            ]
-          ]
-        },
-        {
-          "alias": "CavityTemp",
-          "groupBy": [
-            {
-              "params": [
-                "null"
-              ],
-              "type": "fill"
-            }
-          ],
-          "hide": false,
-          "measurement": "autogen.crds",
-          "orderByTime": "DESC",
-          "policy": "autogen",
-          "query": "SELECT last(CavityTemp) AS CavityTemp FROM autogen.crds WHERE ('CavityTemp' =~ /^$species$/ AND valve_pos =~ /^$ports$/ AND analyzer =~ /^$instrument$/) AND $timeFilter ORDER BY time DESC",
-          "rawQuery": true,
-          "refId": "L",
-          "resultFormat": "time_series",
-          "select": [
-            [
-              {
-                "params": [
-                  "CavityTemp"
-                ],
-                "type": "field"
-              },
-              {
-                "params": [],
-                "type": "last"
-              }
-            ]
-          ]
-        }
-      ],
+          ],
+          "tags": [
+            {
+              "key": "valve_pos",
+              "operator": "=~",
+              "value": "/^$ports$/"
+            }
+          ]
+        }
+      ],
+      "timeFrom": null,
+      "timeShift": null,
       "title": "$ports",
-      "tooltip": {
-        "shared": true,
-        "value_type": "individual"
-      },
       "transform": "timeseries_to_rows",
       "type": "table"
     },
     {
       "columns": [],
       "datasource": "PiGSS data source",
-      "fill": 0,
       "fontSize": "120%",
       "gridPos": {
-        "h": 8,
+        "h": 9,
         "w": 6,
         "x": 6,
-        "y": 8
-      },
-      "id": 6,
-      "linewidth": 0,
+        "y": 9
+      },
+      "id": 7,
       "maxPerRow": 4,
       "options": {},
       "pageSize": null,
       "repeat": null,
       "repeatDirection": "h",
-      "repeatIteration": 1581017784275,
-      "repeatPanelId": 1,
+      "repeatIteration": 1574203611017,
+      "repeatPanelId": 2,
       "scopedVars": {
         "ports": {
           "selected": false,
@@ -2905,6 +971,7 @@
           "value": "20"
         }
       },
+      "scroll": true,
       "showHeader": true,
       "sort": {
         "col": 0,
@@ -2918,30 +985,60 @@
           "type": "hidden"
         },
         {
+          "alias": "Species",
+          "colorMode": null,
+          "colors": [
+            "rgba(245, 54, 54, 0.9)",
+            "rgba(237, 129, 40, 0.89)",
+            "rgba(50, 172, 45, 0.97)"
+          ],
+          "dateFormat": "YYYY-MM-DD HH:mm:ss",
+          "decimals": 2,
+          "mappingType": 1,
+          "pattern": "Metric",
+          "thresholds": [],
+          "type": "string",
+          "unit": "short",
+          "valueMaps": [
+            {
+              "text": "NH3",
+              "value": "crds.NH3"
+            },
+            {
+              "text": "HF",
+              "value": "crds.HF"
+            },
+            {
+              "text": "HCl",
+              "value": "crds.HCl"
+            },
+            {
+              "text": "H2O",
+              "value": "crds.H2O"
+            }
+          ]
+        },
+        {
           "alias": "",
+          "colorMode": null,
+          "colors": [
+            "rgba(245, 54, 54, 0.9)",
+            "rgba(237, 129, 40, 0.89)",
+            "rgba(50, 172, 45, 0.97)"
+          ],
           "decimals": 2,
           "pattern": "/.*/",
+          "thresholds": [],
           "type": "number",
           "unit": "short"
         }
       ],
       "targets": [
         {
-          "alias": "H2O",
-          "groupBy": [
-            {
-              "params": [
-                "null"
-              ],
-              "type": "fill"
-            }
-          ],
-          "hide": false,
-          "measurement": "autogen.crds",
+          "groupBy": [],
+          "measurement": "crds",
           "orderByTime": "DESC",
-          "policy": "autogen",
-          "query": "SELECT last(H2O) AS H2O FROM autogen.crds WHERE ('H2O' =~ /^$species$/ AND valve_pos =~ /^$ports$/ AND analyzer =~ /^$instrument$/) AND $timeFilter ORDER BY time DESC",
-          "rawQuery": true,
+          "policy": "default",
           "refId": "A",
           "resultFormat": "time_series",
           "select": [
@@ -2955,402 +1052,102 @@
               {
                 "params": [],
                 "type": "last"
+              },
+              {
+                "params": [
+                  "H2O"
+                ],
+                "type": "alias"
+              }
+            ],
+            [
+              {
+                "params": [
+                  "HCl"
+                ],
+                "type": "field"
+              },
+              {
+                "params": [],
+                "type": "last"
+              },
+              {
+                "params": [
+                  "HCl"
+                ],
+                "type": "alias"
+              }
+            ],
+            [
+              {
+                "params": [
+                  "HF"
+                ],
+                "type": "field"
+              },
+              {
+                "params": [],
+                "type": "last"
+              },
+              {
+                "params": [
+                  "HF"
+                ],
+                "type": "alias"
+              }
+            ],
+            [
+              {
+                "params": [
+                  "NH3"
+                ],
+                "type": "field"
+              },
+              {
+                "params": [],
+                "type": "last"
+              },
+              {
+                "params": [
+                  "NH3"
+                ],
+                "type": "alias"
               }
             ]
-          ]
-        },
-        {
-          "alias": "CO2",
-          "groupBy": [
-            {
-              "params": [
-                "null"
-              ],
-              "type": "fill"
-            }
-          ],
-          "hide": false,
-          "measurement": "autogen.crds",
-          "orderByTime": "DESC",
-          "policy": "autogen",
-          "query": "SELECT last(CO2) AS CO2 FROM autogen.crds WHERE ('CO2' =~ /^$species$/ AND valve_pos =~ /^$ports$/ AND analyzer =~ /^$instrument$/) AND $timeFilter ORDER BY time DESC",
-          "rawQuery": true,
-          "refId": "B",
-          "resultFormat": "time_series",
-          "select": [
-            [
-              {
-                "params": [
-                  "CO2"
-                ],
-                "type": "field"
-              },
-              {
-                "params": [],
-                "type": "last"
-              }
-            ]
-          ]
-        },
-        {
-          "alias": "NH3",
-          "groupBy": [
-            {
-              "params": [
-                "null"
-              ],
-              "type": "fill"
-            }
-          ],
-          "hide": false,
-          "measurement": "autogen.crds",
-          "orderByTime": "DESC",
-          "policy": "autogen",
-          "query": "SELECT last(NH3) AS NH3 FROM autogen.crds WHERE ('NH3' =~ /^$species$/ AND valve_pos =~ /^$ports$/ AND analyzer =~ /^$instrument$/) AND $timeFilter ORDER BY time DESC",
-          "rawQuery": true,
-          "refId": "C",
-          "resultFormat": "time_series",
-          "select": [
-            [
-              {
-                "params": [
-                  "NH3"
-                ],
-                "type": "field"
-              },
-              {
-                "params": [],
-                "type": "last"
-              }
-            ]
-          ]
-        },
-        {
-          "alias": "CH4",
-          "groupBy": [
-            {
-              "params": [
-                "null"
-              ],
-              "type": "fill"
-            }
-          ],
-          "hide": false,
-          "measurement": "autogen.crds",
-          "orderByTime": "DESC",
-          "policy": "autogen",
-          "query": "SELECT last(CH4) AS CH4 FROM autogen.crds WHERE ('CH4' =~ /^$species$/ AND valve_pos =~ /^$ports$/ AND analyzer =~ /^$instrument$/) AND $timeFilter ORDER BY time DESC",
-          "rawQuery": true,
-          "refId": "D",
-          "resultFormat": "time_series",
-          "select": [
-            [
-              {
-                "params": [
-                  "CH4"
-                ],
-                "type": "field"
-              },
-              {
-                "params": [],
-                "type": "last"
-              }
-            ]
-          ]
-        },
-        {
-          "alias": "HF",
-          "groupBy": [
-            {
-              "params": [
-                "null"
-              ],
-              "type": "fill"
-            }
-          ],
-          "hide": false,
-          "measurement": "autogen.crds",
-          "orderByTime": "DESC",
-          "policy": "autogen",
-          "query": "SELECT last(HF) AS HF FROM autogen.crds WHERE ('HF' =~ /^$species$/ AND valve_pos =~ /^$ports$/ AND analyzer =~ /^$instrument$/) AND $timeFilter ORDER BY time DESC",
-          "rawQuery": true,
-          "refId": "E",
-          "resultFormat": "time_series",
-          "select": [
-            [
-              {
-                "params": [
-                  "HF"
-                ],
-                "type": "field"
-              },
-              {
-                "params": [],
-                "type": "last"
-              }
-            ]
-          ]
-        },
-        {
-          "alias": "HCl",
-          "groupBy": [
-            {
-              "params": [
-                "null"
-              ],
-              "type": "fill"
-            }
-          ],
-          "hide": false,
-          "measurement": "autogen.crds",
-          "orderByTime": "DESC",
-          "policy": "autogen",
-          "query": "SELECT last(HCl) AS HCl FROM autogen.crds WHERE ('HCl' =~ /^$species$/ AND valve_pos =~ /^$ports$/ AND analyzer =~ /^$instrument$/) AND $timeFilter ORDER BY time DESC",
-          "rawQuery": true,
-          "refId": "F",
-          "resultFormat": "time_series",
-          "select": [
-            [
-              {
-                "params": [
-                  "HCl"
-                ],
-                "type": "field"
-              },
-              {
-                "params": [],
-                "type": "last"
-              }
-            ]
-          ]
-        },
-        {
-          "alias": "O2",
-          "groupBy": [
-            {
-              "params": [
-                "null"
-              ],
-              "type": "fill"
-            }
-          ],
-          "hide": false,
-          "measurement": "autogen.crds",
-          "orderByTime": "DESC",
-          "policy": "autogen",
-          "query": "SELECT last(O2) AS O2 FROM autogen.crds WHERE ('O2' =~ /^$species$/ AND valve_pos =~ /^$ports$/ AND analyzer =~ /^$instrument$/) AND $timeFilter ORDER BY time DESC",
-          "rawQuery": true,
-          "refId": "G",
-          "resultFormat": "time_series",
-          "select": [
-            [
-              {
-                "params": [
-                  "O2"
-                ],
-                "type": "field"
-              },
-              {
-                "params": [],
-                "type": "last"
-              }
-            ]
-          ]
-        },
-        {
-          "alias": "HDO",
-          "groupBy": [
-            {
-              "params": [
-                "null"
-              ],
-              "type": "fill"
-            }
-          ],
-          "hide": false,
-          "measurement": "autogen.crds",
-          "orderByTime": "DESC",
-          "policy": "autogen",
-          "query": "SELECT last(HDO) AS HDO FROM autogen.crds WHERE ('HDO' =~ /^$species$/ AND valve_pos =~ /^$ports$/ AND analyzer =~ /^$instrument$/) AND $timeFilter ORDER BY time DESC",
-          "rawQuery": true,
-          "refId": "H",
-          "resultFormat": "time_series",
-          "select": [
-            [
-              {
-                "params": [
-                  "HDO"
-                ],
-                "type": "field"
-              },
-              {
-                "params": [],
-                "type": "last"
-              }
-            ]
-          ]
-        },
-        {
-          "alias": "H2S",
-          "groupBy": [
-            {
-              "params": [
-                "null"
-              ],
-              "type": "fill"
-            }
-          ],
-          "hide": false,
-          "measurement": "autogen.crds",
-          "orderByTime": "DESC",
-          "policy": "autogen",
-          "query": "SELECT last(H2S) AS H2S FROM autogen.crds WHERE ('H2S' =~ /^$species$/ AND valve_pos =~ /^$ports$/ AND analyzer =~ /^$instrument$/) AND $timeFilter ORDER BY time DESC",
-          "rawQuery": true,
-          "refId": "I",
-          "resultFormat": "time_series",
-          "select": [
-            [
-              {
-                "params": [
-                  "H2S"
-                ],
-                "type": "field"
-              },
-              {
-                "params": [],
-                "type": "last"
-              }
-            ]
-          ]
-        },
-        {
-          "alias": "SO2",
-          "groupBy": [
-            {
-              "params": [
-                "null"
-              ],
-              "type": "fill"
-            }
-          ],
-          "hide": false,
-          "measurement": "autogen.crds",
-          "orderByTime": "DESC",
-          "policy": "autogen",
-          "query": "SELECT last(SO2) AS SO2 FROM autogen.crds WHERE ('SO2' =~ /^$species$/ AND valve_pos =~ /^$ports$/ AND analyzer =~ /^$instrument$/) AND $timeFilter ORDER BY time DESC",
-          "rawQuery": true,
-          "refId": "J",
-          "resultFormat": "time_series",
-          "select": [
-            [
-              {
-                "params": [
-                  "SO2"
-                ],
-                "type": "field"
-              },
-              {
-                "params": [],
-                "type": "last"
-              }
-            ]
-          ]
-        },
-        {
-          "alias": "CavityPressure",
-          "groupBy": [
-            {
-              "params": [
-                "null"
-              ],
-              "type": "fill"
-            }
-          ],
-          "hide": false,
-          "measurement": "autogen.crds",
-          "orderByTime": "DESC",
-          "policy": "autogen",
-          "query": "SELECT last(CavityPressure) AS CavityPressure FROM autogen.crds WHERE ('CavityPressure' =~ /^$species$/ AND valve_pos =~ /^$ports$/ AND analyzer =~ /^$instrument$/) AND $timeFilter ORDER BY time DESC",
-          "rawQuery": true,
-          "refId": "K",
-          "resultFormat": "time_series",
-          "select": [
-            [
-              {
-                "params": [
-                  "CavityPressure"
-                ],
-                "type": "field"
-              },
-              {
-                "params": [],
-                "type": "last"
-              }
-            ]
-          ]
-        },
-        {
-          "alias": "CavityTemp",
-          "groupBy": [
-            {
-              "params": [
-                "null"
-              ],
-              "type": "fill"
-            }
-          ],
-          "hide": false,
-          "measurement": "autogen.crds",
-          "orderByTime": "DESC",
-          "policy": "autogen",
-          "query": "SELECT last(CavityTemp) AS CavityTemp FROM autogen.crds WHERE ('CavityTemp' =~ /^$species$/ AND valve_pos =~ /^$ports$/ AND analyzer =~ /^$instrument$/) AND $timeFilter ORDER BY time DESC",
-          "rawQuery": true,
-          "refId": "L",
-          "resultFormat": "time_series",
-          "select": [
-            [
-              {
-                "params": [
-                  "CavityTemp"
-                ],
-                "type": "field"
-              },
-              {
-                "params": [],
-                "type": "last"
-              }
-            ]
-          ]
-        }
-      ],
+          ],
+          "tags": [
+            {
+              "key": "valve_pos",
+              "operator": "=~",
+              "value": "/^$ports$/"
+            }
+          ]
+        }
+      ],
+      "timeFrom": null,
+      "timeShift": null,
       "title": "$ports",
-      "tooltip": {
-        "shared": true,
-        "value_type": "individual"
-      },
       "transform": "timeseries_to_rows",
       "type": "table"
     },
     {
       "columns": [],
       "datasource": "PiGSS data source",
-      "fill": 0,
       "fontSize": "120%",
       "gridPos": {
-        "h": 8,
+        "h": 9,
         "w": 6,
         "x": 12,
-        "y": 8
-      },
-      "id": 7,
-      "linewidth": 0,
+        "y": 9
+      },
+      "id": 8,
       "maxPerRow": 4,
       "options": {},
       "pageSize": null,
       "repeat": null,
       "repeatDirection": "h",
-      "repeatIteration": 1581017784275,
-      "repeatPanelId": 1,
+      "repeatIteration": 1574203611017,
+      "repeatPanelId": 2,
       "scopedVars": {
         "ports": {
           "selected": false,
@@ -3358,6 +1155,7 @@
           "value": "22"
         }
       },
+      "scroll": true,
       "showHeader": true,
       "sort": {
         "col": 0,
@@ -3371,30 +1169,60 @@
           "type": "hidden"
         },
         {
+          "alias": "Species",
+          "colorMode": null,
+          "colors": [
+            "rgba(245, 54, 54, 0.9)",
+            "rgba(237, 129, 40, 0.89)",
+            "rgba(50, 172, 45, 0.97)"
+          ],
+          "dateFormat": "YYYY-MM-DD HH:mm:ss",
+          "decimals": 2,
+          "mappingType": 1,
+          "pattern": "Metric",
+          "thresholds": [],
+          "type": "string",
+          "unit": "short",
+          "valueMaps": [
+            {
+              "text": "NH3",
+              "value": "crds.NH3"
+            },
+            {
+              "text": "HF",
+              "value": "crds.HF"
+            },
+            {
+              "text": "HCl",
+              "value": "crds.HCl"
+            },
+            {
+              "text": "H2O",
+              "value": "crds.H2O"
+            }
+          ]
+        },
+        {
           "alias": "",
+          "colorMode": null,
+          "colors": [
+            "rgba(245, 54, 54, 0.9)",
+            "rgba(237, 129, 40, 0.89)",
+            "rgba(50, 172, 45, 0.97)"
+          ],
           "decimals": 2,
           "pattern": "/.*/",
+          "thresholds": [],
           "type": "number",
           "unit": "short"
         }
       ],
       "targets": [
         {
-          "alias": "H2O",
-          "groupBy": [
-            {
-              "params": [
-                "null"
-              ],
-              "type": "fill"
-            }
-          ],
-          "hide": false,
-          "measurement": "autogen.crds",
+          "groupBy": [],
+          "measurement": "crds",
           "orderByTime": "DESC",
-          "policy": "autogen",
-          "query": "SELECT last(H2O) AS H2O FROM autogen.crds WHERE ('H2O' =~ /^$species$/ AND valve_pos =~ /^$ports$/ AND analyzer =~ /^$instrument$/) AND $timeFilter ORDER BY time DESC",
-          "rawQuery": true,
+          "policy": "default",
           "refId": "A",
           "resultFormat": "time_series",
           "select": [
@@ -3408,716 +1236,102 @@
               {
                 "params": [],
                 "type": "last"
+              },
+              {
+                "params": [
+                  "H2O"
+                ],
+                "type": "alias"
+              }
+            ],
+            [
+              {
+                "params": [
+                  "HCl"
+                ],
+                "type": "field"
+              },
+              {
+                "params": [],
+                "type": "last"
+              },
+              {
+                "params": [
+                  "HCl"
+                ],
+                "type": "alias"
+              }
+            ],
+            [
+              {
+                "params": [
+                  "HF"
+                ],
+                "type": "field"
+              },
+              {
+                "params": [],
+                "type": "last"
+              },
+              {
+                "params": [
+                  "HF"
+                ],
+                "type": "alias"
+              }
+            ],
+            [
+              {
+                "params": [
+                  "NH3"
+                ],
+                "type": "field"
+              },
+              {
+                "params": [],
+                "type": "last"
+              },
+              {
+                "params": [
+                  "NH3"
+                ],
+                "type": "alias"
               }
             ]
-          ]
-        },
-        {
-          "alias": "CO2",
-          "groupBy": [
-            {
-              "params": [
-                "null"
-              ],
-              "type": "fill"
-            }
-          ],
-          "hide": false,
-          "measurement": "autogen.crds",
-          "orderByTime": "DESC",
-          "policy": "autogen",
-          "query": "SELECT last(CO2) AS CO2 FROM autogen.crds WHERE ('CO2' =~ /^$species$/ AND valve_pos =~ /^$ports$/ AND analyzer =~ /^$instrument$/) AND $timeFilter ORDER BY time DESC",
-          "rawQuery": true,
-          "refId": "B",
-          "resultFormat": "time_series",
-          "select": [
-            [
-              {
-                "params": [
-                  "CO2"
-                ],
-                "type": "field"
-              },
-              {
-                "params": [],
-                "type": "last"
-              }
-            ]
-          ]
-        },
-        {
-          "alias": "NH3",
-          "groupBy": [
-            {
-              "params": [
-                "null"
-              ],
-              "type": "fill"
-            }
-          ],
-          "hide": false,
-          "measurement": "autogen.crds",
-          "orderByTime": "DESC",
-          "policy": "autogen",
-          "query": "SELECT last(NH3) AS NH3 FROM autogen.crds WHERE ('NH3' =~ /^$species$/ AND valve_pos =~ /^$ports$/ AND analyzer =~ /^$instrument$/) AND $timeFilter ORDER BY time DESC",
-          "rawQuery": true,
-          "refId": "C",
-          "resultFormat": "time_series",
-          "select": [
-            [
-              {
-                "params": [
-                  "NH3"
-                ],
-                "type": "field"
-              },
-              {
-                "params": [],
-                "type": "last"
-              }
-            ]
-          ]
-        },
-        {
-          "alias": "CH4",
-          "groupBy": [
-            {
-              "params": [
-                "null"
-              ],
-              "type": "fill"
-            }
-          ],
-          "hide": false,
-          "measurement": "autogen.crds",
-          "orderByTime": "DESC",
-          "policy": "autogen",
-          "query": "SELECT last(CH4) AS CH4 FROM autogen.crds WHERE ('CH4' =~ /^$species$/ AND valve_pos =~ /^$ports$/ AND analyzer =~ /^$instrument$/) AND $timeFilter ORDER BY time DESC",
-          "rawQuery": true,
-          "refId": "D",
-          "resultFormat": "time_series",
-          "select": [
-            [
-              {
-                "params": [
-                  "CH4"
-                ],
-                "type": "field"
-              },
-              {
-                "params": [],
-                "type": "last"
-              }
-            ]
-          ]
-        },
-        {
-          "alias": "HF",
-          "groupBy": [
-            {
-              "params": [
-                "null"
-              ],
-              "type": "fill"
-            }
-          ],
-          "hide": false,
-          "measurement": "autogen.crds",
-          "orderByTime": "DESC",
-          "policy": "autogen",
-          "query": "SELECT last(HF) AS HF FROM autogen.crds WHERE ('HF' =~ /^$species$/ AND valve_pos =~ /^$ports$/ AND analyzer =~ /^$instrument$/) AND $timeFilter ORDER BY time DESC",
-          "rawQuery": true,
-          "refId": "E",
-          "resultFormat": "time_series",
-          "select": [
-            [
-              {
-                "params": [
-                  "HF"
-                ],
-                "type": "field"
-              },
-              {
-                "params": [],
-                "type": "last"
-              }
-            ]
-          ]
-        },
-        {
-          "alias": "HCl",
-          "groupBy": [
-            {
-              "params": [
-                "null"
-              ],
-              "type": "fill"
-            }
-          ],
-          "hide": false,
-          "measurement": "autogen.crds",
-          "orderByTime": "DESC",
-          "policy": "autogen",
-          "query": "SELECT last(HCl) AS HCl FROM autogen.crds WHERE ('HCl' =~ /^$species$/ AND valve_pos =~ /^$ports$/ AND analyzer =~ /^$instrument$/) AND $timeFilter ORDER BY time DESC",
-          "rawQuery": true,
-          "refId": "F",
-          "resultFormat": "time_series",
-          "select": [
-            [
-              {
-                "params": [
-                  "HCl"
-                ],
-                "type": "field"
-              },
-              {
-                "params": [],
-                "type": "last"
-              }
-            ]
-          ]
-        },
-        {
-          "alias": "O2",
-          "groupBy": [
-            {
-              "params": [
-                "null"
-              ],
-              "type": "fill"
-            }
-          ],
-          "hide": false,
-          "measurement": "autogen.crds",
-          "orderByTime": "DESC",
-          "policy": "autogen",
-          "query": "SELECT last(O2) AS O2 FROM autogen.crds WHERE ('O2' =~ /^$species$/ AND valve_pos =~ /^$ports$/ AND analyzer =~ /^$instrument$/) AND $timeFilter ORDER BY time DESC",
-          "rawQuery": true,
-          "refId": "G",
-          "resultFormat": "time_series",
-          "select": [
-            [
-              {
-                "params": [
-                  "O2"
-                ],
-                "type": "field"
-              },
-              {
-                "params": [],
-                "type": "last"
-              }
-            ]
-          ]
-        },
-        {
-          "alias": "HDO",
-          "groupBy": [
-            {
-              "params": [
-                "null"
-              ],
-              "type": "fill"
-            }
-          ],
-          "hide": false,
-          "measurement": "autogen.crds",
-          "orderByTime": "DESC",
-          "policy": "autogen",
-          "query": "SELECT last(HDO) AS HDO FROM autogen.crds WHERE ('HDO' =~ /^$species$/ AND valve_pos =~ /^$ports$/ AND analyzer =~ /^$instrument$/) AND $timeFilter ORDER BY time DESC",
-          "rawQuery": true,
-          "refId": "H",
-          "resultFormat": "time_series",
-          "select": [
-            [
-              {
-                "params": [
-                  "HDO"
-                ],
-                "type": "field"
-              },
-              {
-                "params": [],
-                "type": "last"
-              }
-            ]
-          ]
-        },
-        {
-          "alias": "H2S",
-          "groupBy": [
-            {
-              "params": [
-                "null"
-              ],
-              "type": "fill"
-            }
-          ],
-          "hide": false,
-          "measurement": "autogen.crds",
-          "orderByTime": "DESC",
-          "policy": "autogen",
-          "query": "SELECT last(H2S) AS H2S FROM autogen.crds WHERE ('H2S' =~ /^$species$/ AND valve_pos =~ /^$ports$/ AND analyzer =~ /^$instrument$/) AND $timeFilter ORDER BY time DESC",
-          "rawQuery": true,
-          "refId": "I",
-          "resultFormat": "time_series",
-          "select": [
-            [
-              {
-                "params": [
-                  "H2S"
-                ],
-                "type": "field"
-              },
-              {
-                "params": [],
-                "type": "last"
-              }
-            ]
-          ]
-        },
-        {
-          "alias": "SO2",
-          "groupBy": [
-            {
-              "params": [
-                "null"
-              ],
-              "type": "fill"
-            }
-          ],
-          "hide": false,
-          "measurement": "autogen.crds",
-          "orderByTime": "DESC",
-          "policy": "autogen",
-          "query": "SELECT last(SO2) AS SO2 FROM autogen.crds WHERE ('SO2' =~ /^$species$/ AND valve_pos =~ /^$ports$/ AND analyzer =~ /^$instrument$/) AND $timeFilter ORDER BY time DESC",
-          "rawQuery": true,
-          "refId": "J",
-          "resultFormat": "time_series",
-          "select": [
-            [
-              {
-                "params": [
-                  "SO2"
->>>>>>> 23fc1006
-                ],
-                "type": "field"
-              },
-              {
-                "params": [],
-                "type": "last"
-<<<<<<< HEAD
-              }
-            ]
-          ]
-        },
-        {
-          "alias": "NH3",
-          "groupBy": [
-            {
-              "params": [
-                "null"
-              ],
-              "type": "fill"
-            }
-          ],
-          "hide": false,
-          "measurement": "autogen.crds",
-          "orderByTime": "DESC",
-          "policy": "autogen",
-          "query": "SELECT last(NH3) AS NH3 FROM autogen.crds WHERE ('NH3' =~ /^$species$/ AND valve_pos =~ /^$ports$/ AND analyzer =~ /^$instrument$/) AND $timeFilter ORDER BY time DESC",
-          "rawQuery": true,
-          "refId": "C",
-          "resultFormat": "time_series",
-          "select": [
-            [
-              {
-                "params": [
-                  "NH3"
-                ],
-                "type": "field"
-              },
-              {
-                "params": [],
-                "type": "last"
-              }
-            ]
-          ]
-        },
-        {
-          "alias": "CH4",
-          "groupBy": [
-            {
-              "params": [
-                "null"
-              ],
-              "type": "fill"
-            }
-          ],
-          "hide": false,
-          "measurement": "autogen.crds",
-          "orderByTime": "DESC",
-          "policy": "autogen",
-          "query": "SELECT last(CH4) AS CH4 FROM autogen.crds WHERE ('CH4' =~ /^$species$/ AND valve_pos =~ /^$ports$/ AND analyzer =~ /^$instrument$/) AND $timeFilter ORDER BY time DESC",
-          "rawQuery": true,
-          "refId": "D",
-          "resultFormat": "time_series",
-          "select": [
-            [
-              {
-                "params": [
-                  "CH4"
-                ],
-                "type": "field"
-              },
-              {
-                "params": [],
-                "type": "last"
-              }
-            ]
-          ]
-        },
-        {
-          "alias": "HF",
-=======
-              }
-            ]
-          ]
-        },
-        {
-          "alias": "CavityPressure",
->>>>>>> 23fc1006
-          "groupBy": [
-            {
-              "params": [
-                "null"
-              ],
-              "type": "fill"
-            }
-          ],
-          "hide": false,
-          "measurement": "autogen.crds",
-          "orderByTime": "DESC",
-          "policy": "autogen",
-<<<<<<< HEAD
-          "query": "SELECT last(HF) AS HF FROM autogen.crds WHERE ('HF' =~ /^$species$/ AND valve_pos =~ /^$ports$/ AND analyzer =~ /^$instrument$/) AND $timeFilter ORDER BY time DESC",
-          "rawQuery": true,
-          "refId": "E",
-=======
-          "query": "SELECT last(CavityPressure) AS CavityPressure FROM autogen.crds WHERE ('CavityPressure' =~ /^$species$/ AND valve_pos =~ /^$ports$/ AND analyzer =~ /^$instrument$/) AND $timeFilter ORDER BY time DESC",
-          "rawQuery": true,
-          "refId": "K",
->>>>>>> 23fc1006
-          "resultFormat": "time_series",
-          "select": [
-            [
-              {
-                "params": [
-                  "CavityPressure"
-                ],
-                "type": "field"
-              },
-              {
-                "params": [],
-                "type": "last"
-<<<<<<< HEAD
-              }
-            ]
-          ]
-        },
-        {
-          "alias": "HCl",
-          "groupBy": [
-            {
-              "params": [
-                "null"
-              ],
-              "type": "fill"
-            }
-          ],
-          "hide": false,
-          "measurement": "autogen.crds",
-          "orderByTime": "DESC",
-          "policy": "autogen",
-          "query": "SELECT last(HCl) AS HCl FROM autogen.crds WHERE ('HCl' =~ /^$species$/ AND valve_pos =~ /^$ports$/ AND analyzer =~ /^$instrument$/) AND $timeFilter ORDER BY time DESC",
-          "rawQuery": true,
-          "refId": "F",
-          "resultFormat": "time_series",
-          "select": [
-            [
-              {
-                "params": [
-                  "HCl"
-                ],
-                "type": "field"
-              },
-              {
-                "params": [],
-                "type": "last"
-              }
-            ]
-          ]
-        },
-        {
-          "alias": "O2",
-          "groupBy": [
-            {
-              "params": [
-                "null"
-              ],
-              "type": "fill"
-            }
-          ],
-          "hide": false,
-          "measurement": "autogen.crds",
-          "orderByTime": "DESC",
-          "policy": "autogen",
-          "query": "SELECT last(O2) AS O2 FROM autogen.crds WHERE ('O2' =~ /^$species$/ AND valve_pos =~ /^$ports$/ AND analyzer =~ /^$instrument$/) AND $timeFilter ORDER BY time DESC",
-          "rawQuery": true,
-          "refId": "G",
-          "resultFormat": "time_series",
-          "select": [
-            [
-              {
-                "params": [
-                  "O2"
-                ],
-                "type": "field"
-              },
-              {
-                "params": [],
-                "type": "last"
-              }
-            ]
-          ]
-        },
-        {
-          "alias": "HDO",
-=======
-              }
-            ]
-          ]
-        },
-        {
-          "alias": "CavityTemp",
->>>>>>> 23fc1006
-          "groupBy": [
-            {
-              "params": [
-                "null"
-              ],
-              "type": "fill"
-            }
-          ],
-          "hide": false,
-          "measurement": "autogen.crds",
-          "orderByTime": "DESC",
-          "policy": "autogen",
-<<<<<<< HEAD
-          "query": "SELECT last(HDO) AS HDO FROM autogen.crds WHERE ('HDO' =~ /^$species$/ AND valve_pos =~ /^$ports$/ AND analyzer =~ /^$instrument$/) AND $timeFilter ORDER BY time DESC",
-          "rawQuery": true,
-          "refId": "H",
-=======
-          "query": "SELECT last(CavityTemp) AS CavityTemp FROM autogen.crds WHERE ('CavityTemp' =~ /^$species$/ AND valve_pos =~ /^$ports$/ AND analyzer =~ /^$instrument$/) AND $timeFilter ORDER BY time DESC",
-          "rawQuery": true,
-          "refId": "L",
->>>>>>> 23fc1006
-          "resultFormat": "time_series",
-          "select": [
-            [
-              {
-                "params": [
-<<<<<<< HEAD
-                  "HDO"
-=======
-                  "CavityTemp"
->>>>>>> 23fc1006
-                ],
-                "type": "field"
-              },
-              {
-                "params": [],
-                "type": "last"
-<<<<<<< HEAD
-              }
-            ]
-          ]
-        },
-        {
-          "alias": "H2S",
-          "groupBy": [
-            {
-              "params": [
-                "null"
-              ],
-              "type": "fill"
-            }
-          ],
-          "hide": false,
-          "measurement": "autogen.crds",
-          "orderByTime": "DESC",
-          "policy": "autogen",
-          "query": "SELECT last(H2S) AS H2S FROM autogen.crds WHERE ('H2S' =~ /^$species$/ AND valve_pos =~ /^$ports$/ AND analyzer =~ /^$instrument$/) AND $timeFilter ORDER BY time DESC",
-          "rawQuery": true,
-          "refId": "I",
-          "resultFormat": "time_series",
-          "select": [
-            [
-              {
-                "params": [
-                  "H2S"
-                ],
-                "type": "field"
-              },
-              {
-                "params": [],
-                "type": "last"
-              }
-            ]
-          ]
-        },
-        {
-          "alias": "SO2",
-          "groupBy": [
-            {
-              "params": [
-                "null"
-              ],
-              "type": "fill"
-            }
-          ],
-          "hide": false,
-          "measurement": "autogen.crds",
-          "orderByTime": "DESC",
-          "policy": "autogen",
-          "query": "SELECT last(SO2) AS SO2 FROM autogen.crds WHERE ('SO2' =~ /^$species$/ AND valve_pos =~ /^$ports$/ AND analyzer =~ /^$instrument$/) AND $timeFilter ORDER BY time DESC",
-          "rawQuery": true,
-          "refId": "J",
-          "resultFormat": "time_series",
-          "select": [
-            [
-              {
-                "params": [
-                  "SO2"
-                ],
-                "type": "field"
-              },
-              {
-                "params": [],
-                "type": "last"
-              }
-            ]
-          ]
-        },
-        {
-          "alias": "CavityPressure",
-          "groupBy": [
-            {
-              "params": [
-                "null"
-              ],
-              "type": "fill"
-            }
-          ],
-          "hide": false,
-          "measurement": "autogen.crds",
-          "orderByTime": "DESC",
-          "policy": "autogen",
-          "query": "SELECT last(CavityPressure) AS CavityPressure FROM autogen.crds WHERE ('CavityPressure' =~ /^$species$/ AND valve_pos =~ /^$ports$/ AND analyzer =~ /^$instrument$/) AND $timeFilter ORDER BY time DESC",
-          "rawQuery": true,
-          "refId": "K",
-          "resultFormat": "time_series",
-          "select": [
-            [
-              {
-                "params": [
-                  "CavityPressure"
-                ],
-                "type": "field"
-              },
-              {
-                "params": [],
-                "type": "last"
-              }
-            ]
-          ]
-        },
-        {
-          "alias": "CavityTemp",
-          "groupBy": [
-            {
-              "params": [
-                "null"
-              ],
-              "type": "fill"
-            }
-          ],
-          "hide": false,
-          "measurement": "autogen.crds",
-          "orderByTime": "DESC",
-          "policy": "autogen",
-          "query": "SELECT last(CavityTemp) AS CavityTemp FROM autogen.crds WHERE ('CavityTemp' =~ /^$species$/ AND valve_pos =~ /^$ports$/ AND analyzer =~ /^$instrument$/) AND $timeFilter ORDER BY time DESC",
-          "rawQuery": true,
-          "refId": "L",
-          "resultFormat": "time_series",
-          "select": [
-            [
-              {
-                "params": [
-                  "CavityTemp"
-                ],
-                "type": "field"
-              },
-              {
-                "params": [],
-                "type": "last"
-              }
-            ]
-=======
-              }
-            ]
->>>>>>> 23fc1006
-          ]
-        }
-      ],
+          ],
+          "tags": [
+            {
+              "key": "valve_pos",
+              "operator": "=~",
+              "value": "/^$ports$/"
+            }
+          ]
+        }
+      ],
+      "timeFrom": null,
+      "timeShift": null,
       "title": "$ports",
-      "tooltip": {
-        "shared": true,
-        "value_type": "individual"
-      },
       "transform": "timeseries_to_rows",
       "type": "table"
     },
     {
       "columns": [],
       "datasource": "PiGSS data source",
-      "fill": 0,
       "fontSize": "120%",
       "gridPos": {
-        "h": 8,
+        "h": 9,
         "w": 6,
         "x": 18,
-<<<<<<< HEAD
-        "y": 1
-      },
-      "id": 17,
-=======
-        "y": 8
-      },
-      "id": 8,
->>>>>>> 23fc1006
-      "linewidth": 0,
+        "y": 9
+      },
+      "id": 9,
       "maxPerRow": 4,
       "options": {},
       "pageSize": null,
       "repeat": null,
       "repeatDirection": "h",
-<<<<<<< HEAD
-      "repeatIteration": 1581446000464,
-=======
-      "repeatIteration": 1581017784275,
->>>>>>> 23fc1006
-      "repeatPanelId": 1,
+      "repeatIteration": 1574203611017,
+      "repeatPanelId": 2,
       "scopedVars": {
         "ports": {
           "selected": false,
@@ -4125,6 +1339,7 @@
           "value": "24"
         }
       },
+      "scroll": true,
       "showHeader": true,
       "sort": {
         "col": 0,
@@ -4138,30 +1353,60 @@
           "type": "hidden"
         },
         {
+          "alias": "Species",
+          "colorMode": null,
+          "colors": [
+            "rgba(245, 54, 54, 0.9)",
+            "rgba(237, 129, 40, 0.89)",
+            "rgba(50, 172, 45, 0.97)"
+          ],
+          "dateFormat": "YYYY-MM-DD HH:mm:ss",
+          "decimals": 2,
+          "mappingType": 1,
+          "pattern": "Metric",
+          "thresholds": [],
+          "type": "string",
+          "unit": "short",
+          "valueMaps": [
+            {
+              "text": "NH3",
+              "value": "crds.NH3"
+            },
+            {
+              "text": "HF",
+              "value": "crds.HF"
+            },
+            {
+              "text": "HCl",
+              "value": "crds.HCl"
+            },
+            {
+              "text": "H2O",
+              "value": "crds.H2O"
+            }
+          ]
+        },
+        {
           "alias": "",
+          "colorMode": null,
+          "colors": [
+            "rgba(245, 54, 54, 0.9)",
+            "rgba(237, 129, 40, 0.89)",
+            "rgba(50, 172, 45, 0.97)"
+          ],
           "decimals": 2,
           "pattern": "/.*/",
+          "thresholds": [],
           "type": "number",
           "unit": "short"
         }
       ],
       "targets": [
         {
-          "alias": "H2O",
-          "groupBy": [
-            {
-              "params": [
-                "null"
-              ],
-              "type": "fill"
-            }
-          ],
-          "hide": false,
-          "measurement": "autogen.crds",
+          "groupBy": [],
+          "measurement": "crds",
           "orderByTime": "DESC",
-          "policy": "autogen",
-          "query": "SELECT last(H2O) AS H2O FROM autogen.crds WHERE ('H2O' =~ /^$species$/ AND valve_pos =~ /^$ports$/ AND analyzer =~ /^$instrument$/) AND $timeFilter ORDER BY time DESC",
-          "rawQuery": true,
+          "policy": "default",
           "refId": "A",
           "resultFormat": "time_series",
           "select": [
@@ -4175,642 +1420,110 @@
               {
                 "params": [],
                 "type": "last"
+              },
+              {
+                "params": [
+                  "H2O"
+                ],
+                "type": "alias"
+              }
+            ],
+            [
+              {
+                "params": [
+                  "HCl"
+                ],
+                "type": "field"
+              },
+              {
+                "params": [],
+                "type": "last"
+              },
+              {
+                "params": [
+                  "HCl"
+                ],
+                "type": "alias"
+              }
+            ],
+            [
+              {
+                "params": [
+                  "HF"
+                ],
+                "type": "field"
+              },
+              {
+                "params": [],
+                "type": "last"
+              },
+              {
+                "params": [
+                  "HF"
+                ],
+                "type": "alias"
+              }
+            ],
+            [
+              {
+                "params": [
+                  "NH3"
+                ],
+                "type": "field"
+              },
+              {
+                "params": [],
+                "type": "last"
+              },
+              {
+                "params": [
+                  "NH3"
+                ],
+                "type": "alias"
               }
             ]
-          ]
-        },
-        {
-          "alias": "CO2",
-          "groupBy": [
-            {
-              "params": [
-                "null"
-              ],
-              "type": "fill"
-            }
-          ],
-          "hide": false,
-          "measurement": "autogen.crds",
-          "orderByTime": "DESC",
-          "policy": "autogen",
-          "query": "SELECT last(CO2) AS CO2 FROM autogen.crds WHERE ('CO2' =~ /^$species$/ AND valve_pos =~ /^$ports$/ AND analyzer =~ /^$instrument$/) AND $timeFilter ORDER BY time DESC",
-          "rawQuery": true,
-          "refId": "B",
-          "resultFormat": "time_series",
-          "select": [
-            [
-              {
-                "params": [
-                  "CO2"
-                ],
-                "type": "field"
-              },
-              {
-                "params": [],
-                "type": "last"
-<<<<<<< HEAD
-              }
-            ]
-          ]
-        },
-        {
-          "alias": "NH3",
-=======
-              }
-            ]
-          ]
-        },
-        {
-          "alias": "NH3",
-          "groupBy": [
-            {
-              "params": [
-                "null"
-              ],
-              "type": "fill"
-            }
-          ],
-          "hide": false,
-          "measurement": "autogen.crds",
-          "orderByTime": "DESC",
-          "policy": "autogen",
-          "query": "SELECT last(NH3) AS NH3 FROM autogen.crds WHERE ('NH3' =~ /^$species$/ AND valve_pos =~ /^$ports$/ AND analyzer =~ /^$instrument$/) AND $timeFilter ORDER BY time DESC",
-          "rawQuery": true,
-          "refId": "C",
-          "resultFormat": "time_series",
-          "select": [
-            [
-              {
-                "params": [
-                  "NH3"
-                ],
-                "type": "field"
-              },
-              {
-                "params": [],
-                "type": "last"
-              }
-            ]
-          ]
-        },
-        {
-          "alias": "CH4",
->>>>>>> 23fc1006
-          "groupBy": [
-            {
-              "params": [
-                "null"
-              ],
-              "type": "fill"
-            }
-          ],
-          "hide": false,
-          "measurement": "autogen.crds",
-          "orderByTime": "DESC",
-          "policy": "autogen",
-<<<<<<< HEAD
-          "query": "SELECT last(NH3) AS NH3 FROM autogen.crds WHERE ('NH3' =~ /^$species$/ AND valve_pos =~ /^$ports$/ AND analyzer =~ /^$instrument$/) AND $timeFilter ORDER BY time DESC",
-          "rawQuery": true,
-          "refId": "C",
-=======
-          "query": "SELECT last(CH4) AS CH4 FROM autogen.crds WHERE ('CH4' =~ /^$species$/ AND valve_pos =~ /^$ports$/ AND analyzer =~ /^$instrument$/) AND $timeFilter ORDER BY time DESC",
-          "rawQuery": true,
-          "refId": "D",
->>>>>>> 23fc1006
-          "resultFormat": "time_series",
-          "select": [
-            [
-              {
-                "params": [
-<<<<<<< HEAD
-                  "NH3"
-=======
-                  "CH4"
->>>>>>> 23fc1006
-                ],
-                "type": "field"
-              },
-              {
-                "params": [],
-                "type": "last"
-<<<<<<< HEAD
-              }
-            ]
-          ]
-        },
-        {
-          "alias": "CH4",
-=======
-              }
-            ]
-          ]
-        },
-        {
-          "alias": "HF",
-          "groupBy": [
-            {
-              "params": [
-                "null"
-              ],
-              "type": "fill"
-            }
-          ],
-          "hide": false,
-          "measurement": "autogen.crds",
-          "orderByTime": "DESC",
-          "policy": "autogen",
-          "query": "SELECT last(HF) AS HF FROM autogen.crds WHERE ('HF' =~ /^$species$/ AND valve_pos =~ /^$ports$/ AND analyzer =~ /^$instrument$/) AND $timeFilter ORDER BY time DESC",
-          "rawQuery": true,
-          "refId": "E",
-          "resultFormat": "time_series",
-          "select": [
-            [
-              {
-                "params": [
-                  "HF"
-                ],
-                "type": "field"
-              },
-              {
-                "params": [],
-                "type": "last"
-              }
-            ]
-          ]
-        },
-        {
-          "alias": "HCl",
->>>>>>> 23fc1006
-          "groupBy": [
-            {
-              "params": [
-                "null"
-              ],
-              "type": "fill"
-            }
-          ],
-          "hide": false,
-          "measurement": "autogen.crds",
-          "orderByTime": "DESC",
-          "policy": "autogen",
-<<<<<<< HEAD
-          "query": "SELECT last(CH4) AS CH4 FROM autogen.crds WHERE ('CH4' =~ /^$species$/ AND valve_pos =~ /^$ports$/ AND analyzer =~ /^$instrument$/) AND $timeFilter ORDER BY time DESC",
-          "rawQuery": true,
-          "refId": "D",
-=======
-          "query": "SELECT last(HCl) AS HCl FROM autogen.crds WHERE ('HCl' =~ /^$species$/ AND valve_pos =~ /^$ports$/ AND analyzer =~ /^$instrument$/) AND $timeFilter ORDER BY time DESC",
-          "rawQuery": true,
-          "refId": "F",
->>>>>>> 23fc1006
-          "resultFormat": "time_series",
-          "select": [
-            [
-              {
-                "params": [
-<<<<<<< HEAD
-                  "CH4"
-=======
-                  "HCl"
->>>>>>> 23fc1006
-                ],
-                "type": "field"
-              },
-              {
-                "params": [],
-                "type": "last"
-              }
-            ]
-          ]
-        },
-        {
-<<<<<<< HEAD
-          "alias": "HF",
-=======
-          "alias": "O2",
->>>>>>> 23fc1006
-          "groupBy": [
-            {
-              "params": [
-                "null"
-              ],
-              "type": "fill"
-            }
-          ],
-          "hide": false,
-          "measurement": "autogen.crds",
-          "orderByTime": "DESC",
-          "policy": "autogen",
-<<<<<<< HEAD
-          "query": "SELECT last(HF) AS HF FROM autogen.crds WHERE ('HF' =~ /^$species$/ AND valve_pos =~ /^$ports$/ AND analyzer =~ /^$instrument$/) AND $timeFilter ORDER BY time DESC",
-          "rawQuery": true,
-          "refId": "E",
-=======
-          "query": "SELECT last(O2) AS O2 FROM autogen.crds WHERE ('O2' =~ /^$species$/ AND valve_pos =~ /^$ports$/ AND analyzer =~ /^$instrument$/) AND $timeFilter ORDER BY time DESC",
-          "rawQuery": true,
-          "refId": "G",
->>>>>>> 23fc1006
-          "resultFormat": "time_series",
-          "select": [
-            [
-              {
-                "params": [
-<<<<<<< HEAD
-                  "HF"
-=======
-                  "O2"
->>>>>>> 23fc1006
-                ],
-                "type": "field"
-              },
-              {
-                "params": [],
-                "type": "last"
-<<<<<<< HEAD
-              }
-            ]
-          ]
-        },
-        {
-          "alias": "HCl",
-=======
-              }
-            ]
-          ]
-        },
-        {
-          "alias": "HDO",
-          "groupBy": [
-            {
-              "params": [
-                "null"
-              ],
-              "type": "fill"
-            }
-          ],
-          "hide": false,
-          "measurement": "autogen.crds",
-          "orderByTime": "DESC",
-          "policy": "autogen",
-          "query": "SELECT last(HDO) AS HDO FROM autogen.crds WHERE ('HDO' =~ /^$species$/ AND valve_pos =~ /^$ports$/ AND analyzer =~ /^$instrument$/) AND $timeFilter ORDER BY time DESC",
-          "rawQuery": true,
-          "refId": "H",
-          "resultFormat": "time_series",
-          "select": [
-            [
-              {
-                "params": [
-                  "HDO"
-                ],
-                "type": "field"
-              },
-              {
-                "params": [],
-                "type": "last"
-              }
-            ]
-          ]
-        },
-        {
-          "alias": "H2S",
->>>>>>> 23fc1006
-          "groupBy": [
-            {
-              "params": [
-                "null"
-              ],
-              "type": "fill"
-            }
-          ],
-          "hide": false,
-          "measurement": "autogen.crds",
-          "orderByTime": "DESC",
-          "policy": "autogen",
-<<<<<<< HEAD
-          "query": "SELECT last(HCl) AS HCl FROM autogen.crds WHERE ('HCl' =~ /^$species$/ AND valve_pos =~ /^$ports$/ AND analyzer =~ /^$instrument$/) AND $timeFilter ORDER BY time DESC",
-          "rawQuery": true,
-          "refId": "F",
-=======
-          "query": "SELECT last(H2S) AS H2S FROM autogen.crds WHERE ('H2S' =~ /^$species$/ AND valve_pos =~ /^$ports$/ AND analyzer =~ /^$instrument$/) AND $timeFilter ORDER BY time DESC",
-          "rawQuery": true,
-          "refId": "I",
->>>>>>> 23fc1006
-          "resultFormat": "time_series",
-          "select": [
-            [
-              {
-                "params": [
-                  "H2S"
-                ],
-                "type": "field"
-              },
-              {
-                "params": [],
-                "type": "last"
-              }
-            ]
-          ]
-        },
-        {
-<<<<<<< HEAD
-          "alias": "O2",
-=======
-          "alias": "SO2",
->>>>>>> 23fc1006
-          "groupBy": [
-            {
-              "params": [
-                "null"
-              ],
-              "type": "fill"
-            }
-          ],
-          "hide": false,
-          "measurement": "autogen.crds",
-          "orderByTime": "DESC",
-          "policy": "autogen",
-<<<<<<< HEAD
-          "query": "SELECT last(O2) AS O2 FROM autogen.crds WHERE ('O2' =~ /^$species$/ AND valve_pos =~ /^$ports$/ AND analyzer =~ /^$instrument$/) AND $timeFilter ORDER BY time DESC",
-          "rawQuery": true,
-          "refId": "G",
-=======
-          "query": "SELECT last(SO2) AS SO2 FROM autogen.crds WHERE ('SO2' =~ /^$species$/ AND valve_pos =~ /^$ports$/ AND analyzer =~ /^$instrument$/) AND $timeFilter ORDER BY time DESC",
-          "rawQuery": true,
-          "refId": "J",
->>>>>>> 23fc1006
-          "resultFormat": "time_series",
-          "select": [
-            [
-              {
-                "params": [
-<<<<<<< HEAD
-                  "O2"
-=======
-                  "SO2"
->>>>>>> 23fc1006
-                ],
-                "type": "field"
-              },
-              {
-                "params": [],
-                "type": "last"
-              }
-            ]
-          ]
-        },
-        {
-<<<<<<< HEAD
-          "alias": "HDO",
-=======
-          "alias": "CavityPressure",
->>>>>>> 23fc1006
-          "groupBy": [
-            {
-              "params": [
-                "null"
-              ],
-              "type": "fill"
-            }
-          ],
-          "hide": false,
-          "measurement": "autogen.crds",
-          "orderByTime": "DESC",
-          "policy": "autogen",
-<<<<<<< HEAD
-          "query": "SELECT last(HDO) AS HDO FROM autogen.crds WHERE ('HDO' =~ /^$species$/ AND valve_pos =~ /^$ports$/ AND analyzer =~ /^$instrument$/) AND $timeFilter ORDER BY time DESC",
-          "rawQuery": true,
-          "refId": "H",
-=======
-          "query": "SELECT last(CavityPressure) AS CavityPressure FROM autogen.crds WHERE ('CavityPressure' =~ /^$species$/ AND valve_pos =~ /^$ports$/ AND analyzer =~ /^$instrument$/) AND $timeFilter ORDER BY time DESC",
-          "rawQuery": true,
-          "refId": "K",
->>>>>>> 23fc1006
-          "resultFormat": "time_series",
-          "select": [
-            [
-              {
-                "params": [
-<<<<<<< HEAD
-                  "HDO"
-=======
-                  "CavityPressure"
->>>>>>> 23fc1006
-                ],
-                "type": "field"
-              },
-              {
-                "params": [],
-                "type": "last"
-<<<<<<< HEAD
-              }
-            ]
-          ]
-        },
-        {
-          "alias": "H2S",
-          "groupBy": [
-            {
-              "params": [
-                "null"
-              ],
-              "type": "fill"
-            }
-          ],
-          "hide": false,
-          "measurement": "autogen.crds",
-          "orderByTime": "DESC",
-          "policy": "autogen",
-          "query": "SELECT last(H2S) AS H2S FROM autogen.crds WHERE ('H2S' =~ /^$species$/ AND valve_pos =~ /^$ports$/ AND analyzer =~ /^$instrument$/) AND $timeFilter ORDER BY time DESC",
-          "rawQuery": true,
-          "refId": "I",
-          "resultFormat": "time_series",
-          "select": [
-            [
-              {
-                "params": [
-                  "H2S"
-                ],
-                "type": "field"
-              },
-              {
-                "params": [],
-                "type": "last"
-              }
-            ]
-          ]
-        },
-        {
-          "alias": "SO2",
-=======
-              }
-            ]
-          ]
-        },
-        {
-          "alias": "CavityTemp",
->>>>>>> 23fc1006
-          "groupBy": [
-            {
-              "params": [
-                "null"
-              ],
-              "type": "fill"
-            }
-          ],
-          "hide": false,
-          "measurement": "autogen.crds",
-          "orderByTime": "DESC",
-          "policy": "autogen",
-<<<<<<< HEAD
-          "query": "SELECT last(SO2) AS SO2 FROM autogen.crds WHERE ('SO2' =~ /^$species$/ AND valve_pos =~ /^$ports$/ AND analyzer =~ /^$instrument$/) AND $timeFilter ORDER BY time DESC",
-          "rawQuery": true,
-          "refId": "J",
-=======
-          "query": "SELECT last(CavityTemp) AS CavityTemp FROM autogen.crds WHERE ('CavityTemp' =~ /^$species$/ AND valve_pos =~ /^$ports$/ AND analyzer =~ /^$instrument$/) AND $timeFilter ORDER BY time DESC",
-          "rawQuery": true,
-          "refId": "L",
->>>>>>> 23fc1006
-          "resultFormat": "time_series",
-          "select": [
-            [
-              {
-                "params": [
-<<<<<<< HEAD
-                  "SO2"
-=======
-                  "CavityTemp"
->>>>>>> 23fc1006
-                ],
-                "type": "field"
-              },
-              {
-                "params": [],
-                "type": "last"
-<<<<<<< HEAD
-              }
-            ]
-          ]
-        },
-        {
-          "alias": "CavityPressure",
-          "groupBy": [
-            {
-              "params": [
-                "null"
-              ],
-              "type": "fill"
-            }
-          ],
-          "hide": false,
-          "measurement": "autogen.crds",
-          "orderByTime": "DESC",
-          "policy": "autogen",
-          "query": "SELECT last(CavityPressure) AS CavityPressure FROM autogen.crds WHERE ('CavityPressure' =~ /^$species$/ AND valve_pos =~ /^$ports$/ AND analyzer =~ /^$instrument$/) AND $timeFilter ORDER BY time DESC",
-          "rawQuery": true,
-          "refId": "K",
-          "resultFormat": "time_series",
-          "select": [
-            [
-              {
-                "params": [
-                  "CavityPressure"
-                ],
-                "type": "field"
-              },
-              {
-                "params": [],
-                "type": "last"
-              }
-            ]
-          ]
-        },
-        {
-          "alias": "CavityTemp",
-          "groupBy": [
-            {
-              "params": [
-                "null"
-              ],
-              "type": "fill"
-            }
-          ],
-          "hide": false,
-          "measurement": "autogen.crds",
-          "orderByTime": "DESC",
-          "policy": "autogen",
-          "query": "SELECT last(CavityTemp) AS CavityTemp FROM autogen.crds WHERE ('CavityTemp' =~ /^$species$/ AND valve_pos =~ /^$ports$/ AND analyzer =~ /^$instrument$/) AND $timeFilter ORDER BY time DESC",
-          "rawQuery": true,
-          "refId": "L",
-          "resultFormat": "time_series",
-          "select": [
-            [
-              {
-                "params": [
-                  "CavityTemp"
-                ],
-                "type": "field"
-              },
-              {
-                "params": [],
-                "type": "last"
-              }
-            ]
-=======
-              }
-            ]
->>>>>>> 23fc1006
-          ]
-        }
-      ],
+          ],
+          "tags": [
+            {
+              "key": "valve_pos",
+              "operator": "=~",
+              "value": "/^$ports$/"
+            }
+          ]
+        }
+      ],
+      "timeFrom": null,
+      "timeShift": null,
       "title": "$ports",
-      "tooltip": {
-        "shared": true,
-        "value_type": "individual"
-      },
       "transform": "timeseries_to_rows",
       "type": "table"
     },
     {
       "columns": [],
       "datasource": "PiGSS data source",
-      "fill": 0,
       "fontSize": "120%",
       "gridPos": {
-        "h": 8,
+        "h": 9,
         "w": 6,
         "x": 0,
-<<<<<<< HEAD
-        "y": 9
-      },
-      "id": 18,
-=======
-        "y": 16
-      },
-      "id": 9,
->>>>>>> 23fc1006
-      "linewidth": 0,
+        "y": 18
+      },
+      "id": 10,
       "maxPerRow": 4,
       "options": {},
       "pageSize": null,
       "repeat": null,
       "repeatDirection": "h",
-<<<<<<< HEAD
-      "repeatIteration": 1581446000464,
-=======
-      "repeatIteration": 1581017784275,
->>>>>>> 23fc1006
-      "repeatPanelId": 1,
+      "repeatIteration": 1574203611017,
+      "repeatPanelId": 2,
       "scopedVars": {
         "ports": {
           "selected": false,
-<<<<<<< HEAD
-          "text": "18: Bank 3 Ch. 2",
-          "value": "18"
-=======
           "text": "26: Bank 4 Ch. 2",
           "value": "26"
->>>>>>> 23fc1006
-        }
-      },
+        }
+      },
+      "scroll": true,
       "showHeader": true,
       "sort": {
         "col": 0,
@@ -4824,30 +1537,60 @@
           "type": "hidden"
         },
         {
+          "alias": "Species",
+          "colorMode": null,
+          "colors": [
+            "rgba(245, 54, 54, 0.9)",
+            "rgba(237, 129, 40, 0.89)",
+            "rgba(50, 172, 45, 0.97)"
+          ],
+          "dateFormat": "YYYY-MM-DD HH:mm:ss",
+          "decimals": 2,
+          "mappingType": 1,
+          "pattern": "Metric",
+          "thresholds": [],
+          "type": "string",
+          "unit": "short",
+          "valueMaps": [
+            {
+              "text": "NH3",
+              "value": "crds.NH3"
+            },
+            {
+              "text": "HF",
+              "value": "crds.HF"
+            },
+            {
+              "text": "HCl",
+              "value": "crds.HCl"
+            },
+            {
+              "text": "H2O",
+              "value": "crds.H2O"
+            }
+          ]
+        },
+        {
           "alias": "",
+          "colorMode": null,
+          "colors": [
+            "rgba(245, 54, 54, 0.9)",
+            "rgba(237, 129, 40, 0.89)",
+            "rgba(50, 172, 45, 0.97)"
+          ],
           "decimals": 2,
           "pattern": "/.*/",
+          "thresholds": [],
           "type": "number",
           "unit": "short"
         }
       ],
       "targets": [
         {
-          "alias": "H2O",
-          "groupBy": [
-            {
-              "params": [
-                "null"
-              ],
-              "type": "fill"
-            }
-          ],
-          "hide": false,
-          "measurement": "autogen.crds",
+          "groupBy": [],
+          "measurement": "crds",
           "orderByTime": "DESC",
-          "policy": "autogen",
-          "query": "SELECT last(H2O) AS H2O FROM autogen.crds WHERE ('H2O' =~ /^$species$/ AND valve_pos =~ /^$ports$/ AND analyzer =~ /^$instrument$/) AND $timeFilter ORDER BY time DESC",
-          "rawQuery": true,
+          "policy": "default",
           "refId": "A",
           "resultFormat": "time_series",
           "select": [
@@ -4861,642 +1604,110 @@
               {
                 "params": [],
                 "type": "last"
+              },
+              {
+                "params": [
+                  "H2O"
+                ],
+                "type": "alias"
+              }
+            ],
+            [
+              {
+                "params": [
+                  "HCl"
+                ],
+                "type": "field"
+              },
+              {
+                "params": [],
+                "type": "last"
+              },
+              {
+                "params": [
+                  "HCl"
+                ],
+                "type": "alias"
+              }
+            ],
+            [
+              {
+                "params": [
+                  "HF"
+                ],
+                "type": "field"
+              },
+              {
+                "params": [],
+                "type": "last"
+              },
+              {
+                "params": [
+                  "HF"
+                ],
+                "type": "alias"
+              }
+            ],
+            [
+              {
+                "params": [
+                  "NH3"
+                ],
+                "type": "field"
+              },
+              {
+                "params": [],
+                "type": "last"
+              },
+              {
+                "params": [
+                  "NH3"
+                ],
+                "type": "alias"
               }
             ]
-          ]
-        },
-        {
-          "alias": "CO2",
-          "groupBy": [
-            {
-              "params": [
-                "null"
-              ],
-              "type": "fill"
-            }
-          ],
-          "hide": false,
-          "measurement": "autogen.crds",
-          "orderByTime": "DESC",
-          "policy": "autogen",
-          "query": "SELECT last(CO2) AS CO2 FROM autogen.crds WHERE ('CO2' =~ /^$species$/ AND valve_pos =~ /^$ports$/ AND analyzer =~ /^$instrument$/) AND $timeFilter ORDER BY time DESC",
-          "rawQuery": true,
-          "refId": "B",
-          "resultFormat": "time_series",
-          "select": [
-            [
-              {
-                "params": [
-                  "CO2"
-                ],
-                "type": "field"
-              },
-              {
-                "params": [],
-                "type": "last"
-<<<<<<< HEAD
-              }
-            ]
-          ]
-        },
-        {
-          "alias": "NH3",
-=======
-              }
-            ]
-          ]
-        },
-        {
-          "alias": "NH3",
-          "groupBy": [
-            {
-              "params": [
-                "null"
-              ],
-              "type": "fill"
-            }
-          ],
-          "hide": false,
-          "measurement": "autogen.crds",
-          "orderByTime": "DESC",
-          "policy": "autogen",
-          "query": "SELECT last(NH3) AS NH3 FROM autogen.crds WHERE ('NH3' =~ /^$species$/ AND valve_pos =~ /^$ports$/ AND analyzer =~ /^$instrument$/) AND $timeFilter ORDER BY time DESC",
-          "rawQuery": true,
-          "refId": "C",
-          "resultFormat": "time_series",
-          "select": [
-            [
-              {
-                "params": [
-                  "NH3"
-                ],
-                "type": "field"
-              },
-              {
-                "params": [],
-                "type": "last"
-              }
-            ]
-          ]
-        },
-        {
-          "alias": "CH4",
->>>>>>> 23fc1006
-          "groupBy": [
-            {
-              "params": [
-                "null"
-              ],
-              "type": "fill"
-            }
-          ],
-          "hide": false,
-          "measurement": "autogen.crds",
-          "orderByTime": "DESC",
-          "policy": "autogen",
-<<<<<<< HEAD
-          "query": "SELECT last(NH3) AS NH3 FROM autogen.crds WHERE ('NH3' =~ /^$species$/ AND valve_pos =~ /^$ports$/ AND analyzer =~ /^$instrument$/) AND $timeFilter ORDER BY time DESC",
-          "rawQuery": true,
-          "refId": "C",
-=======
-          "query": "SELECT last(CH4) AS CH4 FROM autogen.crds WHERE ('CH4' =~ /^$species$/ AND valve_pos =~ /^$ports$/ AND analyzer =~ /^$instrument$/) AND $timeFilter ORDER BY time DESC",
-          "rawQuery": true,
-          "refId": "D",
->>>>>>> 23fc1006
-          "resultFormat": "time_series",
-          "select": [
-            [
-              {
-                "params": [
-<<<<<<< HEAD
-                  "NH3"
-=======
-                  "CH4"
->>>>>>> 23fc1006
-                ],
-                "type": "field"
-              },
-              {
-                "params": [],
-                "type": "last"
-<<<<<<< HEAD
-              }
-            ]
-          ]
-        },
-        {
-          "alias": "CH4",
-=======
-              }
-            ]
-          ]
-        },
-        {
-          "alias": "HF",
-          "groupBy": [
-            {
-              "params": [
-                "null"
-              ],
-              "type": "fill"
-            }
-          ],
-          "hide": false,
-          "measurement": "autogen.crds",
-          "orderByTime": "DESC",
-          "policy": "autogen",
-          "query": "SELECT last(HF) AS HF FROM autogen.crds WHERE ('HF' =~ /^$species$/ AND valve_pos =~ /^$ports$/ AND analyzer =~ /^$instrument$/) AND $timeFilter ORDER BY time DESC",
-          "rawQuery": true,
-          "refId": "E",
-          "resultFormat": "time_series",
-          "select": [
-            [
-              {
-                "params": [
-                  "HF"
-                ],
-                "type": "field"
-              },
-              {
-                "params": [],
-                "type": "last"
-              }
-            ]
-          ]
-        },
-        {
-          "alias": "HCl",
->>>>>>> 23fc1006
-          "groupBy": [
-            {
-              "params": [
-                "null"
-              ],
-              "type": "fill"
-            }
-          ],
-          "hide": false,
-          "measurement": "autogen.crds",
-          "orderByTime": "DESC",
-          "policy": "autogen",
-<<<<<<< HEAD
-          "query": "SELECT last(CH4) AS CH4 FROM autogen.crds WHERE ('CH4' =~ /^$species$/ AND valve_pos =~ /^$ports$/ AND analyzer =~ /^$instrument$/) AND $timeFilter ORDER BY time DESC",
-          "rawQuery": true,
-          "refId": "D",
-=======
-          "query": "SELECT last(HCl) AS HCl FROM autogen.crds WHERE ('HCl' =~ /^$species$/ AND valve_pos =~ /^$ports$/ AND analyzer =~ /^$instrument$/) AND $timeFilter ORDER BY time DESC",
-          "rawQuery": true,
-          "refId": "F",
->>>>>>> 23fc1006
-          "resultFormat": "time_series",
-          "select": [
-            [
-              {
-                "params": [
-<<<<<<< HEAD
-                  "CH4"
-=======
-                  "HCl"
->>>>>>> 23fc1006
-                ],
-                "type": "field"
-              },
-              {
-                "params": [],
-                "type": "last"
-              }
-            ]
-          ]
-        },
-        {
-<<<<<<< HEAD
-          "alias": "HF",
-=======
-          "alias": "O2",
->>>>>>> 23fc1006
-          "groupBy": [
-            {
-              "params": [
-                "null"
-              ],
-              "type": "fill"
-            }
-          ],
-          "hide": false,
-          "measurement": "autogen.crds",
-          "orderByTime": "DESC",
-          "policy": "autogen",
-<<<<<<< HEAD
-          "query": "SELECT last(HF) AS HF FROM autogen.crds WHERE ('HF' =~ /^$species$/ AND valve_pos =~ /^$ports$/ AND analyzer =~ /^$instrument$/) AND $timeFilter ORDER BY time DESC",
-          "rawQuery": true,
-          "refId": "E",
-=======
-          "query": "SELECT last(O2) AS O2 FROM autogen.crds WHERE ('O2' =~ /^$species$/ AND valve_pos =~ /^$ports$/ AND analyzer =~ /^$instrument$/) AND $timeFilter ORDER BY time DESC",
-          "rawQuery": true,
-          "refId": "G",
->>>>>>> 23fc1006
-          "resultFormat": "time_series",
-          "select": [
-            [
-              {
-                "params": [
-<<<<<<< HEAD
-                  "HF"
-=======
-                  "O2"
->>>>>>> 23fc1006
-                ],
-                "type": "field"
-              },
-              {
-                "params": [],
-                "type": "last"
-<<<<<<< HEAD
-              }
-            ]
-          ]
-        },
-        {
-          "alias": "HCl",
-=======
-              }
-            ]
-          ]
-        },
-        {
-          "alias": "HDO",
-          "groupBy": [
-            {
-              "params": [
-                "null"
-              ],
-              "type": "fill"
-            }
-          ],
-          "hide": false,
-          "measurement": "autogen.crds",
-          "orderByTime": "DESC",
-          "policy": "autogen",
-          "query": "SELECT last(HDO) AS HDO FROM autogen.crds WHERE ('HDO' =~ /^$species$/ AND valve_pos =~ /^$ports$/ AND analyzer =~ /^$instrument$/) AND $timeFilter ORDER BY time DESC",
-          "rawQuery": true,
-          "refId": "H",
-          "resultFormat": "time_series",
-          "select": [
-            [
-              {
-                "params": [
-                  "HDO"
-                ],
-                "type": "field"
-              },
-              {
-                "params": [],
-                "type": "last"
-              }
-            ]
-          ]
-        },
-        {
-          "alias": "H2S",
->>>>>>> 23fc1006
-          "groupBy": [
-            {
-              "params": [
-                "null"
-              ],
-              "type": "fill"
-            }
-          ],
-          "hide": false,
-          "measurement": "autogen.crds",
-          "orderByTime": "DESC",
-          "policy": "autogen",
-<<<<<<< HEAD
-          "query": "SELECT last(HCl) AS HCl FROM autogen.crds WHERE ('HCl' =~ /^$species$/ AND valve_pos =~ /^$ports$/ AND analyzer =~ /^$instrument$/) AND $timeFilter ORDER BY time DESC",
-          "rawQuery": true,
-          "refId": "F",
-=======
-          "query": "SELECT last(H2S) AS H2S FROM autogen.crds WHERE ('H2S' =~ /^$species$/ AND valve_pos =~ /^$ports$/ AND analyzer =~ /^$instrument$/) AND $timeFilter ORDER BY time DESC",
-          "rawQuery": true,
-          "refId": "I",
->>>>>>> 23fc1006
-          "resultFormat": "time_series",
-          "select": [
-            [
-              {
-                "params": [
-                  "H2S"
-                ],
-                "type": "field"
-              },
-              {
-                "params": [],
-                "type": "last"
-              }
-            ]
-          ]
-        },
-        {
-<<<<<<< HEAD
-          "alias": "O2",
-=======
-          "alias": "SO2",
->>>>>>> 23fc1006
-          "groupBy": [
-            {
-              "params": [
-                "null"
-              ],
-              "type": "fill"
-            }
-          ],
-          "hide": false,
-          "measurement": "autogen.crds",
-          "orderByTime": "DESC",
-          "policy": "autogen",
-<<<<<<< HEAD
-          "query": "SELECT last(O2) AS O2 FROM autogen.crds WHERE ('O2' =~ /^$species$/ AND valve_pos =~ /^$ports$/ AND analyzer =~ /^$instrument$/) AND $timeFilter ORDER BY time DESC",
-          "rawQuery": true,
-          "refId": "G",
-=======
-          "query": "SELECT last(SO2) AS SO2 FROM autogen.crds WHERE ('SO2' =~ /^$species$/ AND valve_pos =~ /^$ports$/ AND analyzer =~ /^$instrument$/) AND $timeFilter ORDER BY time DESC",
-          "rawQuery": true,
-          "refId": "J",
->>>>>>> 23fc1006
-          "resultFormat": "time_series",
-          "select": [
-            [
-              {
-                "params": [
-<<<<<<< HEAD
-                  "O2"
-=======
-                  "SO2"
->>>>>>> 23fc1006
-                ],
-                "type": "field"
-              },
-              {
-                "params": [],
-                "type": "last"
-              }
-            ]
-          ]
-        },
-        {
-<<<<<<< HEAD
-          "alias": "HDO",
-=======
-          "alias": "CavityPressure",
->>>>>>> 23fc1006
-          "groupBy": [
-            {
-              "params": [
-                "null"
-              ],
-              "type": "fill"
-            }
-          ],
-          "hide": false,
-          "measurement": "autogen.crds",
-          "orderByTime": "DESC",
-          "policy": "autogen",
-<<<<<<< HEAD
-          "query": "SELECT last(HDO) AS HDO FROM autogen.crds WHERE ('HDO' =~ /^$species$/ AND valve_pos =~ /^$ports$/ AND analyzer =~ /^$instrument$/) AND $timeFilter ORDER BY time DESC",
-          "rawQuery": true,
-          "refId": "H",
-=======
-          "query": "SELECT last(CavityPressure) AS CavityPressure FROM autogen.crds WHERE ('CavityPressure' =~ /^$species$/ AND valve_pos =~ /^$ports$/ AND analyzer =~ /^$instrument$/) AND $timeFilter ORDER BY time DESC",
-          "rawQuery": true,
-          "refId": "K",
->>>>>>> 23fc1006
-          "resultFormat": "time_series",
-          "select": [
-            [
-              {
-                "params": [
-<<<<<<< HEAD
-                  "HDO"
-=======
-                  "CavityPressure"
->>>>>>> 23fc1006
-                ],
-                "type": "field"
-              },
-              {
-                "params": [],
-                "type": "last"
-<<<<<<< HEAD
-              }
-            ]
-          ]
-        },
-        {
-          "alias": "H2S",
-          "groupBy": [
-            {
-              "params": [
-                "null"
-              ],
-              "type": "fill"
-            }
-          ],
-          "hide": false,
-          "measurement": "autogen.crds",
-          "orderByTime": "DESC",
-          "policy": "autogen",
-          "query": "SELECT last(H2S) AS H2S FROM autogen.crds WHERE ('H2S' =~ /^$species$/ AND valve_pos =~ /^$ports$/ AND analyzer =~ /^$instrument$/) AND $timeFilter ORDER BY time DESC",
-          "rawQuery": true,
-          "refId": "I",
-          "resultFormat": "time_series",
-          "select": [
-            [
-              {
-                "params": [
-                  "H2S"
-                ],
-                "type": "field"
-              },
-              {
-                "params": [],
-                "type": "last"
-              }
-            ]
-          ]
-        },
-        {
-          "alias": "SO2",
-=======
-              }
-            ]
-          ]
-        },
-        {
-          "alias": "CavityTemp",
->>>>>>> 23fc1006
-          "groupBy": [
-            {
-              "params": [
-                "null"
-              ],
-              "type": "fill"
-            }
-          ],
-          "hide": false,
-          "measurement": "autogen.crds",
-          "orderByTime": "DESC",
-          "policy": "autogen",
-<<<<<<< HEAD
-          "query": "SELECT last(SO2) AS SO2 FROM autogen.crds WHERE ('SO2' =~ /^$species$/ AND valve_pos =~ /^$ports$/ AND analyzer =~ /^$instrument$/) AND $timeFilter ORDER BY time DESC",
-          "rawQuery": true,
-          "refId": "J",
-=======
-          "query": "SELECT last(CavityTemp) AS CavityTemp FROM autogen.crds WHERE ('CavityTemp' =~ /^$species$/ AND valve_pos =~ /^$ports$/ AND analyzer =~ /^$instrument$/) AND $timeFilter ORDER BY time DESC",
-          "rawQuery": true,
-          "refId": "L",
->>>>>>> 23fc1006
-          "resultFormat": "time_series",
-          "select": [
-            [
-              {
-                "params": [
-<<<<<<< HEAD
-                  "SO2"
-=======
-                  "CavityTemp"
->>>>>>> 23fc1006
-                ],
-                "type": "field"
-              },
-              {
-                "params": [],
-                "type": "last"
-<<<<<<< HEAD
-              }
-            ]
-          ]
-        },
-        {
-          "alias": "CavityPressure",
-          "groupBy": [
-            {
-              "params": [
-                "null"
-              ],
-              "type": "fill"
-            }
-          ],
-          "hide": false,
-          "measurement": "autogen.crds",
-          "orderByTime": "DESC",
-          "policy": "autogen",
-          "query": "SELECT last(CavityPressure) AS CavityPressure FROM autogen.crds WHERE ('CavityPressure' =~ /^$species$/ AND valve_pos =~ /^$ports$/ AND analyzer =~ /^$instrument$/) AND $timeFilter ORDER BY time DESC",
-          "rawQuery": true,
-          "refId": "K",
-          "resultFormat": "time_series",
-          "select": [
-            [
-              {
-                "params": [
-                  "CavityPressure"
-                ],
-                "type": "field"
-              },
-              {
-                "params": [],
-                "type": "last"
-              }
-            ]
-          ]
-        },
-        {
-          "alias": "CavityTemp",
-          "groupBy": [
-            {
-              "params": [
-                "null"
-              ],
-              "type": "fill"
-            }
-          ],
-          "hide": false,
-          "measurement": "autogen.crds",
-          "orderByTime": "DESC",
-          "policy": "autogen",
-          "query": "SELECT last(CavityTemp) AS CavityTemp FROM autogen.crds WHERE ('CavityTemp' =~ /^$species$/ AND valve_pos =~ /^$ports$/ AND analyzer =~ /^$instrument$/) AND $timeFilter ORDER BY time DESC",
-          "rawQuery": true,
-          "refId": "L",
-          "resultFormat": "time_series",
-          "select": [
-            [
-              {
-                "params": [
-                  "CavityTemp"
-                ],
-                "type": "field"
-              },
-              {
-                "params": [],
-                "type": "last"
-              }
-            ]
-=======
-              }
-            ]
->>>>>>> 23fc1006
-          ]
-        }
-      ],
+          ],
+          "tags": [
+            {
+              "key": "valve_pos",
+              "operator": "=~",
+              "value": "/^$ports$/"
+            }
+          ]
+        }
+      ],
+      "timeFrom": null,
+      "timeShift": null,
       "title": "$ports",
-      "tooltip": {
-        "shared": true,
-        "value_type": "individual"
-      },
       "transform": "timeseries_to_rows",
       "type": "table"
     },
     {
       "columns": [],
       "datasource": "PiGSS data source",
-      "fill": 0,
       "fontSize": "120%",
       "gridPos": {
-        "h": 8,
+        "h": 9,
         "w": 6,
         "x": 6,
-<<<<<<< HEAD
-        "y": 9
-      },
-      "id": 19,
-=======
-        "y": 16
-      },
-      "id": 10,
->>>>>>> 23fc1006
-      "linewidth": 0,
+        "y": 18
+      },
+      "id": 11,
       "maxPerRow": 4,
       "options": {},
       "pageSize": null,
       "repeat": null,
       "repeatDirection": "h",
-<<<<<<< HEAD
-      "repeatIteration": 1581446000464,
-=======
-      "repeatIteration": 1581017784275,
->>>>>>> 23fc1006
-      "repeatPanelId": 1,
+      "repeatIteration": 1574203611017,
+      "repeatPanelId": 2,
       "scopedVars": {
         "ports": {
           "selected": false,
-<<<<<<< HEAD
-          "text": "20: Bank 3 Ch. 4",
-          "value": "20"
-=======
           "text": "28: Bank 4 Ch. 4",
           "value": "28"
->>>>>>> 23fc1006
-        }
-      },
+        }
+      },
+      "scroll": true,
       "showHeader": true,
       "sort": {
         "col": 0,
@@ -5510,31 +1721,60 @@
           "type": "hidden"
         },
         {
+          "alias": "Species",
+          "colorMode": null,
+          "colors": [
+            "rgba(245, 54, 54, 0.9)",
+            "rgba(237, 129, 40, 0.89)",
+            "rgba(50, 172, 45, 0.97)"
+          ],
+          "dateFormat": "YYYY-MM-DD HH:mm:ss",
+          "decimals": 2,
+          "mappingType": 1,
+          "pattern": "Metric",
+          "thresholds": [],
+          "type": "string",
+          "unit": "short",
+          "valueMaps": [
+            {
+              "text": "NH3",
+              "value": "crds.NH3"
+            },
+            {
+              "text": "HF",
+              "value": "crds.HF"
+            },
+            {
+              "text": "HCl",
+              "value": "crds.HCl"
+            },
+            {
+              "text": "H2O",
+              "value": "crds.H2O"
+            }
+          ]
+        },
+        {
           "alias": "",
-<<<<<<< HEAD
+          "colorMode": null,
+          "colors": [
+            "rgba(245, 54, 54, 0.9)",
+            "rgba(237, 129, 40, 0.89)",
+            "rgba(50, 172, 45, 0.97)"
+          ],
           "decimals": 2,
           "pattern": "/.*/",
+          "thresholds": [],
           "type": "number",
           "unit": "short"
         }
       ],
       "targets": [
         {
-          "alias": "H2O",
-          "groupBy": [
-            {
-              "params": [
-                "null"
-              ],
-              "type": "fill"
-            }
-          ],
-          "hide": false,
-          "measurement": "autogen.crds",
+          "groupBy": [],
+          "measurement": "crds",
           "orderByTime": "DESC",
-          "policy": "autogen",
-          "query": "SELECT last(H2O) AS H2O FROM autogen.crds WHERE ('H2O' =~ /^$species$/ AND valve_pos =~ /^$ports$/ AND analyzer =~ /^$instrument$/) AND $timeFilter ORDER BY time DESC",
-          "rawQuery": true,
+          "policy": "default",
           "refId": "A",
           "resultFormat": "time_series",
           "select": [
@@ -5548,409 +1788,110 @@
               {
                 "params": [],
                 "type": "last"
+              },
+              {
+                "params": [
+                  "H2O"
+                ],
+                "type": "alias"
+              }
+            ],
+            [
+              {
+                "params": [
+                  "HCl"
+                ],
+                "type": "field"
+              },
+              {
+                "params": [],
+                "type": "last"
+              },
+              {
+                "params": [
+                  "HCl"
+                ],
+                "type": "alias"
+              }
+            ],
+            [
+              {
+                "params": [
+                  "HF"
+                ],
+                "type": "field"
+              },
+              {
+                "params": [],
+                "type": "last"
+              },
+              {
+                "params": [
+                  "HF"
+                ],
+                "type": "alias"
+              }
+            ],
+            [
+              {
+                "params": [
+                  "NH3"
+                ],
+                "type": "field"
+              },
+              {
+                "params": [],
+                "type": "last"
+              },
+              {
+                "params": [
+                  "NH3"
+                ],
+                "type": "alias"
               }
             ]
-          ]
-        },
-        {
-          "alias": "CO2",
-          "groupBy": [
-            {
-              "params": [
-                "null"
-              ],
-              "type": "fill"
-            }
-          ],
-          "hide": false,
-          "measurement": "autogen.crds",
-          "orderByTime": "DESC",
-          "policy": "autogen",
-          "query": "SELECT last(CO2) AS CO2 FROM autogen.crds WHERE ('CO2' =~ /^$species$/ AND valve_pos =~ /^$ports$/ AND analyzer =~ /^$instrument$/) AND $timeFilter ORDER BY time DESC",
-          "rawQuery": true,
-          "refId": "B",
-          "resultFormat": "time_series",
-          "select": [
-            [
-              {
-                "params": [
-                  "CO2"
-                ],
-                "type": "field"
-              },
-              {
-                "params": [],
-                "type": "last"
-              }
-            ]
-          ]
-        },
-        {
-          "alias": "NH3",
-          "groupBy": [
-            {
-              "params": [
-                "null"
-              ],
-              "type": "fill"
-            }
-          ],
-          "hide": false,
-          "measurement": "autogen.crds",
-          "orderByTime": "DESC",
-          "policy": "autogen",
-          "query": "SELECT last(NH3) AS NH3 FROM autogen.crds WHERE ('NH3' =~ /^$species$/ AND valve_pos =~ /^$ports$/ AND analyzer =~ /^$instrument$/) AND $timeFilter ORDER BY time DESC",
-          "rawQuery": true,
-          "refId": "C",
-          "resultFormat": "time_series",
-          "select": [
-            [
-              {
-                "params": [
-                  "NH3"
-                ],
-                "type": "field"
-              },
-              {
-                "params": [],
-                "type": "last"
-              }
-            ]
-          ]
-        },
-        {
-          "alias": "CH4",
-          "groupBy": [
-            {
-              "params": [
-                "null"
-              ],
-              "type": "fill"
-            }
-          ],
-          "hide": false,
-          "measurement": "autogen.crds",
-          "orderByTime": "DESC",
-          "policy": "autogen",
-          "query": "SELECT last(CH4) AS CH4 FROM autogen.crds WHERE ('CH4' =~ /^$species$/ AND valve_pos =~ /^$ports$/ AND analyzer =~ /^$instrument$/) AND $timeFilter ORDER BY time DESC",
-          "rawQuery": true,
-          "refId": "D",
-          "resultFormat": "time_series",
-          "select": [
-            [
-              {
-                "params": [
-                  "CH4"
-                ],
-                "type": "field"
-              },
-              {
-                "params": [],
-                "type": "last"
-              }
-            ]
-          ]
-        },
-        {
-          "alias": "HF",
-          "groupBy": [
-            {
-              "params": [
-                "null"
-              ],
-              "type": "fill"
-            }
-          ],
-          "hide": false,
-          "measurement": "autogen.crds",
-          "orderByTime": "DESC",
-          "policy": "autogen",
-          "query": "SELECT last(HF) AS HF FROM autogen.crds WHERE ('HF' =~ /^$species$/ AND valve_pos =~ /^$ports$/ AND analyzer =~ /^$instrument$/) AND $timeFilter ORDER BY time DESC",
-          "rawQuery": true,
-          "refId": "E",
-          "resultFormat": "time_series",
-          "select": [
-            [
-              {
-                "params": [
-                  "HF"
-                ],
-                "type": "field"
-              },
-              {
-                "params": [],
-                "type": "last"
-              }
-            ]
-          ]
-        },
-        {
-          "alias": "HCl",
-          "groupBy": [
-            {
-              "params": [
-                "null"
-              ],
-              "type": "fill"
-            }
-          ],
-          "hide": false,
-          "measurement": "autogen.crds",
-          "orderByTime": "DESC",
-          "policy": "autogen",
-          "query": "SELECT last(HCl) AS HCl FROM autogen.crds WHERE ('HCl' =~ /^$species$/ AND valve_pos =~ /^$ports$/ AND analyzer =~ /^$instrument$/) AND $timeFilter ORDER BY time DESC",
-          "rawQuery": true,
-          "refId": "F",
-          "resultFormat": "time_series",
-          "select": [
-            [
-              {
-                "params": [
-                  "HCl"
-                ],
-                "type": "field"
-              },
-              {
-                "params": [],
-                "type": "last"
-              }
-            ]
-          ]
-        },
-        {
-          "alias": "O2",
-          "groupBy": [
-            {
-              "params": [
-                "null"
-              ],
-              "type": "fill"
-            }
-          ],
-          "hide": false,
-          "measurement": "autogen.crds",
-          "orderByTime": "DESC",
-          "policy": "autogen",
-          "query": "SELECT last(O2) AS O2 FROM autogen.crds WHERE ('O2' =~ /^$species$/ AND valve_pos =~ /^$ports$/ AND analyzer =~ /^$instrument$/) AND $timeFilter ORDER BY time DESC",
-          "rawQuery": true,
-          "refId": "G",
-          "resultFormat": "time_series",
-          "select": [
-            [
-              {
-                "params": [
-                  "O2"
-                ],
-                "type": "field"
-              },
-              {
-                "params": [],
-                "type": "last"
-              }
-            ]
-          ]
-        },
-        {
-          "alias": "HDO",
-          "groupBy": [
-            {
-              "params": [
-                "null"
-              ],
-              "type": "fill"
-            }
-          ],
-          "hide": false,
-          "measurement": "autogen.crds",
-          "orderByTime": "DESC",
-          "policy": "autogen",
-          "query": "SELECT last(HDO) AS HDO FROM autogen.crds WHERE ('HDO' =~ /^$species$/ AND valve_pos =~ /^$ports$/ AND analyzer =~ /^$instrument$/) AND $timeFilter ORDER BY time DESC",
-          "rawQuery": true,
-          "refId": "H",
-          "resultFormat": "time_series",
-          "select": [
-            [
-              {
-                "params": [
-                  "HDO"
-                ],
-                "type": "field"
-              },
-              {
-                "params": [],
-                "type": "last"
-              }
-            ]
-          ]
-        },
-        {
-          "alias": "H2S",
-          "groupBy": [
-            {
-              "params": [
-                "null"
-              ],
-              "type": "fill"
-            }
-          ],
-          "hide": false,
-          "measurement": "autogen.crds",
-          "orderByTime": "DESC",
-          "policy": "autogen",
-          "query": "SELECT last(H2S) AS H2S FROM autogen.crds WHERE ('H2S' =~ /^$species$/ AND valve_pos =~ /^$ports$/ AND analyzer =~ /^$instrument$/) AND $timeFilter ORDER BY time DESC",
-          "rawQuery": true,
-          "refId": "I",
-          "resultFormat": "time_series",
-          "select": [
-            [
-              {
-                "params": [
-                  "H2S"
-                ],
-                "type": "field"
-              },
-              {
-                "params": [],
-                "type": "last"
-              }
-            ]
-          ]
-        },
-        {
-          "alias": "SO2",
-          "groupBy": [
-            {
-              "params": [
-                "null"
-              ],
-              "type": "fill"
-            }
-          ],
-          "hide": false,
-          "measurement": "autogen.crds",
-          "orderByTime": "DESC",
-          "policy": "autogen",
-          "query": "SELECT last(SO2) AS SO2 FROM autogen.crds WHERE ('SO2' =~ /^$species$/ AND valve_pos =~ /^$ports$/ AND analyzer =~ /^$instrument$/) AND $timeFilter ORDER BY time DESC",
-          "rawQuery": true,
-          "refId": "J",
-          "resultFormat": "time_series",
-          "select": [
-            [
-              {
-                "params": [
-                  "SO2"
-                ],
-                "type": "field"
-              },
-              {
-                "params": [],
-                "type": "last"
-              }
-            ]
-          ]
-        },
-        {
-          "alias": "CavityPressure",
-          "groupBy": [
-            {
-              "params": [
-                "null"
-              ],
-              "type": "fill"
-            }
-          ],
-          "hide": false,
-          "measurement": "autogen.crds",
-          "orderByTime": "DESC",
-          "policy": "autogen",
-          "query": "SELECT last(CavityPressure) AS CavityPressure FROM autogen.crds WHERE ('CavityPressure' =~ /^$species$/ AND valve_pos =~ /^$ports$/ AND analyzer =~ /^$instrument$/) AND $timeFilter ORDER BY time DESC",
-          "rawQuery": true,
-          "refId": "K",
-          "resultFormat": "time_series",
-          "select": [
-            [
-              {
-                "params": [
-                  "CavityPressure"
-                ],
-                "type": "field"
-              },
-              {
-                "params": [],
-                "type": "last"
-              }
-            ]
-          ]
-        },
-        {
-          "alias": "CavityTemp",
-          "groupBy": [
-            {
-              "params": [
-                "null"
-              ],
-              "type": "fill"
-            }
-          ],
-          "hide": false,
-          "measurement": "autogen.crds",
-          "orderByTime": "DESC",
-          "policy": "autogen",
-          "query": "SELECT last(CavityTemp) AS CavityTemp FROM autogen.crds WHERE ('CavityTemp' =~ /^$species$/ AND valve_pos =~ /^$ports$/ AND analyzer =~ /^$instrument$/) AND $timeFilter ORDER BY time DESC",
-          "rawQuery": true,
-          "refId": "L",
-          "resultFormat": "time_series",
-          "select": [
-            [
-              {
-                "params": [
-                  "CavityTemp"
-                ],
-                "type": "field"
-              },
-              {
-                "params": [],
-                "type": "last"
-              }
-            ]
-          ]
-        }
-      ],
+          ],
+          "tags": [
+            {
+              "key": "valve_pos",
+              "operator": "=~",
+              "value": "/^$ports$/"
+            }
+          ]
+        }
+      ],
+      "timeFrom": null,
+      "timeShift": null,
       "title": "$ports",
-      "tooltip": {
-        "shared": true,
-        "value_type": "individual"
-      },
       "transform": "timeseries_to_rows",
       "type": "table"
     },
     {
       "columns": [],
       "datasource": "PiGSS data source",
-      "fill": 0,
       "fontSize": "120%",
       "gridPos": {
-        "h": 8,
+        "h": 9,
         "w": 6,
         "x": 12,
-        "y": 9
-      },
-      "id": 20,
-      "linewidth": 0,
+        "y": 18
+      },
+      "id": 12,
       "maxPerRow": 4,
       "options": {},
       "pageSize": null,
       "repeat": null,
       "repeatDirection": "h",
-      "repeatIteration": 1581446000464,
-      "repeatPanelId": 1,
+      "repeatIteration": 1574203611017,
+      "repeatPanelId": 2,
       "scopedVars": {
         "ports": {
           "selected": false,
-          "text": "22: Bank 3 Ch. 6",
-          "value": "22"
-        }
-      },
+          "text": "30: Bank 4 Ch. 6",
+          "value": "30"
+        }
+      },
+      "scroll": true,
       "showHeader": true,
       "sort": {
         "col": 0,
@@ -5964,30 +1905,60 @@
           "type": "hidden"
         },
         {
+          "alias": "Species",
+          "colorMode": null,
+          "colors": [
+            "rgba(245, 54, 54, 0.9)",
+            "rgba(237, 129, 40, 0.89)",
+            "rgba(50, 172, 45, 0.97)"
+          ],
+          "dateFormat": "YYYY-MM-DD HH:mm:ss",
+          "decimals": 2,
+          "mappingType": 1,
+          "pattern": "Metric",
+          "thresholds": [],
+          "type": "string",
+          "unit": "short",
+          "valueMaps": [
+            {
+              "text": "NH3",
+              "value": "crds.NH3"
+            },
+            {
+              "text": "HF",
+              "value": "crds.HF"
+            },
+            {
+              "text": "HCl",
+              "value": "crds.HCl"
+            },
+            {
+              "text": "H2O",
+              "value": "crds.H2O"
+            }
+          ]
+        },
+        {
           "alias": "",
+          "colorMode": null,
+          "colors": [
+            "rgba(245, 54, 54, 0.9)",
+            "rgba(237, 129, 40, 0.89)",
+            "rgba(50, 172, 45, 0.97)"
+          ],
           "decimals": 2,
           "pattern": "/.*/",
+          "thresholds": [],
           "type": "number",
           "unit": "short"
         }
       ],
       "targets": [
         {
-          "alias": "H2O",
-          "groupBy": [
-            {
-              "params": [
-                "null"
-              ],
-              "type": "fill"
-            }
-          ],
-          "hide": false,
-          "measurement": "autogen.crds",
+          "groupBy": [],
+          "measurement": "crds",
           "orderByTime": "DESC",
-          "policy": "autogen",
-          "query": "SELECT last(H2O) AS H2O FROM autogen.crds WHERE ('H2O' =~ /^$species$/ AND valve_pos =~ /^$ports$/ AND analyzer =~ /^$instrument$/) AND $timeFilter ORDER BY time DESC",
-          "rawQuery": true,
+          "policy": "default",
           "refId": "A",
           "resultFormat": "time_series",
           "select": [
@@ -6001,2693 +1972,102 @@
               {
                 "params": [],
                 "type": "last"
+              },
+              {
+                "params": [
+                  "H2O"
+                ],
+                "type": "alias"
+              }
+            ],
+            [
+              {
+                "params": [
+                  "HCl"
+                ],
+                "type": "field"
+              },
+              {
+                "params": [],
+                "type": "last"
+              },
+              {
+                "params": [
+                  "HCl"
+                ],
+                "type": "alias"
+              }
+            ],
+            [
+              {
+                "params": [
+                  "HF"
+                ],
+                "type": "field"
+              },
+              {
+                "params": [],
+                "type": "last"
+              },
+              {
+                "params": [
+                  "HF"
+                ],
+                "type": "alias"
+              }
+            ],
+            [
+              {
+                "params": [
+                  "NH3"
+                ],
+                "type": "field"
+              },
+              {
+                "params": [],
+                "type": "last"
+              },
+              {
+                "params": [
+                  "NH3"
+                ],
+                "type": "alias"
               }
             ]
-          ]
-        },
-        {
-          "alias": "CO2",
-          "groupBy": [
-            {
-              "params": [
-                "null"
-              ],
-              "type": "fill"
-            }
-          ],
-          "hide": false,
-          "measurement": "autogen.crds",
-          "orderByTime": "DESC",
-          "policy": "autogen",
-          "query": "SELECT last(CO2) AS CO2 FROM autogen.crds WHERE ('CO2' =~ /^$species$/ AND valve_pos =~ /^$ports$/ AND analyzer =~ /^$instrument$/) AND $timeFilter ORDER BY time DESC",
-          "rawQuery": true,
-          "refId": "B",
-          "resultFormat": "time_series",
-          "select": [
-            [
-              {
-                "params": [
-                  "CO2"
-                ],
-                "type": "field"
-              },
-              {
-                "params": [],
-                "type": "last"
-              }
-            ]
-          ]
-        },
-        {
-          "alias": "NH3",
-          "groupBy": [
-            {
-              "params": [
-                "null"
-              ],
-              "type": "fill"
-            }
-          ],
-          "hide": false,
-          "measurement": "autogen.crds",
-          "orderByTime": "DESC",
-          "policy": "autogen",
-          "query": "SELECT last(NH3) AS NH3 FROM autogen.crds WHERE ('NH3' =~ /^$species$/ AND valve_pos =~ /^$ports$/ AND analyzer =~ /^$instrument$/) AND $timeFilter ORDER BY time DESC",
-          "rawQuery": true,
-          "refId": "C",
-          "resultFormat": "time_series",
-          "select": [
-            [
-              {
-                "params": [
-                  "NH3"
-                ],
-                "type": "field"
-              },
-              {
-                "params": [],
-                "type": "last"
-              }
-            ]
-          ]
-        },
-        {
-          "alias": "CH4",
-          "groupBy": [
-            {
-              "params": [
-                "null"
-              ],
-              "type": "fill"
-            }
-          ],
-          "hide": false,
-          "measurement": "autogen.crds",
-          "orderByTime": "DESC",
-          "policy": "autogen",
-          "query": "SELECT last(CH4) AS CH4 FROM autogen.crds WHERE ('CH4' =~ /^$species$/ AND valve_pos =~ /^$ports$/ AND analyzer =~ /^$instrument$/) AND $timeFilter ORDER BY time DESC",
-          "rawQuery": true,
-          "refId": "D",
-          "resultFormat": "time_series",
-          "select": [
-            [
-              {
-                "params": [
-                  "CH4"
-                ],
-                "type": "field"
-              },
-              {
-                "params": [],
-                "type": "last"
-              }
-            ]
-          ]
-        },
-        {
-          "alias": "HF",
-          "groupBy": [
-            {
-              "params": [
-                "null"
-              ],
-              "type": "fill"
-            }
-          ],
-          "hide": false,
-          "measurement": "autogen.crds",
-          "orderByTime": "DESC",
-          "policy": "autogen",
-          "query": "SELECT last(HF) AS HF FROM autogen.crds WHERE ('HF' =~ /^$species$/ AND valve_pos =~ /^$ports$/ AND analyzer =~ /^$instrument$/) AND $timeFilter ORDER BY time DESC",
-          "rawQuery": true,
-          "refId": "E",
-          "resultFormat": "time_series",
-          "select": [
-            [
-              {
-                "params": [
-                  "HF"
-                ],
-                "type": "field"
-              },
-              {
-                "params": [],
-                "type": "last"
-              }
-            ]
-          ]
-        },
-        {
-          "alias": "HCl",
-          "groupBy": [
-            {
-              "params": [
-                "null"
-              ],
-              "type": "fill"
-            }
-          ],
-          "hide": false,
-          "measurement": "autogen.crds",
-          "orderByTime": "DESC",
-          "policy": "autogen",
-          "query": "SELECT last(HCl) AS HCl FROM autogen.crds WHERE ('HCl' =~ /^$species$/ AND valve_pos =~ /^$ports$/ AND analyzer =~ /^$instrument$/) AND $timeFilter ORDER BY time DESC",
-          "rawQuery": true,
-          "refId": "F",
-          "resultFormat": "time_series",
-          "select": [
-            [
-              {
-                "params": [
-                  "HCl"
-                ],
-                "type": "field"
-              },
-              {
-                "params": [],
-                "type": "last"
-              }
-            ]
-          ]
-        },
-        {
-          "alias": "O2",
-          "groupBy": [
-            {
-              "params": [
-                "null"
-              ],
-              "type": "fill"
-            }
-          ],
-          "hide": false,
-          "measurement": "autogen.crds",
-          "orderByTime": "DESC",
-          "policy": "autogen",
-          "query": "SELECT last(O2) AS O2 FROM autogen.crds WHERE ('O2' =~ /^$species$/ AND valve_pos =~ /^$ports$/ AND analyzer =~ /^$instrument$/) AND $timeFilter ORDER BY time DESC",
-          "rawQuery": true,
-          "refId": "G",
-          "resultFormat": "time_series",
-          "select": [
-            [
-              {
-                "params": [
-                  "O2"
-                ],
-                "type": "field"
-              },
-              {
-                "params": [],
-                "type": "last"
-              }
-            ]
-          ]
-        },
-        {
-          "alias": "HDO",
-          "groupBy": [
-            {
-              "params": [
-                "null"
-              ],
-              "type": "fill"
-            }
-          ],
-          "hide": false,
-          "measurement": "autogen.crds",
-          "orderByTime": "DESC",
-          "policy": "autogen",
-          "query": "SELECT last(HDO) AS HDO FROM autogen.crds WHERE ('HDO' =~ /^$species$/ AND valve_pos =~ /^$ports$/ AND analyzer =~ /^$instrument$/) AND $timeFilter ORDER BY time DESC",
-          "rawQuery": true,
-          "refId": "H",
-          "resultFormat": "time_series",
-          "select": [
-            [
-              {
-                "params": [
-                  "HDO"
-                ],
-                "type": "field"
-              },
-              {
-                "params": [],
-                "type": "last"
-              }
-            ]
-          ]
-        },
-        {
-          "alias": "H2S",
-          "groupBy": [
-            {
-              "params": [
-                "null"
-              ],
-              "type": "fill"
-            }
-          ],
-          "hide": false,
-          "measurement": "autogen.crds",
-          "orderByTime": "DESC",
-          "policy": "autogen",
-          "query": "SELECT last(H2S) AS H2S FROM autogen.crds WHERE ('H2S' =~ /^$species$/ AND valve_pos =~ /^$ports$/ AND analyzer =~ /^$instrument$/) AND $timeFilter ORDER BY time DESC",
-          "rawQuery": true,
-          "refId": "I",
-          "resultFormat": "time_series",
-          "select": [
-            [
-              {
-                "params": [
-                  "H2S"
-                ],
-                "type": "field"
-              },
-              {
-                "params": [],
-                "type": "last"
-              }
-            ]
-          ]
-        },
-        {
-          "alias": "SO2",
-          "groupBy": [
-            {
-              "params": [
-                "null"
-              ],
-              "type": "fill"
-            }
-          ],
-          "hide": false,
-          "measurement": "autogen.crds",
-          "orderByTime": "DESC",
-          "policy": "autogen",
-          "query": "SELECT last(SO2) AS SO2 FROM autogen.crds WHERE ('SO2' =~ /^$species$/ AND valve_pos =~ /^$ports$/ AND analyzer =~ /^$instrument$/) AND $timeFilter ORDER BY time DESC",
-          "rawQuery": true,
-          "refId": "J",
-          "resultFormat": "time_series",
-          "select": [
-            [
-              {
-                "params": [
-                  "SO2"
-                ],
-                "type": "field"
-              },
-              {
-                "params": [],
-                "type": "last"
-              }
-            ]
-          ]
-        },
-        {
-          "alias": "CavityPressure",
-          "groupBy": [
-            {
-              "params": [
-                "null"
-              ],
-              "type": "fill"
-            }
-          ],
-          "hide": false,
-          "measurement": "autogen.crds",
-          "orderByTime": "DESC",
-          "policy": "autogen",
-          "query": "SELECT last(CavityPressure) AS CavityPressure FROM autogen.crds WHERE ('CavityPressure' =~ /^$species$/ AND valve_pos =~ /^$ports$/ AND analyzer =~ /^$instrument$/) AND $timeFilter ORDER BY time DESC",
-          "rawQuery": true,
-          "refId": "K",
-          "resultFormat": "time_series",
-          "select": [
-            [
-              {
-                "params": [
-                  "CavityPressure"
-                ],
-                "type": "field"
-              },
-              {
-                "params": [],
-                "type": "last"
-              }
-            ]
-          ]
-        },
-        {
-          "alias": "CavityTemp",
-          "groupBy": [
-            {
-              "params": [
-                "null"
-              ],
-              "type": "fill"
-            }
-          ],
-          "hide": false,
-          "measurement": "autogen.crds",
-          "orderByTime": "DESC",
-          "policy": "autogen",
-          "query": "SELECT last(CavityTemp) AS CavityTemp FROM autogen.crds WHERE ('CavityTemp' =~ /^$species$/ AND valve_pos =~ /^$ports$/ AND analyzer =~ /^$instrument$/) AND $timeFilter ORDER BY time DESC",
-          "rawQuery": true,
-          "refId": "L",
-          "resultFormat": "time_series",
-          "select": [
-            [
-              {
-                "params": [
-                  "CavityTemp"
-                ],
-                "type": "field"
-              },
-              {
-                "params": [],
-                "type": "last"
-              }
-            ]
-          ]
-        }
-      ],
+          ],
+          "tags": [
+            {
+              "key": "valve_pos",
+              "operator": "=~",
+              "value": "/^$ports$/"
+            }
+          ]
+        }
+      ],
+      "timeFrom": null,
+      "timeShift": null,
       "title": "$ports",
-      "tooltip": {
-        "shared": true,
-        "value_type": "individual"
-      },
       "transform": "timeseries_to_rows",
       "type": "table"
     },
     {
       "columns": [],
       "datasource": "PiGSS data source",
-      "fill": 0,
       "fontSize": "120%",
       "gridPos": {
-        "h": 8,
+        "h": 9,
         "w": 6,
         "x": 18,
-        "y": 9
-      },
-      "id": 21,
-      "linewidth": 0,
+        "y": 18
+      },
+      "id": 13,
       "maxPerRow": 4,
       "options": {},
       "pageSize": null,
       "repeat": null,
       "repeatDirection": "h",
-      "repeatIteration": 1581446000464,
-      "repeatPanelId": 1,
-      "scopedVars": {
-        "ports": {
-          "selected": false,
-          "text": "24: Bank 3 Ch. 8",
-          "value": "24"
-        }
-      },
-      "showHeader": true,
-      "sort": {
-        "col": 0,
-        "desc": true
-      },
-      "styles": [
-        {
-          "alias": "Time",
-          "dateFormat": "YYYY-MM-DD HH:mm:ss",
-          "pattern": "Time",
-          "type": "hidden"
-        },
-        {
-          "alias": "",
-          "decimals": 2,
-          "pattern": "/.*/",
-          "type": "number",
-          "unit": "short"
-        }
-      ],
-      "targets": [
-        {
-          "alias": "H2O",
-          "groupBy": [
-            {
-              "params": [
-                "null"
-              ],
-              "type": "fill"
-            }
-          ],
-          "hide": false,
-          "measurement": "autogen.crds",
-          "orderByTime": "DESC",
-          "policy": "autogen",
-          "query": "SELECT last(H2O) AS H2O FROM autogen.crds WHERE ('H2O' =~ /^$species$/ AND valve_pos =~ /^$ports$/ AND analyzer =~ /^$instrument$/) AND $timeFilter ORDER BY time DESC",
-          "rawQuery": true,
-          "refId": "A",
-          "resultFormat": "time_series",
-          "select": [
-            [
-              {
-                "params": [
-                  "H2O"
-                ],
-                "type": "field"
-              },
-              {
-                "params": [],
-                "type": "last"
-              }
-            ]
-          ]
-        },
-        {
-          "alias": "CO2",
-          "groupBy": [
-            {
-              "params": [
-                "null"
-              ],
-              "type": "fill"
-            }
-          ],
-          "hide": false,
-          "measurement": "autogen.crds",
-          "orderByTime": "DESC",
-          "policy": "autogen",
-          "query": "SELECT last(CO2) AS CO2 FROM autogen.crds WHERE ('CO2' =~ /^$species$/ AND valve_pos =~ /^$ports$/ AND analyzer =~ /^$instrument$/) AND $timeFilter ORDER BY time DESC",
-          "rawQuery": true,
-          "refId": "B",
-          "resultFormat": "time_series",
-          "select": [
-            [
-              {
-                "params": [
-                  "CO2"
-                ],
-                "type": "field"
-              },
-              {
-                "params": [],
-                "type": "last"
-              }
-            ]
-          ]
-        },
-        {
-          "alias": "NH3",
-          "groupBy": [
-            {
-              "params": [
-                "null"
-              ],
-              "type": "fill"
-            }
-          ],
-          "hide": false,
-          "measurement": "autogen.crds",
-          "orderByTime": "DESC",
-          "policy": "autogen",
-          "query": "SELECT last(NH3) AS NH3 FROM autogen.crds WHERE ('NH3' =~ /^$species$/ AND valve_pos =~ /^$ports$/ AND analyzer =~ /^$instrument$/) AND $timeFilter ORDER BY time DESC",
-          "rawQuery": true,
-          "refId": "C",
-          "resultFormat": "time_series",
-          "select": [
-            [
-              {
-                "params": [
-                  "NH3"
-                ],
-                "type": "field"
-              },
-              {
-                "params": [],
-                "type": "last"
-              }
-            ]
-          ]
-        },
-        {
-          "alias": "CH4",
-          "groupBy": [
-            {
-              "params": [
-                "null"
-              ],
-              "type": "fill"
-            }
-          ],
-          "hide": false,
-          "measurement": "autogen.crds",
-          "orderByTime": "DESC",
-          "policy": "autogen",
-          "query": "SELECT last(CH4) AS CH4 FROM autogen.crds WHERE ('CH4' =~ /^$species$/ AND valve_pos =~ /^$ports$/ AND analyzer =~ /^$instrument$/) AND $timeFilter ORDER BY time DESC",
-          "rawQuery": true,
-          "refId": "D",
-          "resultFormat": "time_series",
-          "select": [
-            [
-              {
-                "params": [
-                  "CH4"
-                ],
-                "type": "field"
-              },
-              {
-                "params": [],
-                "type": "last"
-              }
-            ]
-          ]
-        },
-        {
-          "alias": "HF",
-          "groupBy": [
-            {
-              "params": [
-                "null"
-              ],
-              "type": "fill"
-            }
-          ],
-          "hide": false,
-          "measurement": "autogen.crds",
-          "orderByTime": "DESC",
-          "policy": "autogen",
-          "query": "SELECT last(HF) AS HF FROM autogen.crds WHERE ('HF' =~ /^$species$/ AND valve_pos =~ /^$ports$/ AND analyzer =~ /^$instrument$/) AND $timeFilter ORDER BY time DESC",
-          "rawQuery": true,
-          "refId": "E",
-          "resultFormat": "time_series",
-          "select": [
-            [
-              {
-                "params": [
-                  "HF"
-                ],
-                "type": "field"
-              },
-              {
-                "params": [],
-                "type": "last"
-              }
-            ]
-          ]
-        },
-        {
-          "alias": "HCl",
-          "groupBy": [
-            {
-              "params": [
-                "null"
-              ],
-              "type": "fill"
-            }
-          ],
-          "hide": false,
-          "measurement": "autogen.crds",
-          "orderByTime": "DESC",
-          "policy": "autogen",
-          "query": "SELECT last(HCl) AS HCl FROM autogen.crds WHERE ('HCl' =~ /^$species$/ AND valve_pos =~ /^$ports$/ AND analyzer =~ /^$instrument$/) AND $timeFilter ORDER BY time DESC",
-          "rawQuery": true,
-          "refId": "F",
-          "resultFormat": "time_series",
-          "select": [
-            [
-              {
-                "params": [
-                  "HCl"
-                ],
-                "type": "field"
-              },
-              {
-                "params": [],
-                "type": "last"
-              }
-            ]
-          ]
-        },
-        {
-          "alias": "O2",
-          "groupBy": [
-            {
-              "params": [
-                "null"
-              ],
-              "type": "fill"
-            }
-          ],
-          "hide": false,
-          "measurement": "autogen.crds",
-          "orderByTime": "DESC",
-          "policy": "autogen",
-          "query": "SELECT last(O2) AS O2 FROM autogen.crds WHERE ('O2' =~ /^$species$/ AND valve_pos =~ /^$ports$/ AND analyzer =~ /^$instrument$/) AND $timeFilter ORDER BY time DESC",
-          "rawQuery": true,
-          "refId": "G",
-          "resultFormat": "time_series",
-          "select": [
-            [
-              {
-                "params": [
-                  "O2"
-                ],
-                "type": "field"
-              },
-              {
-                "params": [],
-                "type": "last"
-              }
-            ]
-          ]
-        },
-        {
-          "alias": "HDO",
-          "groupBy": [
-            {
-              "params": [
-                "null"
-              ],
-              "type": "fill"
-            }
-          ],
-          "hide": false,
-          "measurement": "autogen.crds",
-          "orderByTime": "DESC",
-          "policy": "autogen",
-          "query": "SELECT last(HDO) AS HDO FROM autogen.crds WHERE ('HDO' =~ /^$species$/ AND valve_pos =~ /^$ports$/ AND analyzer =~ /^$instrument$/) AND $timeFilter ORDER BY time DESC",
-          "rawQuery": true,
-          "refId": "H",
-          "resultFormat": "time_series",
-          "select": [
-            [
-              {
-                "params": [
-                  "HDO"
-                ],
-                "type": "field"
-              },
-              {
-                "params": [],
-                "type": "last"
-              }
-            ]
-          ]
-        },
-        {
-          "alias": "H2S",
-          "groupBy": [
-            {
-              "params": [
-                "null"
-              ],
-              "type": "fill"
-            }
-          ],
-          "hide": false,
-          "measurement": "autogen.crds",
-          "orderByTime": "DESC",
-          "policy": "autogen",
-          "query": "SELECT last(H2S) AS H2S FROM autogen.crds WHERE ('H2S' =~ /^$species$/ AND valve_pos =~ /^$ports$/ AND analyzer =~ /^$instrument$/) AND $timeFilter ORDER BY time DESC",
-          "rawQuery": true,
-          "refId": "I",
-          "resultFormat": "time_series",
-          "select": [
-            [
-              {
-                "params": [
-                  "H2S"
-                ],
-                "type": "field"
-              },
-              {
-                "params": [],
-                "type": "last"
-              }
-            ]
-          ]
-        },
-        {
-          "alias": "SO2",
-          "groupBy": [
-            {
-              "params": [
-                "null"
-              ],
-              "type": "fill"
-            }
-          ],
-          "hide": false,
-          "measurement": "autogen.crds",
-          "orderByTime": "DESC",
-          "policy": "autogen",
-          "query": "SELECT last(SO2) AS SO2 FROM autogen.crds WHERE ('SO2' =~ /^$species$/ AND valve_pos =~ /^$ports$/ AND analyzer =~ /^$instrument$/) AND $timeFilter ORDER BY time DESC",
-          "rawQuery": true,
-          "refId": "J",
-          "resultFormat": "time_series",
-          "select": [
-            [
-              {
-                "params": [
-                  "SO2"
-                ],
-                "type": "field"
-              },
-              {
-                "params": [],
-                "type": "last"
-              }
-            ]
-          ]
-        },
-        {
-          "alias": "CavityPressure",
-          "groupBy": [
-            {
-              "params": [
-                "null"
-              ],
-              "type": "fill"
-            }
-          ],
-          "hide": false,
-          "measurement": "autogen.crds",
-          "orderByTime": "DESC",
-          "policy": "autogen",
-          "query": "SELECT last(CavityPressure) AS CavityPressure FROM autogen.crds WHERE ('CavityPressure' =~ /^$species$/ AND valve_pos =~ /^$ports$/ AND analyzer =~ /^$instrument$/) AND $timeFilter ORDER BY time DESC",
-          "rawQuery": true,
-          "refId": "K",
-          "resultFormat": "time_series",
-          "select": [
-            [
-              {
-                "params": [
-                  "CavityPressure"
-                ],
-                "type": "field"
-              },
-              {
-                "params": [],
-                "type": "last"
-              }
-            ]
-          ]
-        },
-        {
-          "alias": "CavityTemp",
-          "groupBy": [
-            {
-              "params": [
-                "null"
-              ],
-              "type": "fill"
-            }
-          ],
-          "hide": false,
-          "measurement": "autogen.crds",
-          "orderByTime": "DESC",
-          "policy": "autogen",
-          "query": "SELECT last(CavityTemp) AS CavityTemp FROM autogen.crds WHERE ('CavityTemp' =~ /^$species$/ AND valve_pos =~ /^$ports$/ AND analyzer =~ /^$instrument$/) AND $timeFilter ORDER BY time DESC",
-          "rawQuery": true,
-          "refId": "L",
-          "resultFormat": "time_series",
-          "select": [
-            [
-              {
-                "params": [
-                  "CavityTemp"
-                ],
-                "type": "field"
-              },
-              {
-                "params": [],
-                "type": "last"
-              }
-            ]
-          ]
-        }
-      ],
-      "title": "$ports",
-      "tooltip": {
-        "shared": true,
-        "value_type": "individual"
-      },
-      "transform": "timeseries_to_rows",
-      "type": "table"
-    },
-    {
-      "columns": [],
-      "datasource": "PiGSS data source",
-      "fill": 0,
-      "fontSize": "120%",
-      "gridPos": {
-        "h": 8,
-        "w": 6,
-        "x": 0,
-        "y": 17
-      },
-      "id": 22,
-      "linewidth": 0,
-      "maxPerRow": 4,
-      "options": {},
-      "pageSize": null,
-      "repeat": null,
-      "repeatDirection": "h",
-      "repeatIteration": 1581446000464,
-      "repeatPanelId": 1,
-      "scopedVars": {
-        "ports": {
-          "selected": false,
-          "text": "26: Bank 4 Ch. 2",
-          "value": "26"
-        }
-      },
-      "showHeader": true,
-      "sort": {
-        "col": 0,
-        "desc": true
-      },
-      "styles": [
-        {
-          "alias": "Time",
-          "dateFormat": "YYYY-MM-DD HH:mm:ss",
-          "pattern": "Time",
-          "type": "hidden"
-        },
-        {
-          "alias": "",
-=======
->>>>>>> 23fc1006
-          "decimals": 2,
-          "pattern": "/.*/",
-          "type": "number",
-          "unit": "short"
-        }
-      ],
-      "targets": [
-        {
-          "alias": "H2O",
-          "groupBy": [
-            {
-              "params": [
-                "null"
-              ],
-              "type": "fill"
-            }
-          ],
-          "hide": false,
-          "measurement": "autogen.crds",
-          "orderByTime": "DESC",
-          "policy": "autogen",
-          "query": "SELECT last(H2O) AS H2O FROM autogen.crds WHERE ('H2O' =~ /^$species$/ AND valve_pos =~ /^$ports$/ AND analyzer =~ /^$instrument$/) AND $timeFilter ORDER BY time DESC",
-          "rawQuery": true,
-          "refId": "A",
-          "resultFormat": "time_series",
-          "select": [
-            [
-              {
-                "params": [
-                  "H2O"
-                ],
-                "type": "field"
-              },
-              {
-                "params": [],
-                "type": "last"
-<<<<<<< HEAD
-              }
-            ]
-          ]
-        },
-        {
-          "alias": "CO2",
-          "groupBy": [
-            {
-              "params": [
-                "null"
-              ],
-              "type": "fill"
-            }
-          ],
-          "hide": false,
-          "measurement": "autogen.crds",
-          "orderByTime": "DESC",
-          "policy": "autogen",
-          "query": "SELECT last(CO2) AS CO2 FROM autogen.crds WHERE ('CO2' =~ /^$species$/ AND valve_pos =~ /^$ports$/ AND analyzer =~ /^$instrument$/) AND $timeFilter ORDER BY time DESC",
-          "rawQuery": true,
-          "refId": "B",
-          "resultFormat": "time_series",
-          "select": [
-            [
-              {
-                "params": [
-                  "CO2"
-                ],
-                "type": "field"
-              },
-              {
-                "params": [],
-                "type": "last"
-              }
-            ]
-          ]
-        },
-        {
-          "alias": "NH3",
-          "groupBy": [
-            {
-              "params": [
-                "null"
-              ],
-              "type": "fill"
-            }
-          ],
-          "hide": false,
-          "measurement": "autogen.crds",
-          "orderByTime": "DESC",
-          "policy": "autogen",
-          "query": "SELECT last(NH3) AS NH3 FROM autogen.crds WHERE ('NH3' =~ /^$species$/ AND valve_pos =~ /^$ports$/ AND analyzer =~ /^$instrument$/) AND $timeFilter ORDER BY time DESC",
-          "rawQuery": true,
-          "refId": "C",
-          "resultFormat": "time_series",
-          "select": [
-            [
-              {
-                "params": [
-                  "NH3"
-                ],
-                "type": "field"
-              },
-              {
-                "params": [],
-                "type": "last"
-              }
-            ]
-          ]
-        },
-        {
-          "alias": "CH4",
-=======
-              }
-            ]
-          ]
-        },
-        {
-          "alias": "CO2",
->>>>>>> 23fc1006
-          "groupBy": [
-            {
-              "params": [
-                "null"
-              ],
-              "type": "fill"
-            }
-          ],
-          "hide": false,
-          "measurement": "autogen.crds",
-          "orderByTime": "DESC",
-          "policy": "autogen",
-<<<<<<< HEAD
-          "query": "SELECT last(CH4) AS CH4 FROM autogen.crds WHERE ('CH4' =~ /^$species$/ AND valve_pos =~ /^$ports$/ AND analyzer =~ /^$instrument$/) AND $timeFilter ORDER BY time DESC",
-          "rawQuery": true,
-          "refId": "D",
-=======
-          "query": "SELECT last(CO2) AS CO2 FROM autogen.crds WHERE ('CO2' =~ /^$species$/ AND valve_pos =~ /^$ports$/ AND analyzer =~ /^$instrument$/) AND $timeFilter ORDER BY time DESC",
-          "rawQuery": true,
-          "refId": "B",
->>>>>>> 23fc1006
-          "resultFormat": "time_series",
-          "select": [
-            [
-              {
-                "params": [
-<<<<<<< HEAD
-                  "CH4"
-=======
-                  "CO2"
->>>>>>> 23fc1006
-                ],
-                "type": "field"
-              },
-              {
-                "params": [],
-                "type": "last"
-              }
-            ]
-          ]
-        },
-        {
-<<<<<<< HEAD
-          "alias": "HF",
-=======
-          "alias": "NH3",
->>>>>>> 23fc1006
-          "groupBy": [
-            {
-              "params": [
-                "null"
-              ],
-              "type": "fill"
-            }
-          ],
-          "hide": false,
-          "measurement": "autogen.crds",
-          "orderByTime": "DESC",
-          "policy": "autogen",
-<<<<<<< HEAD
-          "query": "SELECT last(HF) AS HF FROM autogen.crds WHERE ('HF' =~ /^$species$/ AND valve_pos =~ /^$ports$/ AND analyzer =~ /^$instrument$/) AND $timeFilter ORDER BY time DESC",
-          "rawQuery": true,
-          "refId": "E",
-          "resultFormat": "time_series",
-          "select": [
-            [
-              {
-                "params": [
-                  "HF"
-                ],
-                "type": "field"
-              },
-=======
-          "query": "SELECT last(NH3) AS NH3 FROM autogen.crds WHERE ('NH3' =~ /^$species$/ AND valve_pos =~ /^$ports$/ AND analyzer =~ /^$instrument$/) AND $timeFilter ORDER BY time DESC",
-          "rawQuery": true,
-          "refId": "C",
-          "resultFormat": "time_series",
-          "select": [
-            [
->>>>>>> 23fc1006
-              {
-                "params": [],
-                "type": "last"
-              }
-            ]
-          ]
-        },
-        {
-          "alias": "HCl",
-          "groupBy": [
-            {
-              "params": [
-                "null"
-              ],
-              "type": "fill"
-            }
-          ],
-          "hide": false,
-          "measurement": "autogen.crds",
-          "orderByTime": "DESC",
-          "policy": "autogen",
-          "query": "SELECT last(HCl) AS HCl FROM autogen.crds WHERE ('HCl' =~ /^$species$/ AND valve_pos =~ /^$ports$/ AND analyzer =~ /^$instrument$/) AND $timeFilter ORDER BY time DESC",
-          "rawQuery": true,
-          "refId": "F",
-          "resultFormat": "time_series",
-          "select": [
-            [
-              {
-                "params": [
-                  "NH3"
-                ],
-                "type": "field"
-              },
-              {
-                "params": [],
-                "type": "last"
-              }
-            ]
-          ]
-        },
-        {
-<<<<<<< HEAD
-          "alias": "O2",
-=======
-          "alias": "CH4",
->>>>>>> 23fc1006
-          "groupBy": [
-            {
-              "params": [
-                "null"
-              ],
-              "type": "fill"
-            }
-          ],
-          "hide": false,
-          "measurement": "autogen.crds",
-          "orderByTime": "DESC",
-          "policy": "autogen",
-<<<<<<< HEAD
-          "query": "SELECT last(O2) AS O2 FROM autogen.crds WHERE ('O2' =~ /^$species$/ AND valve_pos =~ /^$ports$/ AND analyzer =~ /^$instrument$/) AND $timeFilter ORDER BY time DESC",
-          "rawQuery": true,
-          "refId": "G",
-=======
-          "query": "SELECT last(CH4) AS CH4 FROM autogen.crds WHERE ('CH4' =~ /^$species$/ AND valve_pos =~ /^$ports$/ AND analyzer =~ /^$instrument$/) AND $timeFilter ORDER BY time DESC",
-          "rawQuery": true,
-          "refId": "D",
->>>>>>> 23fc1006
-          "resultFormat": "time_series",
-          "select": [
-            [
-              {
-                "params": [
-<<<<<<< HEAD
-                  "O2"
-                ],
-                "type": "field"
-              },
-              {
-                "params": [],
-                "type": "last"
-              }
-            ]
-          ]
-        },
-        {
-          "alias": "HDO",
-          "groupBy": [
-            {
-              "params": [
-                "null"
-              ],
-              "type": "fill"
-            }
-          ],
-          "hide": false,
-          "measurement": "autogen.crds",
-          "orderByTime": "DESC",
-          "policy": "autogen",
-          "query": "SELECT last(HDO) AS HDO FROM autogen.crds WHERE ('HDO' =~ /^$species$/ AND valve_pos =~ /^$ports$/ AND analyzer =~ /^$instrument$/) AND $timeFilter ORDER BY time DESC",
-          "rawQuery": true,
-          "refId": "H",
-          "resultFormat": "time_series",
-          "select": [
-            [
-              {
-                "params": [
-                  "HDO"
-                ],
-                "type": "field"
-              },
-              {
-                "params": [],
-                "type": "last"
-              }
-            ]
-          ]
-        },
-        {
-          "alias": "H2S",
-          "groupBy": [
-            {
-              "params": [
-                "null"
-              ],
-              "type": "fill"
-            }
-          ],
-          "hide": false,
-          "measurement": "autogen.crds",
-          "orderByTime": "DESC",
-          "policy": "autogen",
-          "query": "SELECT last(H2S) AS H2S FROM autogen.crds WHERE ('H2S' =~ /^$species$/ AND valve_pos =~ /^$ports$/ AND analyzer =~ /^$instrument$/) AND $timeFilter ORDER BY time DESC",
-          "rawQuery": true,
-          "refId": "I",
-          "resultFormat": "time_series",
-          "select": [
-            [
-              {
-                "params": [
-                  "H2S"
-=======
-                  "CH4"
->>>>>>> 23fc1006
-                ],
-                "type": "field"
-              },
-              {
-                "params": [],
-                "type": "last"
-              }
-            ]
-          ]
-        },
-        {
-<<<<<<< HEAD
-          "alias": "SO2",
-=======
-          "alias": "HF",
->>>>>>> 23fc1006
-          "groupBy": [
-            {
-              "params": [
-                "null"
-              ],
-              "type": "fill"
-            }
-          ],
-          "hide": false,
-          "measurement": "autogen.crds",
-          "orderByTime": "DESC",
-          "policy": "autogen",
-<<<<<<< HEAD
-          "query": "SELECT last(SO2) AS SO2 FROM autogen.crds WHERE ('SO2' =~ /^$species$/ AND valve_pos =~ /^$ports$/ AND analyzer =~ /^$instrument$/) AND $timeFilter ORDER BY time DESC",
-          "rawQuery": true,
-          "refId": "J",
-          "resultFormat": "time_series",
-          "select": [
-            [
-              {
-                "params": [
-                  "SO2"
-                ],
-                "type": "field"
-              },
-=======
-          "query": "SELECT last(HF) AS HF FROM autogen.crds WHERE ('HF' =~ /^$species$/ AND valve_pos =~ /^$ports$/ AND analyzer =~ /^$instrument$/) AND $timeFilter ORDER BY time DESC",
-          "rawQuery": true,
-          "refId": "E",
-          "resultFormat": "time_series",
-          "select": [
-            [
->>>>>>> 23fc1006
-              {
-                "params": [],
-                "type": "last"
-              }
-            ]
-          ]
-        },
-        {
-          "alias": "CavityPressure",
-          "groupBy": [
-            {
-              "params": [
-                "null"
-              ],
-              "type": "fill"
-            }
-          ],
-          "hide": false,
-          "measurement": "autogen.crds",
-          "orderByTime": "DESC",
-          "policy": "autogen",
-          "query": "SELECT last(CavityPressure) AS CavityPressure FROM autogen.crds WHERE ('CavityPressure' =~ /^$species$/ AND valve_pos =~ /^$ports$/ AND analyzer =~ /^$instrument$/) AND $timeFilter ORDER BY time DESC",
-          "rawQuery": true,
-          "refId": "K",
-          "resultFormat": "time_series",
-          "select": [
-            [
-              {
-                "params": [
-                  "CavityPressure"
-                ],
-                "type": "field"
-              },
-              {
-                "params": [],
-                "type": "last"
-              }
-            ]
-          ]
-        },
-        {
-<<<<<<< HEAD
-          "alias": "CavityTemp",
-=======
-          "alias": "HCl",
->>>>>>> 23fc1006
-          "groupBy": [
-            {
-              "params": [
-                "null"
-              ],
-              "type": "fill"
-            }
-          ],
-          "hide": false,
-          "measurement": "autogen.crds",
-          "orderByTime": "DESC",
-          "policy": "autogen",
-<<<<<<< HEAD
-          "query": "SELECT last(CavityTemp) AS CavityTemp FROM autogen.crds WHERE ('CavityTemp' =~ /^$species$/ AND valve_pos =~ /^$ports$/ AND analyzer =~ /^$instrument$/) AND $timeFilter ORDER BY time DESC",
-          "rawQuery": true,
-          "refId": "L",
-=======
-          "query": "SELECT last(HCl) AS HCl FROM autogen.crds WHERE ('HCl' =~ /^$species$/ AND valve_pos =~ /^$ports$/ AND analyzer =~ /^$instrument$/) AND $timeFilter ORDER BY time DESC",
-          "rawQuery": true,
-          "refId": "F",
->>>>>>> 23fc1006
-          "resultFormat": "time_series",
-          "select": [
-            [
-              {
-                "params": [
-<<<<<<< HEAD
-                  "CavityTemp"
-=======
-                  "HCl"
->>>>>>> 23fc1006
-                ],
-                "type": "field"
-              },
-              {
-                "params": [],
-                "type": "last"
-              }
-            ]
-          ]
-<<<<<<< HEAD
-        }
-      ],
-      "title": "$ports",
-      "tooltip": {
-        "shared": true,
-        "value_type": "individual"
-      },
-      "transform": "timeseries_to_rows",
-      "type": "table"
-    },
-    {
-      "columns": [],
-      "datasource": "PiGSS data source",
-      "fill": 0,
-      "fontSize": "120%",
-      "gridPos": {
-        "h": 8,
-        "w": 6,
-        "x": 6,
-        "y": 17
-      },
-      "id": 23,
-      "linewidth": 0,
-      "maxPerRow": 4,
-      "options": {},
-      "pageSize": null,
-      "repeat": null,
-      "repeatDirection": "h",
-      "repeatIteration": 1581446000464,
-      "repeatPanelId": 1,
-      "scopedVars": {
-        "ports": {
-          "selected": false,
-          "text": "28: Bank 4 Ch. 4",
-          "value": "28"
-        }
-      },
-      "showHeader": true,
-      "sort": {
-        "col": 0,
-        "desc": true
-      },
-      "styles": [
-        {
-          "alias": "Time",
-          "dateFormat": "YYYY-MM-DD HH:mm:ss",
-          "pattern": "Time",
-          "type": "hidden"
-        },
-        {
-          "alias": "",
-          "decimals": 2,
-          "pattern": "/.*/",
-          "type": "number",
-          "unit": "short"
-        }
-      ],
-      "targets": [
-        {
-          "alias": "H2O",
-=======
-        },
-        {
-          "alias": "O2",
->>>>>>> 23fc1006
-          "groupBy": [
-            {
-              "params": [
-                "null"
-              ],
-              "type": "fill"
-            }
-          ],
-          "hide": false,
-          "measurement": "autogen.crds",
-          "orderByTime": "DESC",
-          "policy": "autogen",
-<<<<<<< HEAD
-          "query": "SELECT last(H2O) AS H2O FROM autogen.crds WHERE ('H2O' =~ /^$species$/ AND valve_pos =~ /^$ports$/ AND analyzer =~ /^$instrument$/) AND $timeFilter ORDER BY time DESC",
-          "rawQuery": true,
-          "refId": "A",
-=======
-          "query": "SELECT last(O2) AS O2 FROM autogen.crds WHERE ('O2' =~ /^$species$/ AND valve_pos =~ /^$ports$/ AND analyzer =~ /^$instrument$/) AND $timeFilter ORDER BY time DESC",
-          "rawQuery": true,
-          "refId": "G",
->>>>>>> 23fc1006
-          "resultFormat": "time_series",
-          "select": [
-            [
-              {
-                "params": [
-                  "O2"
-                ],
-                "type": "field"
-              },
-              {
-                "params": [],
-                "type": "last"
-<<<<<<< HEAD
-              }
-            ]
-          ]
-        },
-        {
-          "alias": "CO2",
-=======
-              }
-            ]
-          ]
-        },
-        {
-          "alias": "HDO",
-          "groupBy": [
-            {
-              "params": [
-                "null"
-              ],
-              "type": "fill"
-            }
-          ],
-          "hide": false,
-          "measurement": "autogen.crds",
-          "orderByTime": "DESC",
-          "policy": "autogen",
-          "query": "SELECT last(HDO) AS HDO FROM autogen.crds WHERE ('HDO' =~ /^$species$/ AND valve_pos =~ /^$ports$/ AND analyzer =~ /^$instrument$/) AND $timeFilter ORDER BY time DESC",
-          "rawQuery": true,
-          "refId": "H",
-          "resultFormat": "time_series",
-          "select": [
-            [
-              {
-                "params": [
-                  "HDO"
-                ],
-                "type": "field"
-              },
-              {
-                "params": [],
-                "type": "last"
-              }
-            ]
-          ]
-        },
-        {
-          "alias": "H2S",
->>>>>>> 23fc1006
-          "groupBy": [
-            {
-              "params": [
-                "null"
-              ],
-              "type": "fill"
-            }
-          ],
-          "hide": false,
-          "measurement": "autogen.crds",
-          "orderByTime": "DESC",
-          "policy": "autogen",
-<<<<<<< HEAD
-          "query": "SELECT last(CO2) AS CO2 FROM autogen.crds WHERE ('CO2' =~ /^$species$/ AND valve_pos =~ /^$ports$/ AND analyzer =~ /^$instrument$/) AND $timeFilter ORDER BY time DESC",
-          "rawQuery": true,
-          "refId": "B",
-=======
-          "query": "SELECT last(H2S) AS H2S FROM autogen.crds WHERE ('H2S' =~ /^$species$/ AND valve_pos =~ /^$ports$/ AND analyzer =~ /^$instrument$/) AND $timeFilter ORDER BY time DESC",
-          "rawQuery": true,
-          "refId": "I",
->>>>>>> 23fc1006
-          "resultFormat": "time_series",
-          "select": [
-            [
-              {
-                "params": [
-<<<<<<< HEAD
-                  "CO2"
-=======
-                  "H2S"
->>>>>>> 23fc1006
-                ],
-                "type": "field"
-              },
-              {
-                "params": [],
-                "type": "last"
-              }
-            ]
-          ]
-        },
-        {
-<<<<<<< HEAD
-          "alias": "NH3",
-=======
-          "alias": "SO2",
->>>>>>> 23fc1006
-          "groupBy": [
-            {
-              "params": [
-                "null"
-              ],
-              "type": "fill"
-            }
-          ],
-          "hide": false,
-          "measurement": "autogen.crds",
-          "orderByTime": "DESC",
-          "policy": "autogen",
-<<<<<<< HEAD
-          "query": "SELECT last(NH3) AS NH3 FROM autogen.crds WHERE ('NH3' =~ /^$species$/ AND valve_pos =~ /^$ports$/ AND analyzer =~ /^$instrument$/) AND $timeFilter ORDER BY time DESC",
-          "rawQuery": true,
-          "refId": "C",
-=======
-          "query": "SELECT last(SO2) AS SO2 FROM autogen.crds WHERE ('SO2' =~ /^$species$/ AND valve_pos =~ /^$ports$/ AND analyzer =~ /^$instrument$/) AND $timeFilter ORDER BY time DESC",
-          "rawQuery": true,
-          "refId": "J",
->>>>>>> 23fc1006
-          "resultFormat": "time_series",
-          "select": [
-            [
-              {
-                "params": [
-<<<<<<< HEAD
-                  "NH3"
-=======
-                  "SO2"
->>>>>>> 23fc1006
-                ],
-                "type": "field"
-              },
-              {
-                "params": [],
-                "type": "last"
-              }
-            ]
-          ]
-        },
-        {
-<<<<<<< HEAD
-          "alias": "CH4",
-=======
-          "alias": "CavityPressure",
->>>>>>> 23fc1006
-          "groupBy": [
-            {
-              "params": [
-                "null"
-              ],
-              "type": "fill"
-            }
-          ],
-          "hide": false,
-          "measurement": "autogen.crds",
-          "orderByTime": "DESC",
-          "policy": "autogen",
-<<<<<<< HEAD
-          "query": "SELECT last(CH4) AS CH4 FROM autogen.crds WHERE ('CH4' =~ /^$species$/ AND valve_pos =~ /^$ports$/ AND analyzer =~ /^$instrument$/) AND $timeFilter ORDER BY time DESC",
-          "rawQuery": true,
-          "refId": "D",
-=======
-          "query": "SELECT last(CavityPressure) AS CavityPressure FROM autogen.crds WHERE ('CavityPressure' =~ /^$species$/ AND valve_pos =~ /^$ports$/ AND analyzer =~ /^$instrument$/) AND $timeFilter ORDER BY time DESC",
-          "rawQuery": true,
-          "refId": "K",
->>>>>>> 23fc1006
-          "resultFormat": "time_series",
-          "select": [
-            [
-              {
-                "params": [
-<<<<<<< HEAD
-                  "CH4"
-=======
-                  "CavityPressure"
->>>>>>> 23fc1006
-                ],
-                "type": "field"
-              },
-              {
-                "params": [],
-                "type": "last"
-<<<<<<< HEAD
-              }
-            ]
-          ]
-        },
-        {
-          "alias": "HF",
-          "groupBy": [
-            {
-              "params": [
-                "null"
-              ],
-              "type": "fill"
-            }
-          ],
-          "hide": false,
-          "measurement": "autogen.crds",
-          "orderByTime": "DESC",
-          "policy": "autogen",
-          "query": "SELECT last(HF) AS HF FROM autogen.crds WHERE ('HF' =~ /^$species$/ AND valve_pos =~ /^$ports$/ AND analyzer =~ /^$instrument$/) AND $timeFilter ORDER BY time DESC",
-          "rawQuery": true,
-          "refId": "E",
-          "resultFormat": "time_series",
-          "select": [
-            [
-              {
-                "params": [
-                  "HF"
-                ],
-                "type": "field"
-              },
-              {
-                "params": [],
-                "type": "last"
-              }
-            ]
-          ]
-        },
-        {
-          "alias": "HCl",
-=======
-              }
-            ]
-          ]
-        },
-        {
-          "alias": "CavityTemp",
->>>>>>> 23fc1006
-          "groupBy": [
-            {
-              "params": [
-                "null"
-              ],
-              "type": "fill"
-            }
-          ],
-          "hide": false,
-          "measurement": "autogen.crds",
-          "orderByTime": "DESC",
-          "policy": "autogen",
-<<<<<<< HEAD
-          "query": "SELECT last(HCl) AS HCl FROM autogen.crds WHERE ('HCl' =~ /^$species$/ AND valve_pos =~ /^$ports$/ AND analyzer =~ /^$instrument$/) AND $timeFilter ORDER BY time DESC",
-          "rawQuery": true,
-          "refId": "F",
-=======
-          "query": "SELECT last(CavityTemp) AS CavityTemp FROM autogen.crds WHERE ('CavityTemp' =~ /^$species$/ AND valve_pos =~ /^$ports$/ AND analyzer =~ /^$instrument$/) AND $timeFilter ORDER BY time DESC",
-          "rawQuery": true,
-          "refId": "L",
->>>>>>> 23fc1006
-          "resultFormat": "time_series",
-          "select": [
-            [
-              {
-                "params": [
-<<<<<<< HEAD
-                  "HCl"
-=======
-                  "CavityTemp"
->>>>>>> 23fc1006
-                ],
-                "type": "field"
-              },
-              {
-                "params": [],
-                "type": "last"
-              }
-            ]
-          ]
-<<<<<<< HEAD
-        },
-        {
-          "alias": "O2",
-          "groupBy": [
-            {
-              "params": [
-                "null"
-              ],
-              "type": "fill"
-            }
-          ],
-          "hide": false,
-          "measurement": "autogen.crds",
-          "orderByTime": "DESC",
-          "policy": "autogen",
-          "query": "SELECT last(O2) AS O2 FROM autogen.crds WHERE ('O2' =~ /^$species$/ AND valve_pos =~ /^$ports$/ AND analyzer =~ /^$instrument$/) AND $timeFilter ORDER BY time DESC",
-          "rawQuery": true,
-          "refId": "G",
-          "resultFormat": "time_series",
-          "select": [
-            [
-              {
-                "params": [
-                  "O2"
-                ],
-                "type": "field"
-              },
-              {
-                "params": [],
-                "type": "last"
-              }
-            ]
-          ]
-        },
-        {
-          "alias": "HDO",
-=======
-        }
-      ],
-      "title": "$ports",
-      "tooltip": {
-        "shared": true,
-        "value_type": "individual"
-      },
-      "transform": "timeseries_to_rows",
-      "type": "table"
-    },
-    {
-      "columns": [],
-      "datasource": "PiGSS data source",
-      "fill": 0,
-      "fontSize": "120%",
-      "gridPos": {
-        "h": 8,
-        "w": 6,
-        "x": 12,
-        "y": 16
-      },
-      "id": 11,
-      "linewidth": 0,
-      "maxPerRow": 4,
-      "options": {},
-      "pageSize": null,
-      "repeat": null,
-      "repeatDirection": "h",
-      "repeatIteration": 1581017784275,
-      "repeatPanelId": 1,
-      "scopedVars": {
-        "ports": {
-          "selected": false,
-          "text": "30: Bank 4 Ch. 6",
-          "value": "30"
-        }
-      },
-      "showHeader": true,
-      "sort": {
-        "col": 0,
-        "desc": true
-      },
-      "styles": [
-        {
-          "alias": "Time",
-          "dateFormat": "YYYY-MM-DD HH:mm:ss",
-          "pattern": "Time",
-          "type": "hidden"
-        },
-        {
-          "alias": "",
-          "decimals": 2,
-          "pattern": "/.*/",
-          "type": "number",
-          "unit": "short"
-        }
-      ],
-      "targets": [
-        {
-          "alias": "H2O",
->>>>>>> 23fc1006
-          "groupBy": [
-            {
-              "params": [
-                "null"
-              ],
-              "type": "fill"
-            }
-          ],
-          "hide": false,
-          "measurement": "autogen.crds",
-          "orderByTime": "DESC",
-          "policy": "autogen",
-<<<<<<< HEAD
-          "query": "SELECT last(HDO) AS HDO FROM autogen.crds WHERE ('HDO' =~ /^$species$/ AND valve_pos =~ /^$ports$/ AND analyzer =~ /^$instrument$/) AND $timeFilter ORDER BY time DESC",
-          "rawQuery": true,
-          "refId": "H",
-=======
-          "query": "SELECT last(H2O) AS H2O FROM autogen.crds WHERE ('H2O' =~ /^$species$/ AND valve_pos =~ /^$ports$/ AND analyzer =~ /^$instrument$/) AND $timeFilter ORDER BY time DESC",
-          "rawQuery": true,
-          "refId": "A",
->>>>>>> 23fc1006
-          "resultFormat": "time_series",
-          "select": [
-            [
-              {
-                "params": [
-                  "HDO"
-                ],
-                "type": "field"
-              },
-              {
-                "params": [],
-                "type": "last"
-<<<<<<< HEAD
-              }
-            ]
-          ]
-        },
-        {
-          "alias": "H2S",
-          "groupBy": [
-            {
-              "params": [
-                "null"
-              ],
-              "type": "fill"
-            }
-          ],
-          "hide": false,
-          "measurement": "autogen.crds",
-          "orderByTime": "DESC",
-          "policy": "autogen",
-          "query": "SELECT last(H2S) AS H2S FROM autogen.crds WHERE ('H2S' =~ /^$species$/ AND valve_pos =~ /^$ports$/ AND analyzer =~ /^$instrument$/) AND $timeFilter ORDER BY time DESC",
-          "rawQuery": true,
-          "refId": "I",
-          "resultFormat": "time_series",
-          "select": [
-            [
-              {
-                "params": [
-                  "H2S"
-                ],
-                "type": "field"
-              },
-              {
-                "params": [],
-                "type": "last"
-              }
-            ]
-          ]
-        },
-        {
-          "alias": "SO2",
-=======
-              }
-            ]
-          ]
-        },
-        {
-          "alias": "CO2",
->>>>>>> 23fc1006
-          "groupBy": [
-            {
-              "params": [
-                "null"
-              ],
-              "type": "fill"
-            }
-          ],
-          "hide": false,
-          "measurement": "autogen.crds",
-          "orderByTime": "DESC",
-          "policy": "autogen",
-<<<<<<< HEAD
-          "query": "SELECT last(SO2) AS SO2 FROM autogen.crds WHERE ('SO2' =~ /^$species$/ AND valve_pos =~ /^$ports$/ AND analyzer =~ /^$instrument$/) AND $timeFilter ORDER BY time DESC",
-          "rawQuery": true,
-          "refId": "J",
-=======
-          "query": "SELECT last(CO2) AS CO2 FROM autogen.crds WHERE ('CO2' =~ /^$species$/ AND valve_pos =~ /^$ports$/ AND analyzer =~ /^$instrument$/) AND $timeFilter ORDER BY time DESC",
-          "rawQuery": true,
-          "refId": "B",
->>>>>>> 23fc1006
-          "resultFormat": "time_series",
-          "select": [
-            [
-              {
-                "params": [
-<<<<<<< HEAD
-                  "SO2"
-=======
-                  "CO2"
->>>>>>> 23fc1006
-                ],
-                "type": "field"
-              },
-              {
-                "params": [],
-                "type": "last"
-<<<<<<< HEAD
-              }
-            ]
-          ]
-        },
-        {
-          "alias": "CavityPressure",
-=======
-              }
-            ]
-          ]
-        },
-        {
-          "alias": "NH3",
-          "groupBy": [
-            {
-              "params": [
-                "null"
-              ],
-              "type": "fill"
-            }
-          ],
-          "hide": false,
-          "measurement": "autogen.crds",
-          "orderByTime": "DESC",
-          "policy": "autogen",
-          "query": "SELECT last(NH3) AS NH3 FROM autogen.crds WHERE ('NH3' =~ /^$species$/ AND valve_pos =~ /^$ports$/ AND analyzer =~ /^$instrument$/) AND $timeFilter ORDER BY time DESC",
-          "rawQuery": true,
-          "refId": "C",
-          "resultFormat": "time_series",
-          "select": [
-            [
-              {
-                "params": [
-                  "NH3"
-                ],
-                "type": "field"
-              },
-              {
-                "params": [],
-                "type": "last"
-              }
-            ]
-          ]
-        },
-        {
-          "alias": "CH4",
->>>>>>> 23fc1006
-          "groupBy": [
-            {
-              "params": [
-                "null"
-              ],
-              "type": "fill"
-            }
-          ],
-          "hide": false,
-          "measurement": "autogen.crds",
-          "orderByTime": "DESC",
-          "policy": "autogen",
-<<<<<<< HEAD
-          "query": "SELECT last(CavityPressure) AS CavityPressure FROM autogen.crds WHERE ('CavityPressure' =~ /^$species$/ AND valve_pos =~ /^$ports$/ AND analyzer =~ /^$instrument$/) AND $timeFilter ORDER BY time DESC",
-          "rawQuery": true,
-          "refId": "K",
-=======
-          "query": "SELECT last(CH4) AS CH4 FROM autogen.crds WHERE ('CH4' =~ /^$species$/ AND valve_pos =~ /^$ports$/ AND analyzer =~ /^$instrument$/) AND $timeFilter ORDER BY time DESC",
-          "rawQuery": true,
-          "refId": "D",
->>>>>>> 23fc1006
-          "resultFormat": "time_series",
-          "select": [
-            [
-              {
-                "params": [
-<<<<<<< HEAD
-                  "CavityPressure"
-=======
-                  "CH4"
->>>>>>> 23fc1006
-                ],
-                "type": "field"
-              },
-              {
-                "params": [],
-                "type": "last"
-<<<<<<< HEAD
-              }
-            ]
-          ]
-        },
-        {
-          "alias": "CavityTemp",
-=======
-              }
-            ]
-          ]
-        },
-        {
-          "alias": "HF",
-          "groupBy": [
-            {
-              "params": [
-                "null"
-              ],
-              "type": "fill"
-            }
-          ],
-          "hide": false,
-          "measurement": "autogen.crds",
-          "orderByTime": "DESC",
-          "policy": "autogen",
-          "query": "SELECT last(HF) AS HF FROM autogen.crds WHERE ('HF' =~ /^$species$/ AND valve_pos =~ /^$ports$/ AND analyzer =~ /^$instrument$/) AND $timeFilter ORDER BY time DESC",
-          "rawQuery": true,
-          "refId": "E",
-          "resultFormat": "time_series",
-          "select": [
-            [
-              {
-                "params": [
-                  "HF"
-                ],
-                "type": "field"
-              },
-              {
-                "params": [],
-                "type": "last"
-              }
-            ]
-          ]
-        },
-        {
-          "alias": "HCl",
->>>>>>> 23fc1006
-          "groupBy": [
-            {
-              "params": [
-                "null"
-              ],
-              "type": "fill"
-            }
-          ],
-          "hide": false,
-          "measurement": "autogen.crds",
-          "orderByTime": "DESC",
-          "policy": "autogen",
-<<<<<<< HEAD
-          "query": "SELECT last(CavityTemp) AS CavityTemp FROM autogen.crds WHERE ('CavityTemp' =~ /^$species$/ AND valve_pos =~ /^$ports$/ AND analyzer =~ /^$instrument$/) AND $timeFilter ORDER BY time DESC",
-          "rawQuery": true,
-          "refId": "L",
-=======
-          "query": "SELECT last(HCl) AS HCl FROM autogen.crds WHERE ('HCl' =~ /^$species$/ AND valve_pos =~ /^$ports$/ AND analyzer =~ /^$instrument$/) AND $timeFilter ORDER BY time DESC",
-          "rawQuery": true,
-          "refId": "F",
->>>>>>> 23fc1006
-          "resultFormat": "time_series",
-          "select": [
-            [
-              {
-                "params": [
-<<<<<<< HEAD
-                  "CavityTemp"
-=======
-                  "HCl"
->>>>>>> 23fc1006
-                ],
-                "type": "field"
-              },
-              {
-                "params": [],
-                "type": "last"
-              }
-            ]
-          ]
-<<<<<<< HEAD
-        }
-      ],
-      "title": "$ports",
-      "tooltip": {
-        "shared": true,
-        "value_type": "individual"
-      },
-      "transform": "timeseries_to_rows",
-      "type": "table"
-    },
-    {
-      "columns": [],
-      "datasource": "PiGSS data source",
-      "fill": 0,
-      "fontSize": "120%",
-      "gridPos": {
-        "h": 8,
-        "w": 6,
-        "x": 12,
-        "y": 17
-      },
-      "id": 24,
-      "linewidth": 0,
-      "maxPerRow": 4,
-      "options": {},
-      "pageSize": null,
-      "repeat": null,
-      "repeatDirection": "h",
-      "repeatIteration": 1581446000464,
-      "repeatPanelId": 1,
-      "scopedVars": {
-        "ports": {
-          "selected": false,
-          "text": "30: Bank 4 Ch. 6",
-          "value": "30"
-        }
-      },
-      "showHeader": true,
-      "sort": {
-        "col": 0,
-        "desc": true
-      },
-      "styles": [
-        {
-          "alias": "Time",
-          "dateFormat": "YYYY-MM-DD HH:mm:ss",
-          "pattern": "Time",
-          "type": "hidden"
-        },
-        {
-          "alias": "",
-          "decimals": 2,
-          "pattern": "/.*/",
-          "type": "number",
-          "unit": "short"
-        }
-      ],
-      "targets": [
-        {
-          "alias": "H2O",
-=======
-        },
-        {
-          "alias": "O2",
->>>>>>> 23fc1006
-          "groupBy": [
-            {
-              "params": [
-                "null"
-              ],
-              "type": "fill"
-            }
-          ],
-          "hide": false,
-          "measurement": "autogen.crds",
-          "orderByTime": "DESC",
-          "policy": "autogen",
-<<<<<<< HEAD
-          "query": "SELECT last(H2O) AS H2O FROM autogen.crds WHERE ('H2O' =~ /^$species$/ AND valve_pos =~ /^$ports$/ AND analyzer =~ /^$instrument$/) AND $timeFilter ORDER BY time DESC",
-          "rawQuery": true,
-          "refId": "A",
-=======
-          "query": "SELECT last(O2) AS O2 FROM autogen.crds WHERE ('O2' =~ /^$species$/ AND valve_pos =~ /^$ports$/ AND analyzer =~ /^$instrument$/) AND $timeFilter ORDER BY time DESC",
-          "rawQuery": true,
-          "refId": "G",
->>>>>>> 23fc1006
-          "resultFormat": "time_series",
-          "select": [
-            [
-              {
-                "params": [
-                  "O2"
-                ],
-                "type": "field"
-              },
-              {
-                "params": [],
-                "type": "last"
-<<<<<<< HEAD
-              }
-            ]
-          ]
-        },
-        {
-          "alias": "CO2",
-          "groupBy": [
-            {
-              "params": [
-                "null"
-              ],
-              "type": "fill"
-            }
-          ],
-          "hide": false,
-          "measurement": "autogen.crds",
-          "orderByTime": "DESC",
-          "policy": "autogen",
-          "query": "SELECT last(CO2) AS CO2 FROM autogen.crds WHERE ('CO2' =~ /^$species$/ AND valve_pos =~ /^$ports$/ AND analyzer =~ /^$instrument$/) AND $timeFilter ORDER BY time DESC",
-          "rawQuery": true,
-          "refId": "B",
-          "resultFormat": "time_series",
-          "select": [
-            [
-              {
-                "params": [
-                  "CO2"
-                ],
-                "type": "field"
-              },
-              {
-                "params": [],
-                "type": "last"
-              }
-            ]
-          ]
-        },
-        {
-          "alias": "NH3",
-=======
-              }
-            ]
-          ]
-        },
-        {
-          "alias": "HDO",
->>>>>>> 23fc1006
-          "groupBy": [
-            {
-              "params": [
-                "null"
-              ],
-              "type": "fill"
-            }
-          ],
-          "hide": false,
-          "measurement": "autogen.crds",
-          "orderByTime": "DESC",
-          "policy": "autogen",
-<<<<<<< HEAD
-          "query": "SELECT last(NH3) AS NH3 FROM autogen.crds WHERE ('NH3' =~ /^$species$/ AND valve_pos =~ /^$ports$/ AND analyzer =~ /^$instrument$/) AND $timeFilter ORDER BY time DESC",
-          "rawQuery": true,
-          "refId": "C",
-=======
-          "query": "SELECT last(HDO) AS HDO FROM autogen.crds WHERE ('HDO' =~ /^$species$/ AND valve_pos =~ /^$ports$/ AND analyzer =~ /^$instrument$/) AND $timeFilter ORDER BY time DESC",
-          "rawQuery": true,
-          "refId": "H",
->>>>>>> 23fc1006
-          "resultFormat": "time_series",
-          "select": [
-            [
-              {
-                "params": [
-<<<<<<< HEAD
-                  "NH3"
-=======
-                  "HDO"
->>>>>>> 23fc1006
-                ],
-                "type": "field"
-              },
-              {
-                "params": [],
-                "type": "last"
-              }
-            ]
-          ]
-        },
-        {
-<<<<<<< HEAD
-          "alias": "CH4",
-=======
-          "alias": "H2S",
->>>>>>> 23fc1006
-          "groupBy": [
-            {
-              "params": [
-                "null"
-              ],
-              "type": "fill"
-            }
-          ],
-          "hide": false,
-          "measurement": "autogen.crds",
-          "orderByTime": "DESC",
-          "policy": "autogen",
-<<<<<<< HEAD
-          "query": "SELECT last(CH4) AS CH4 FROM autogen.crds WHERE ('CH4' =~ /^$species$/ AND valve_pos =~ /^$ports$/ AND analyzer =~ /^$instrument$/) AND $timeFilter ORDER BY time DESC",
-          "rawQuery": true,
-          "refId": "D",
-=======
-          "query": "SELECT last(H2S) AS H2S FROM autogen.crds WHERE ('H2S' =~ /^$species$/ AND valve_pos =~ /^$ports$/ AND analyzer =~ /^$instrument$/) AND $timeFilter ORDER BY time DESC",
-          "rawQuery": true,
-          "refId": "I",
->>>>>>> 23fc1006
-          "resultFormat": "time_series",
-          "select": [
-            [
-              {
-                "params": [
-<<<<<<< HEAD
-                  "CH4"
-=======
-                  "H2S"
->>>>>>> 23fc1006
-                ],
-                "type": "field"
-              },
-              {
-                "params": [],
-                "type": "last"
-              }
-            ]
-          ]
-        },
-        {
-<<<<<<< HEAD
-          "alias": "HF",
-=======
-          "alias": "SO2",
->>>>>>> 23fc1006
-          "groupBy": [
-            {
-              "params": [
-                "null"
-              ],
-              "type": "fill"
-            }
-          ],
-          "hide": false,
-          "measurement": "autogen.crds",
-          "orderByTime": "DESC",
-          "policy": "autogen",
-<<<<<<< HEAD
-          "query": "SELECT last(HF) AS HF FROM autogen.crds WHERE ('HF' =~ /^$species$/ AND valve_pos =~ /^$ports$/ AND analyzer =~ /^$instrument$/) AND $timeFilter ORDER BY time DESC",
-          "rawQuery": true,
-          "refId": "E",
-=======
-          "query": "SELECT last(SO2) AS SO2 FROM autogen.crds WHERE ('SO2' =~ /^$species$/ AND valve_pos =~ /^$ports$/ AND analyzer =~ /^$instrument$/) AND $timeFilter ORDER BY time DESC",
-          "rawQuery": true,
-          "refId": "J",
->>>>>>> 23fc1006
-          "resultFormat": "time_series",
-          "select": [
-            [
-              {
-                "params": [
-                  "SO2"
-                ],
-                "type": "field"
-              },
-              {
-                "params": [],
-                "type": "last"
-              }
-            ]
-          ]
-        },
-        {
-<<<<<<< HEAD
-          "alias": "HCl",
-=======
-          "alias": "CavityPressure",
->>>>>>> 23fc1006
-          "groupBy": [
-            {
-              "params": [
-                "null"
-              ],
-              "type": "fill"
-            }
-          ],
-          "hide": false,
-          "measurement": "autogen.crds",
-          "orderByTime": "DESC",
-          "policy": "autogen",
-<<<<<<< HEAD
-          "query": "SELECT last(HCl) AS HCl FROM autogen.crds WHERE ('HCl' =~ /^$species$/ AND valve_pos =~ /^$ports$/ AND analyzer =~ /^$instrument$/) AND $timeFilter ORDER BY time DESC",
-          "rawQuery": true,
-          "refId": "F",
-          "resultFormat": "time_series",
-          "select": [
-            [
-              {
-                "params": [
-                  "HCl"
-                ],
-                "type": "field"
-              },
-=======
-          "query": "SELECT last(CavityPressure) AS CavityPressure FROM autogen.crds WHERE ('CavityPressure' =~ /^$species$/ AND valve_pos =~ /^$ports$/ AND analyzer =~ /^$instrument$/) AND $timeFilter ORDER BY time DESC",
-          "rawQuery": true,
-          "refId": "K",
-          "resultFormat": "time_series",
-          "select": [
-            [
->>>>>>> 23fc1006
-              {
-                "params": [],
-                "type": "last"
-              }
-            ]
-          ]
-        },
-        {
-          "alias": "O2",
-          "groupBy": [
-            {
-              "params": [
-                "null"
-              ],
-              "type": "fill"
-            }
-          ],
-          "hide": false,
-          "measurement": "autogen.crds",
-          "orderByTime": "DESC",
-          "policy": "autogen",
-          "query": "SELECT last(O2) AS O2 FROM autogen.crds WHERE ('O2' =~ /^$species$/ AND valve_pos =~ /^$ports$/ AND analyzer =~ /^$instrument$/) AND $timeFilter ORDER BY time DESC",
-          "rawQuery": true,
-          "refId": "G",
-          "resultFormat": "time_series",
-          "select": [
-            [
-              {
-                "params": [
-<<<<<<< HEAD
-                  "O2"
-=======
-                  "CavityPressure"
->>>>>>> 23fc1006
-                ],
-                "type": "field"
-              },
-              {
-                "params": [],
-                "type": "last"
-              }
-            ]
-          ]
-        },
-        {
-<<<<<<< HEAD
-          "alias": "HDO",
-=======
-          "alias": "CavityTemp",
->>>>>>> 23fc1006
-          "groupBy": [
-            {
-              "params": [
-                "null"
-              ],
-              "type": "fill"
-            }
-          ],
-          "hide": false,
-          "measurement": "autogen.crds",
-          "orderByTime": "DESC",
-          "policy": "autogen",
-<<<<<<< HEAD
-          "query": "SELECT last(HDO) AS HDO FROM autogen.crds WHERE ('HDO' =~ /^$species$/ AND valve_pos =~ /^$ports$/ AND analyzer =~ /^$instrument$/) AND $timeFilter ORDER BY time DESC",
-          "rawQuery": true,
-          "refId": "H",
-=======
-          "query": "SELECT last(CavityTemp) AS CavityTemp FROM autogen.crds WHERE ('CavityTemp' =~ /^$species$/ AND valve_pos =~ /^$ports$/ AND analyzer =~ /^$instrument$/) AND $timeFilter ORDER BY time DESC",
-          "rawQuery": true,
-          "refId": "L",
->>>>>>> 23fc1006
-          "resultFormat": "time_series",
-          "select": [
-            [
-              {
-                "params": [
-<<<<<<< HEAD
-                  "HDO"
-=======
-                  "CavityTemp"
->>>>>>> 23fc1006
-                ],
-                "type": "field"
-              },
-              {
-                "params": [],
-                "type": "last"
-<<<<<<< HEAD
-              }
-            ]
-          ]
-        },
-        {
-          "alias": "H2S",
-          "groupBy": [
-            {
-              "params": [
-                "null"
-              ],
-              "type": "fill"
-            }
-          ],
-          "hide": false,
-          "measurement": "autogen.crds",
-          "orderByTime": "DESC",
-          "policy": "autogen",
-          "query": "SELECT last(H2S) AS H2S FROM autogen.crds WHERE ('H2S' =~ /^$species$/ AND valve_pos =~ /^$ports$/ AND analyzer =~ /^$instrument$/) AND $timeFilter ORDER BY time DESC",
-          "rawQuery": true,
-          "refId": "I",
-          "resultFormat": "time_series",
-          "select": [
-            [
-              {
-                "params": [
-                  "H2S"
-                ],
-                "type": "field"
-              },
-              {
-                "params": [],
-                "type": "last"
-              }
-            ]
-          ]
-        },
-        {
-          "alias": "SO2",
-          "groupBy": [
-            {
-              "params": [
-                "null"
-              ],
-              "type": "fill"
-            }
-          ],
-          "hide": false,
-          "measurement": "autogen.crds",
-          "orderByTime": "DESC",
-          "policy": "autogen",
-          "query": "SELECT last(SO2) AS SO2 FROM autogen.crds WHERE ('SO2' =~ /^$species$/ AND valve_pos =~ /^$ports$/ AND analyzer =~ /^$instrument$/) AND $timeFilter ORDER BY time DESC",
-          "rawQuery": true,
-          "refId": "J",
-          "resultFormat": "time_series",
-          "select": [
-            [
-              {
-                "params": [
-                  "SO2"
-                ],
-                "type": "field"
-              },
-              {
-                "params": [],
-                "type": "last"
-              }
-            ]
-          ]
-        },
-        {
-          "alias": "CavityPressure",
-          "groupBy": [
-            {
-              "params": [
-                "null"
-              ],
-              "type": "fill"
-            }
-          ],
-          "hide": false,
-          "measurement": "autogen.crds",
-          "orderByTime": "DESC",
-          "policy": "autogen",
-          "query": "SELECT last(CavityPressure) AS CavityPressure FROM autogen.crds WHERE ('CavityPressure' =~ /^$species$/ AND valve_pos =~ /^$ports$/ AND analyzer =~ /^$instrument$/) AND $timeFilter ORDER BY time DESC",
-          "rawQuery": true,
-          "refId": "K",
-          "resultFormat": "time_series",
-          "select": [
-            [
-              {
-                "params": [
-                  "CavityPressure"
-                ],
-                "type": "field"
-              },
-              {
-                "params": [],
-                "type": "last"
-              }
-            ]
-          ]
-        },
-        {
-          "alias": "CavityTemp",
-          "groupBy": [
-            {
-              "params": [
-                "null"
-              ],
-              "type": "fill"
-            }
-          ],
-          "hide": false,
-          "measurement": "autogen.crds",
-          "orderByTime": "DESC",
-          "policy": "autogen",
-          "query": "SELECT last(CavityTemp) AS CavityTemp FROM autogen.crds WHERE ('CavityTemp' =~ /^$species$/ AND valve_pos =~ /^$ports$/ AND analyzer =~ /^$instrument$/) AND $timeFilter ORDER BY time DESC",
-          "rawQuery": true,
-          "refId": "L",
-          "resultFormat": "time_series",
-          "select": [
-            [
-              {
-                "params": [
-                  "CavityTemp"
-                ],
-                "type": "field"
-              },
-              {
-                "params": [],
-                "type": "last"
-              }
-            ]
-=======
-              }
-            ]
->>>>>>> 23fc1006
-          ]
-        }
-      ],
-      "title": "$ports",
-      "tooltip": {
-        "shared": true,
-        "value_type": "individual"
-      },
-      "transform": "timeseries_to_rows",
-      "type": "table"
-    },
-    {
-      "columns": [],
-      "datasource": "PiGSS data source",
-      "fill": 0,
-      "fontSize": "120%",
-      "gridPos": {
-        "h": 8,
-        "w": 6,
-        "x": 18,
-<<<<<<< HEAD
-        "y": 17
-      },
-      "id": 25,
-=======
-        "y": 16
-      },
-      "id": 12,
->>>>>>> 23fc1006
-      "linewidth": 0,
-      "maxPerRow": 4,
-      "options": {},
-      "pageSize": null,
-      "repeat": null,
-      "repeatDirection": "h",
-<<<<<<< HEAD
-      "repeatIteration": 1581446000464,
-=======
-      "repeatIteration": 1581017784275,
->>>>>>> 23fc1006
-      "repeatPanelId": 1,
+      "repeatIteration": 1574203611017,
+      "repeatPanelId": 2,
       "scopedVars": {
         "ports": {
           "selected": false,
@@ -8695,6 +2075,7 @@
           "value": "32"
         }
       },
+      "scroll": true,
       "showHeader": true,
       "sort": {
         "col": 0,
@@ -8708,30 +2089,60 @@
           "type": "hidden"
         },
         {
+          "alias": "Species",
+          "colorMode": null,
+          "colors": [
+            "rgba(245, 54, 54, 0.9)",
+            "rgba(237, 129, 40, 0.89)",
+            "rgba(50, 172, 45, 0.97)"
+          ],
+          "dateFormat": "YYYY-MM-DD HH:mm:ss",
+          "decimals": 2,
+          "mappingType": 1,
+          "pattern": "Metric",
+          "thresholds": [],
+          "type": "string",
+          "unit": "short",
+          "valueMaps": [
+            {
+              "text": "NH3",
+              "value": "crds.NH3"
+            },
+            {
+              "text": "HF",
+              "value": "crds.HF"
+            },
+            {
+              "text": "HCl",
+              "value": "crds.HCl"
+            },
+            {
+              "text": "H2O",
+              "value": "crds.H2O"
+            }
+          ]
+        },
+        {
           "alias": "",
+          "colorMode": null,
+          "colors": [
+            "rgba(245, 54, 54, 0.9)",
+            "rgba(237, 129, 40, 0.89)",
+            "rgba(50, 172, 45, 0.97)"
+          ],
           "decimals": 2,
           "pattern": "/.*/",
+          "thresholds": [],
           "type": "number",
           "unit": "short"
         }
       ],
       "targets": [
         {
-          "alias": "H2O",
-          "groupBy": [
-            {
-              "params": [
-                "null"
-              ],
-              "type": "fill"
-            }
-          ],
-          "hide": false,
-          "measurement": "autogen.crds",
+          "groupBy": [],
+          "measurement": "crds",
           "orderByTime": "DESC",
-          "policy": "autogen",
-          "query": "SELECT last(H2O) AS H2O FROM autogen.crds WHERE ('H2O' =~ /^$species$/ AND valve_pos =~ /^$ports$/ AND analyzer =~ /^$instrument$/) AND $timeFilter ORDER BY time DESC",
-          "rawQuery": true,
+          "policy": "default",
           "refId": "A",
           "resultFormat": "time_series",
           "select": [
@@ -8745,379 +2156,81 @@
               {
                 "params": [],
                 "type": "last"
+              },
+              {
+                "params": [
+                  "H2O"
+                ],
+                "type": "alias"
+              }
+            ],
+            [
+              {
+                "params": [
+                  "HCl"
+                ],
+                "type": "field"
+              },
+              {
+                "params": [],
+                "type": "last"
+              },
+              {
+                "params": [
+                  "HCl"
+                ],
+                "type": "alias"
+              }
+            ],
+            [
+              {
+                "params": [
+                  "HF"
+                ],
+                "type": "field"
+              },
+              {
+                "params": [],
+                "type": "last"
+              },
+              {
+                "params": [
+                  "HF"
+                ],
+                "type": "alias"
+              }
+            ],
+            [
+              {
+                "params": [
+                  "NH3"
+                ],
+                "type": "field"
+              },
+              {
+                "params": [],
+                "type": "last"
+              },
+              {
+                "params": [
+                  "NH3"
+                ],
+                "type": "alias"
               }
             ]
-          ]
-        },
-        {
-          "alias": "CO2",
-          "groupBy": [
-            {
-              "params": [
-                "null"
-              ],
-              "type": "fill"
-            }
-          ],
-          "hide": false,
-          "measurement": "autogen.crds",
-          "orderByTime": "DESC",
-          "policy": "autogen",
-          "query": "SELECT last(CO2) AS CO2 FROM autogen.crds WHERE ('CO2' =~ /^$species$/ AND valve_pos =~ /^$ports$/ AND analyzer =~ /^$instrument$/) AND $timeFilter ORDER BY time DESC",
-          "rawQuery": true,
-          "refId": "B",
-          "resultFormat": "time_series",
-          "select": [
-            [
-              {
-                "params": [
-                  "CO2"
-                ],
-                "type": "field"
-              },
-              {
-                "params": [],
-                "type": "last"
-              }
-            ]
-          ]
-        },
-        {
-          "alias": "NH3",
-          "groupBy": [
-            {
-              "params": [
-                "null"
-              ],
-              "type": "fill"
-            }
-          ],
-          "hide": false,
-          "measurement": "autogen.crds",
-          "orderByTime": "DESC",
-          "policy": "autogen",
-          "query": "SELECT last(NH3) AS NH3 FROM autogen.crds WHERE ('NH3' =~ /^$species$/ AND valve_pos =~ /^$ports$/ AND analyzer =~ /^$instrument$/) AND $timeFilter ORDER BY time DESC",
-          "rawQuery": true,
-          "refId": "C",
-          "resultFormat": "time_series",
-          "select": [
-            [
-              {
-                "params": [
-                  "NH3"
-                ],
-                "type": "field"
-              },
-              {
-                "params": [],
-                "type": "last"
-              }
-            ]
-          ]
-        },
-        {
-          "alias": "CH4",
-          "groupBy": [
-            {
-              "params": [
-                "null"
-              ],
-              "type": "fill"
-            }
-          ],
-          "hide": false,
-          "measurement": "autogen.crds",
-          "orderByTime": "DESC",
-          "policy": "autogen",
-          "query": "SELECT last(CH4) AS CH4 FROM autogen.crds WHERE ('CH4' =~ /^$species$/ AND valve_pos =~ /^$ports$/ AND analyzer =~ /^$instrument$/) AND $timeFilter ORDER BY time DESC",
-          "rawQuery": true,
-          "refId": "D",
-          "resultFormat": "time_series",
-          "select": [
-            [
-              {
-                "params": [
-                  "CH4"
-                ],
-                "type": "field"
-              },
-              {
-                "params": [],
-                "type": "last"
-              }
-            ]
-          ]
-        },
-        {
-          "alias": "HF",
-          "groupBy": [
-            {
-              "params": [
-                "null"
-              ],
-              "type": "fill"
-            }
-          ],
-          "hide": false,
-          "measurement": "autogen.crds",
-          "orderByTime": "DESC",
-          "policy": "autogen",
-          "query": "SELECT last(HF) AS HF FROM autogen.crds WHERE ('HF' =~ /^$species$/ AND valve_pos =~ /^$ports$/ AND analyzer =~ /^$instrument$/) AND $timeFilter ORDER BY time DESC",
-          "rawQuery": true,
-          "refId": "E",
-          "resultFormat": "time_series",
-          "select": [
-            [
-              {
-                "params": [
-                  "HF"
-                ],
-                "type": "field"
-              },
-              {
-                "params": [],
-                "type": "last"
-              }
-            ]
-          ]
-        },
-        {
-          "alias": "HCl",
-          "groupBy": [
-            {
-              "params": [
-                "null"
-              ],
-              "type": "fill"
-            }
-          ],
-          "hide": false,
-          "measurement": "autogen.crds",
-          "orderByTime": "DESC",
-          "policy": "autogen",
-          "query": "SELECT last(HCl) AS HCl FROM autogen.crds WHERE ('HCl' =~ /^$species$/ AND valve_pos =~ /^$ports$/ AND analyzer =~ /^$instrument$/) AND $timeFilter ORDER BY time DESC",
-          "rawQuery": true,
-          "refId": "F",
-          "resultFormat": "time_series",
-          "select": [
-            [
-              {
-                "params": [
-                  "HCl"
-                ],
-                "type": "field"
-              },
-              {
-                "params": [],
-                "type": "last"
-              }
-            ]
-          ]
-        },
-        {
-          "alias": "O2",
-          "groupBy": [
-            {
-              "params": [
-                "null"
-              ],
-              "type": "fill"
-            }
-          ],
-          "hide": false,
-          "measurement": "autogen.crds",
-          "orderByTime": "DESC",
-          "policy": "autogen",
-          "query": "SELECT last(O2) AS O2 FROM autogen.crds WHERE ('O2' =~ /^$species$/ AND valve_pos =~ /^$ports$/ AND analyzer =~ /^$instrument$/) AND $timeFilter ORDER BY time DESC",
-          "rawQuery": true,
-          "refId": "G",
-          "resultFormat": "time_series",
-          "select": [
-            [
-              {
-                "params": [
-                  "O2"
-                ],
-                "type": "field"
-              },
-              {
-                "params": [],
-                "type": "last"
-              }
-            ]
-          ]
-        },
-        {
-          "alias": "HDO",
-          "groupBy": [
-            {
-              "params": [
-                "null"
-              ],
-              "type": "fill"
-            }
-          ],
-          "hide": false,
-          "measurement": "autogen.crds",
-          "orderByTime": "DESC",
-          "policy": "autogen",
-          "query": "SELECT last(HDO) AS HDO FROM autogen.crds WHERE ('HDO' =~ /^$species$/ AND valve_pos =~ /^$ports$/ AND analyzer =~ /^$instrument$/) AND $timeFilter ORDER BY time DESC",
-          "rawQuery": true,
-          "refId": "H",
-          "resultFormat": "time_series",
-          "select": [
-            [
-              {
-                "params": [
-                  "HDO"
-                ],
-                "type": "field"
-              },
-              {
-                "params": [],
-                "type": "last"
-              }
-            ]
-          ]
-        },
-        {
-          "alias": "H2S",
-          "groupBy": [
-            {
-              "params": [
-                "null"
-              ],
-              "type": "fill"
-            }
-          ],
-          "hide": false,
-          "measurement": "autogen.crds",
-          "orderByTime": "DESC",
-          "policy": "autogen",
-          "query": "SELECT last(H2S) AS H2S FROM autogen.crds WHERE ('H2S' =~ /^$species$/ AND valve_pos =~ /^$ports$/ AND analyzer =~ /^$instrument$/) AND $timeFilter ORDER BY time DESC",
-          "rawQuery": true,
-          "refId": "I",
-          "resultFormat": "time_series",
-          "select": [
-            [
-              {
-                "params": [
-                  "H2S"
-                ],
-                "type": "field"
-              },
-              {
-                "params": [],
-                "type": "last"
-              }
-            ]
-          ]
-        },
-        {
-          "alias": "SO2",
-          "groupBy": [
-            {
-              "params": [
-                "null"
-              ],
-              "type": "fill"
-            }
-          ],
-          "hide": false,
-          "measurement": "autogen.crds",
-          "orderByTime": "DESC",
-          "policy": "autogen",
-          "query": "SELECT last(SO2) AS SO2 FROM autogen.crds WHERE ('SO2' =~ /^$species$/ AND valve_pos =~ /^$ports$/ AND analyzer =~ /^$instrument$/) AND $timeFilter ORDER BY time DESC",
-          "rawQuery": true,
-          "refId": "J",
-          "resultFormat": "time_series",
-          "select": [
-            [
-              {
-                "params": [
-                  "SO2"
-                ],
-                "type": "field"
-              },
-              {
-                "params": [],
-                "type": "last"
-              }
-            ]
-          ]
-        },
-        {
-          "alias": "CavityPressure",
-          "groupBy": [
-            {
-              "params": [
-                "null"
-              ],
-              "type": "fill"
-            }
-          ],
-          "hide": false,
-          "measurement": "autogen.crds",
-          "orderByTime": "DESC",
-          "policy": "autogen",
-          "query": "SELECT last(CavityPressure) AS CavityPressure FROM autogen.crds WHERE ('CavityPressure' =~ /^$species$/ AND valve_pos =~ /^$ports$/ AND analyzer =~ /^$instrument$/) AND $timeFilter ORDER BY time DESC",
-          "rawQuery": true,
-          "refId": "K",
-          "resultFormat": "time_series",
-          "select": [
-            [
-              {
-                "params": [
-                  "CavityPressure"
-                ],
-                "type": "field"
-              },
-              {
-                "params": [],
-                "type": "last"
-              }
-            ]
-          ]
-        },
-        {
-          "alias": "CavityTemp",
-          "groupBy": [
-            {
-              "params": [
-                "null"
-              ],
-              "type": "fill"
-            }
-          ],
-          "hide": false,
-          "measurement": "autogen.crds",
-          "orderByTime": "DESC",
-          "policy": "autogen",
-          "query": "SELECT last(CavityTemp) AS CavityTemp FROM autogen.crds WHERE ('CavityTemp' =~ /^$species$/ AND valve_pos =~ /^$ports$/ AND analyzer =~ /^$instrument$/) AND $timeFilter ORDER BY time DESC",
-          "rawQuery": true,
-          "refId": "L",
-          "resultFormat": "time_series",
-          "select": [
-            [
-              {
-                "params": [
-                  "CavityTemp"
-                ],
-                "type": "field"
-              },
-              {
-                "params": [],
-                "type": "last"
-              }
-            ]
-          ]
-        }
-      ],
+          ],
+          "tags": [
+            {
+              "key": "valve_pos",
+              "operator": "=~",
+              "value": "/^$ports$/"
+            }
+          ]
+        }
+      ],
+      "timeFrom": null,
+      "timeShift": null,
       "title": "$ports",
-      "tooltip": {
-        "shared": true,
-        "value_type": "individual"
-      },
       "transform": "timeseries_to_rows",
       "type": "table"
     }
@@ -9131,41 +2244,10 @@
   "templating": {
     "list": [
       {
-        "allFormat": "glob",
         "allValue": null,
         "current": {
           "text": "All",
-          "value": [
-            "$__all"
-          ]
-        },
-        "datasource": "species type service",
-        "definition": "",
-        "hide": 0,
-        "includeAll": true,
-        "label": "Species",
-        "multi": true,
-        "name": "species",
-        "options": [],
-        "query": "",
-        "refresh": 1,
-        "regex": "",
-        "skipUrlSync": false,
-        "sort": 0,
-        "tagValuesQuery": "",
-        "tags": [],
-        "tagsQuery": "",
-        "type": "query",
-        "useTags": false
-      },
-      {
-        "allFormat": "glob",
-        "allValue": null,
-        "current": {
-          "text": "All",
-          "value": [
-            "$__all"
-          ]
+          "value": "$__all"
         },
         "datasource": "port history server",
         "definition": "[$__from, $__to]",
@@ -9176,40 +2258,7 @@
         "name": "ports",
         "options": [],
         "query": "[$__from, $__to]",
-        "refresh": 1,
-        "regex": "",
-        "skipUrlSync": false,
-        "sort": 0,
-        "tagValuesQuery": "",
-        "tags": [],
-        "tagsQuery": "",
-        "type": "query",
-        "useTags": false
-      },
-      {
-        "allFormat": "glob",
-        "allValue": null,
-        "current": {
-<<<<<<< HEAD
-          "text": "All",
-          "value": "$__all"
-=======
-          "text": "AMADS3001",
-          "value": [
-            "AMADS3001"
-          ]
->>>>>>> 23fc1006
-        },
-        "datasource": "PiGSS data source",
-        "definition": "SHOW TAG VALUES from crds WITH KEY = \"analyzer\"",
-        "hide": 0,
-        "includeAll": true,
-        "label": "Instrument",
-        "multi": true,
-        "name": "instrument",
-        "options": [],
-        "query": "SHOW TAG VALUES from crds WITH KEY = \"analyzer\"",
-        "refresh": 1,
+        "refresh": 2,
         "regex": "",
         "skipUrlSync": false,
         "sort": 0,
@@ -9227,6 +2276,8 @@
   },
   "timepicker": {
     "refresh_intervals": [
+      "1s",
+      "2s",
       "5s",
       "10s",
       "30s",
@@ -9241,11 +2292,6 @@
   },
   "timezone": "",
   "title": "Current Values",
-<<<<<<< HEAD
   "uid": "2Luty8cZk",
-  "version": 1
-=======
-  "uid": null,
-  "version": 0
->>>>>>> 23fc1006
+  "version": 4
 }