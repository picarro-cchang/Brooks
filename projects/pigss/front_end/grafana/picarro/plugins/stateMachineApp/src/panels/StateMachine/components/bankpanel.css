--- conflicted
+++ resolved
@@ -36,14 +36,9 @@
 
 .btn-bold {
   font-weight: 500;
-<<<<<<< HEAD
-  border: 3px solid hsla(0, 0%, 34%, 1);
-}
-=======
   border-bottom: 10px solid rgb(61, 146, 50);
 }
 
->>>>>>> cea68e67
 .btn-inverse-2.disabled {
   background-color: #484848;
   opacity: 0.9;
