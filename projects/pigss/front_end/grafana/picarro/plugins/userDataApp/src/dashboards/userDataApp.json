{
  "annotations": {
    "list": [
      {
        "builtIn": 1,
        "datasource": "-- Grafana --",
        "enable": true,
        "hide": true,
        "iconColor": "rgba(0, 211, 255, 1)",
        "name": "Annotations & Alerts",
        "type": "dashboard"
      }
    ]
  },
  "editable": true,
  "gnetId": null,
  "graphTooltip": 0,
  "links": [],
  "panels": [
    {
      "datasource": null,
      "gridPos": {
<<<<<<< HEAD
        "h": 21,
        "w": 24,
=======
        "h": 10,
        "w": 18,
>>>>>>> 4b98bc88
        "x": 0,
        "y": 0
      },
      "id": 2,
      "options": {
        "timeRange": {
          "from": "2019-10-21T16:20:10.343Z",
          "raw": {
            "from": "now-6h",
            "to": "now"
          },
          "to": "2019-10-21T22:20:10.345Z"
        }
      },
<<<<<<< HEAD
      "targets": [
        {
          "groupBy": [
            {
              "params": [
                "$__interval"
              ],
              "type": "time"
            },
            {
              "params": [
                "null"
              ],
              "type": "fill"
            }
          ],
          "orderByTime": "ASC",
          "policy": "default",
          "refId": "A",
          "resultFormat": "time_series",
          "select": [
            [
              {
                "params": [
                  "value"
                ],
                "type": "field"
              },
              {
                "params": [],
                "type": "mean"
              }
            ]
          ],
          "tags": []
        }
      ],
      "timeFrom": null,
      "timeShift": null,
      "title": "",
      "transparent": true,
      "type": "user-data-generator"
    }
  ],
=======
      "timeFrom": null,
      "timeShift": null,
      "title": "",
      "type": "user-data-generator"
    }
  ],
  "refresh": "5s",
>>>>>>> 4b98bc88
  "schemaVersion": 20,
  "style": "dark",
  "tags": [],
  "templating": {
    "list": []
  },
  "time": {
<<<<<<< HEAD
    "from": "now-6h",
=======
    "from": "now-15m",
>>>>>>> 4b98bc88
    "to": "now"
  },
  "timepicker": {
    "refresh_intervals": [
      "5s",
      "10s",
      "30s",
      "1m",
      "5m",
      "15m",
      "30m",
      "1h",
      "2h",
      "1d"
    ]
  },
  "timezone": "",
  "title": "User Data",
  "uid": "DbA8q_oZz",
<<<<<<< HEAD
  "version": 2
=======
  "version": 1
>>>>>>> 4b98bc88
}<|MERGE_RESOLUTION|>--- conflicted
+++ resolved
@@ -20,13 +20,8 @@
     {
       "datasource": null,
       "gridPos": {
-<<<<<<< HEAD
-        "h": 21,
-        "w": 24,
-=======
         "h": 10,
         "w": 18,
->>>>>>> 4b98bc88
         "x": 0,
         "y": 0
       },
@@ -41,52 +36,6 @@
           "to": "2019-10-21T22:20:10.345Z"
         }
       },
-<<<<<<< HEAD
-      "targets": [
-        {
-          "groupBy": [
-            {
-              "params": [
-                "$__interval"
-              ],
-              "type": "time"
-            },
-            {
-              "params": [
-                "null"
-              ],
-              "type": "fill"
-            }
-          ],
-          "orderByTime": "ASC",
-          "policy": "default",
-          "refId": "A",
-          "resultFormat": "time_series",
-          "select": [
-            [
-              {
-                "params": [
-                  "value"
-                ],
-                "type": "field"
-              },
-              {
-                "params": [],
-                "type": "mean"
-              }
-            ]
-          ],
-          "tags": []
-        }
-      ],
-      "timeFrom": null,
-      "timeShift": null,
-      "title": "",
-      "transparent": true,
-      "type": "user-data-generator"
-    }
-  ],
-=======
       "timeFrom": null,
       "timeShift": null,
       "title": "",
@@ -94,7 +43,6 @@
     }
   ],
   "refresh": "5s",
->>>>>>> 4b98bc88
   "schemaVersion": 20,
   "style": "dark",
   "tags": [],
@@ -102,11 +50,7 @@
     "list": []
   },
   "time": {
-<<<<<<< HEAD
-    "from": "now-6h",
-=======
     "from": "now-15m",
->>>>>>> 4b98bc88
     "to": "now"
   },
   "timepicker": {
@@ -126,9 +70,5 @@
   "timezone": "",
   "title": "User Data",
   "uid": "DbA8q_oZz",
-<<<<<<< HEAD
-  "version": 2
-=======
   "version": 1
->>>>>>> 4b98bc88
 }