--- conflicted
+++ resolved
@@ -1,25 +1,7 @@
 #!/usr/bin/env python3
-<<<<<<< HEAD
-#
-# FILE:
-#   sim_network_mapper.py
-#
-# DESCRIPTION:
-#   Replaces NetworkMapper class for madmapper when the system is run in simulation mode.
-#
-# SEE ALSO:
-#   Specify any related information.
-#
-# HISTORY:
-#   3-Oct-2019  sze Initial check in from experiments
-#
-#  Copyright (c) 2008-2019 Picarro, Inc. All rights reserved
-#
-=======
 """
 Replaces NetworkMapper class for madmapper when the system is run in simulation mode.
 """
->>>>>>> 154dc6f1
 from back_end.madmapper.network.networkmapper import NetworkMapper
 
 
