--- conflicted
+++ resolved
@@ -38,10 +38,6 @@
     AppPath = sys.argv[0]
 AppPath = os.path.abspath(AppPath)
 
-<<<<<<< HEAD
-
-=======
->>>>>>> e38b207f
 HELP_STRING = \
 """\
 AlarmSystem.py [-h] [-c<FILENAME>]
