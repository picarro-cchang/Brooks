#
#

import sys
#import qdarkstyle
from QLoginDialog import QLoginDialog
import DataBase
from functools import partial
from PyQt4 import QtCore, QtGui
from QReferenceGasEditor import QReferenceGasEditorWidget
from QPlotWidget import QPlotWidget
from QTaskWizardWidget import QTaskWizardWidget
from QTaskEditorWidget import QTaskEditorWidget
from Host.CalibrationValidationManager.TaskManager import TaskManager

class Window(QtGui.QMainWindow):
    def __init__(self, iniFile, debug_mode=False):
        super(Window, self).__init__()
        self.setWindowTitle("Picarro Calibration Validation Tool")
<<<<<<< HEAD
        if debug_mode:
            self.setFixedSize(1024, 768)
        else:
            self.setWindowState(QtCore.Qt.WindowFullScreen)
=======
        f = open('/usr/local/picarro/qtLauncher/styleSheet.qss', 'r')
        self.style_data = f.read()
        self.setStyleSheet(self.style_data)
        f.close()
>>>>>>> d955be73
        self._db = DataBase
        self.display_login_dialog()  # Need DB authentication here so the TaskManager can get the user information.
        self.tm = None
        self.iniFile = iniFile
        self._init_gui()
        self._startup_settings()
        self.tm = self.setUpTasks_()
        self._set_connections()
        self.show()
        QtCore.QTimer.singleShot(100, self._late_start)
        return

    def _late_start(self):
        self.start_data_stream_polling()
        return

    def _set_connections(self):
        self.closeBtn.clicked.connect(self._quit_validation_tool)
        self.resetTimerBtn.clicked.connect(self.tm.reset_autologout_timer)
        self.tm.task_countdown_signal.connect(self.update_progressbar)
        self.tm.autologout_timer_signal.connect(self.update_autologout_timer)
        self.tm.autologout_timer_finished_signal.connect(self.logout_and_shutdown)
        self.tm.report_signal.connect(self.taskWizardWidget.set_report)
        self.tm.reference_gas_signal.connect(self.tableWidget.display_reference_gas_data)
        self.tm.task_settings_signal.connect(self.taskEditorWidget.display_task_settings)
        self.tm.prompt_user_signal.connect(self.taskWizardWidget.prompt_user)
        self.tm.job_complete_signal.connect(self.taskWizardWidget.job_complete)
        self.tm.job_complete_signal.connect(partial(self.tableWidget.disable_edit, False))
        self.tm.job_aborted_signal.connect(self.taskWizardWidget.job_aborted)
        self.tm.analyzer_warming_up_signal.connect(self.taskWizardWidget.warming_up_warming_dialog)
        self.taskWizardWidget.start_run_signal.connect(partial(self.tableWidget.setDisabled, True))
        self.taskWizardWidget.start_run_signal.connect(partial(self.taskEditorWidget.setDisabled, True))
        self.taskWizardWidget.abort_signal.connect(partial(self.tableWidget.setEnabled, True))
        self.taskWizardWidget.abort_signal.connect(partial(self.taskEditorWidget.setEnabled, True))
        self.taskWizardWidget.job_complete_signal.connect(partial(self.tableWidget.setEnabled, True))
        self.taskWizardWidget.job_complete_signal.connect(partial(self.taskEditorWidget.setEnabled, True))
        self.taskWizardWidget.abort_signal.connect(partial(self.closeBtn.setEnabled, True))
        self.taskWizardWidget.job_complete_signal.connect(partial(self.closeBtn.setEnabled, True))
        self.taskWizardWidget.start_run_signal.connect(self.start_running_tasks)
        self.taskWizardWidget.next_signal.connect(self.tm.next_subtask_signal)
        self.taskWizardWidget.view_editors_signal.connect(self._view_reference_gas_settings)
        self.taskWizardWidget.hide_editors_signal.connect(self._startup_settings)
        self.taskWizardWidget.abort_signal.connect(self.tm.abort_slot)

    def _init_gui(self):
        self.closeBtn = QtGui.QPushButton("Close")
        self.closeBtn.setFocusPolicy(QtCore.Qt.NoFocus)
        self.resetTimerBtn = QtGui.QPushButton("Reset Auto Logout")
        self.resetTimerBtn.setFocusPolicy(QtCore.Qt.NoFocus)
        self.autologoutLabel = QtGui.QLabel(" ")
        hb = QtGui.QHBoxLayout()
        hb.addSpacing(10)
        hb.addWidget(self.resetTimerBtn)
        hb.addWidget(self.autologoutLabel)
        hb.addStretch(1)
        hb.addWidget(self.closeBtn)
        hb.addSpacing(10)   # Fudge to line up button with widgets above

        self.plotWidget = QPlotWidget()
        self.text_edit = QtGui.QTextEdit(QtCore.QString("In _init_gui"))
        self.tableWidget = QReferenceGasEditorWidget()
        self.taskWizardWidget = QTaskWizardWidget()
        self.taskEditorWidget = QTaskEditorWidget()
        gl = QtGui.QGridLayout()
        gl.addWidget(self.plotWidget, 0, 0)
        gl.addWidget(self.tableWidget, 1, 0)
        gl.addWidget(self.taskEditorWidget, 2, 0)
        gl.addWidget(self.taskWizardWidget, 3, 0)
        gl.addLayout(hb, 4, 0)
        central_widget = QtGui.QWidget()
        central_widget.setLayout(gl)
        self.setCentralWidget(central_widget)
        return

    def _startup_settings(self):
        self.plotWidget.setVisible(True)
        self.tableWidget.setVisible(False)
        self.taskEditorWidget.setVisible(False)
        return

    def _view_reference_gas_settings(self):
        self.plotWidget.setVisible(False)
        self.tableWidget.setVisible(True)
        self.taskEditorWidget.setVisible(True)

    def _quit_validation_tool(self):
        self._db.logout()
        self.close()
        return

    def display_login_dialog(self):
        ld = QLoginDialog(self)
        ret = ld.exec_()
        if ret == 0:
            self.close()
        return

    def setUpTasks_(self):
        tm = TaskManager(iniFile=self.iniFile, db=self._db) #, username=self.username, fullname=self.fullname)
        return tm

    def start_data_stream_polling(self):
        """
        Set a timer that will update the local copy of the data stream at 1Hz
        :return:
        """
        self._data_timer = QtCore.QTimer(self)
        self._data_timer.timeout.connect(self.update_data_stream)
        self._data_timer.setInterval(1000)
        self._data_timer.start()
        return

    def start_running_tasks(self):
        self.closeBtn.setEnabled(False)
        self.tm.start_work()
        return

    def ping_running_tasks(self):
        self.tm.is_task_alive_slot()
        # self.tableWidget.table.save_reference_gas_data()
        return

    def update_progressbar(self, countdown_sec, set_time_sec, description, busy):
        """
        This is a slot to receive a progress signal from a running task.
        :param countdown_sec:
        :param set_time_sec:
        :param description:
        :return:
        """
        self.taskWizardWidget.setText(QtCore.QString(description))
        self.taskWizardWidget.setProgressBar((set_time_sec - countdown_sec)*100/set_time_sec, busy)
        return

    def update_autologout_timer(self, countdown_sec, set_time_sec, description, busy):
        minutes = countdown_sec/60
        seconds = countdown_sec%60
        if countdown_sec > 30:
            self.autologoutLabel.setText("Automatic Logout out in {0:02d}:{1:02d} minutes.".format(minutes, seconds))
        else:
            self.autologoutLabel.setText("<font color=yellow>Automatic Logout out in {0:02d}:{1:02d} minutes!</font>".format(minutes, seconds))
        return

    def logout_and_shutdown(self):
        quit()
        return

    def update_data_stream(self):
        """
        Method call by self._data_timer to get the current data stream for plotting.
        We use a try/except because the first call can throw a KeyError if we get
        here before the data store has initialized its dictionaries.
        :return:
        """
        try:
            # A hack here, looking at TaskManager internals to get some settings from the ini.
            # self.tm.co is the ConfigObj in the TaskManager.
            # This code determines which data is displayed in the plot (primary)
            # and which data is displayed in the text label below the plot (primary + secondary)
            #
            data_source = self.tm.co["TASKS"]["Data_Source"]
            primary_data_key = self.tm.co["TASKS"]["Data_Key"]
            primary_data_key_name = self.tm.co["TASKS"]["Data_Key_Name"]

            timestamps = self.tm.ds.getList(data_source, "time")
            data = self.tm.ds.getList(data_source, primary_data_key)
            d = {}
            if data:
                d[primary_data_key_name] = data[-1]
                if "Secondary_Data_Key" in self.tm.co["TASKS"]:
                    secondary_data_key = self.tm.co["TASKS"]["Secondary_Data_Key"]
                    secondary_data_key_name = self.tm.co["TASKS"]["Secondary_Data_Key_Name"]
                    if isinstance(secondary_data_key, list):
                        for i, val in enumerate(secondary_data_key):
                            d[secondary_data_key_name[i]] = self.tm.ds.getList(data_source, secondary_data_key[i])[-1]
                    else:
                        d[secondary_data_key_name] = self.tm.ds.getList(data_source, secondary_data_key)[-1]
            self.plotWidget.setData(timestamps, data, primary_data_key_name, d)
        except Exception as e:
            # Even if everything working, the datastore starts out empty and the first few calls will
            # cause an exception.
            # print("E:",e)
            pass
        return


def HandleCommandSwitches():
    import getopt

    shortOpts = 'c:'
    longOpts = ["ini=", "debug_mode="]
    try:
        switches, args = getopt.getopt(sys.argv[1:], shortOpts, longOpts)
    except getopt.GetoptError, data:
        sys.exit(1)

    options = {}
    for o, a in switches:
        options[o] = a

    configFile = ""
    if "--ini" in options:
        configFile = options["--ini"]

    # username = ""
    # if "--username" in options:
    #     username = options["--username"]
    #
    # fullname = ""
    # if "--fullname" in options:
    #     fullname = options["--fullname"]

    debug_mode = False
    if "--debug_mode" in options:
        debug_mode = options["--debug_mode"]

    return (configFile, debug_mode)

def main():
    app = QtGui.QApplication(sys.argv)
<<<<<<< HEAD
    app.setStyleSheet(qdarkstyle.load_stylesheet_pyqt())
    (configFile, debug_mode) = HandleCommandSwitches()
    GUI = Window(iniFile=configFile, debug_mode=debug_mode)
=======
    #app.setStyleSheet(qdarkstyle.load_stylesheet_pyqt())
    (configFile, username, fullname) = HandleCommandSwitches()
    GUI = Window(iniFile=configFile)
>>>>>>> d955be73
    sys.exit(app.exec_())

if __name__ == "__main__":
    main()<|MERGE_RESOLUTION|>--- conflicted
+++ resolved
@@ -17,17 +17,20 @@
     def __init__(self, iniFile, debug_mode=False):
         super(Window, self).__init__()
         self.setWindowTitle("Picarro Calibration Validation Tool")
-<<<<<<< HEAD
+
         if debug_mode:
             self.setFixedSize(1024, 768)
         else:
             self.setWindowState(QtCore.Qt.WindowFullScreen)
-=======
-        f = open('/usr/local/picarro/qtLauncher/styleSheet.qss', 'r')
-        self.style_data = f.read()
-        self.setStyleSheet(self.style_data)
-        f.close()
->>>>>>> d955be73
+
+        try:
+            with open('/usr/local/picarro/qtLauncher/styleSheet.qss', 'r') as f:
+                self.style_data = f.read()
+                self.setStyleSheet(self.style_data)
+        except Exception as e:
+            # We couldn't load the Picarro style sheet so default to a vanilla style
+            QtGui.QApplication.setStyle("cleanlooks")
+
         self._db = DataBase
         self.display_login_dialog()  # Need DB authentication here so the TaskManager can get the user information.
         self.tm = None
@@ -248,15 +251,9 @@
 
 def main():
     app = QtGui.QApplication(sys.argv)
-<<<<<<< HEAD
-    app.setStyleSheet(qdarkstyle.load_stylesheet_pyqt())
+    # app.setStyleSheet(qdarkstyle.load_stylesheet_pyqt())
     (configFile, debug_mode) = HandleCommandSwitches()
     GUI = Window(iniFile=configFile, debug_mode=debug_mode)
-=======
-    #app.setStyleSheet(qdarkstyle.load_stylesheet_pyqt())
-    (configFile, username, fullname) = HandleCommandSwitches()
-    GUI = Window(iniFile=configFile)
->>>>>>> d955be73
     sys.exit(app.exec_())
 
 if __name__ == "__main__":
