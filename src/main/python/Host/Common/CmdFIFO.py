--- conflicted
+++ resolved
@@ -461,12 +461,7 @@
 
     def handle_requests(self,*a,**k):
         # Delegate to DummyDaemon for compatibility with Pyro3
-<<<<<<< HEAD
-        if self.pyroDaemon and self.pyroDaemon.sockets:
-            self.daemon.handleRequests(*a,**k)
-=======
         self.daemon.handleRequests(*a,**k)
->>>>>>> d282e0c4
 
     def Launch(self):
         """Starts the server service loop within a daemonic thread"""
