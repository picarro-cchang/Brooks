#!/usr/bin/python
#
# File Name: SchemeProcessor.py
#
# Purpose: Processes frequency-based scheme files, evaluating embedded
#  codes in a sandbox
#
# Notes:
#
# File History:
# 2010-10-21 sze   Created file
# 2018-09-10 sze   Added handling of schemeInfo for passing any appropriate metadata

import os
import pickle
from Host.autogen.interface import NUM_SCHEME_ROWS
from Host.Common.configobj import ConfigObj
from copy import deepcopy

# Memoize configuration files for efficiency
configMemo = {}


def clearMemo():
    configMemo.clear()


class Row(object):
    keynames = {
        'setpoint': 0,
        'dwell': 1,
        'subschemeId': 2,
        'virtualLaser': 3,
        'threshold': 4,
        'pzt': 5,
        'laserTemp': 6,
        'extra1': 7,
        'extra2': 8,
        'extra3': 9,
        'extra4': 10,
        'frontMirrorDac': 11,
        'backMirrorDac': 12,
        'coarsePhaseDac': 13,
    }

    def __init__(self, *a, **k):
        self.data = 14 * [0]
        self.data[:len(a)] = a
        for n in k:
            if n in self.keynames:
                self.data[self.keynames[n]] = k[n]
            else:
                raise IndexError('Unknown key %s in scheme row' % n)

    def __getattr__(self, n):
        if n in self.keynames:
            return self.data[self.keynames[n]]
        else:
            raise AttributeError('Unknown key %s when getting scheme row attribute' % n)

    def __setattr__(self, n, v):
        if n in self.keynames:
            self.data[self.keynames[n]] = v
        else:
            object.__setattr__(self, n, v)

    def __str__(self):
        return "%.5f,%d,%d,%d,%d,%d,%.4f,%d,%d,%d,%d,%d,%d,%d" % (
            self.setpoint, self.dwell, self.subschemeId, self.virtualLaser, self.threshold, self.pzt, self.laserTemp, self.extra1,
            self.extra2, self.extra3, self.extra4, self.frontMirrorDac, self.backMirrorDac, self.coarsePhaseDac)

    def __repr__(self):
        return "Row(%s)" % self.__str__()


class SchemeError(Exception):
    pass


class Scheme(object):
    def __init__(self, fileName=None):
        self.fileName = fileName
        self.lineNum = 0
        self.errors = []
        self.numErrors = 0
        # Define sandbox environment for scheme
        self.schemePath = None
        if self.fileName is not None:
            self.schemePath = os.path.split(os.path.abspath(self.fileName))[0]
<<<<<<< HEAD
=======

            def getConfig(relPath):
                path = os.path.abspath(os.path.join(self.schemePath, relPath))
                path = path.replace('\\', '/')
                if path not in configMemo:
                    fp = file(path, 'r')
                    try:
                        configMemo[path] = ConfigObj(fp)
                    finally:
                        fp.close()
                return configMemo.get(path, {})

            self.env['getConfig'] = getConfig

        #
>>>>>>> 230fc0b1
        self.version = 0
        self.nrepeat = 0
        self.numEntries = 0
        self.schemeInfo = None
        self.setpoint = []
        self.dwell = []
        self.subschemeId = []
        self.virtualLaser = []
        self.threshold = []
        self.pztSetpoint = []
        self.laserTemp = []
        self.extra1 = []
        self.extra2 = []
        self.extra3 = []
        self.extra4 = []
        self.frontMirrorDac = []
        self.backMirrorDac = []
        self.coarsePhaseDac = []
        #
        if self.fileName is not None:
            self.compile()
        if self.numErrors > 0:
            raise SchemeError(self.__str__())

    def __str__(self):
        descr = ['Scheme version %d from %s' % (self.version, self.fileName)]
        if self.numErrors > 0:
            descr.append('Errors encountered while processing scheme:')
            descr += self.errors
        else:
            descr.append('Repeat count: %d, Rows: %d' % (self.nrepeat, self.numEntries))
        return '\n'.join(descr)

    def evalInEnv(self, x):
        try:
            return eval(x, self.env)
        except Exception, e:
            self.numErrors += 1
            self.errors.append("Line %d [%s]: %s" % (self.lineNum, e.__class__.__name__, e))

    def execInEnv(self, x):
        try:
            exec x in self.env
        except Exception, e:
            self.numErrors += 1
            self.errors.append("Line %d [%s]: %s" % (self.lineNum, e.__class__.__name__, e))

    def compile(self):
        self.env = {'Row': Row, 'schemeVersion': 0, 'repeat': 0, 'numRows': None, 'schemeRows': [], 'deepcopy': deepcopy}
        if self.schemePath is not None:

            def getConfig(relPath):
                path = os.path.abspath(os.path.join(self.schemePath, relPath))
                if path not in configMemo:
                    fp = file(path, 'r')
                    try:
                        configMemo[path] = ConfigObj(fp)
                    finally:
                        fp.close()
                return configMemo.get(path, {})

            self.env['getConfig'] = getConfig
        try:
            fp = file(self.fileName, "r")
        except Exception, e:
            self.numErrors += 1
            self.errors.append("[%s]: %s" % (e.__class__.__name__, e))
            return
        try:
            state = 'NORMAL'
            rowType = 'repeat'
            for x in fp:
                self.lineNum += 1
                if state == 'NORMAL':
                    x = x.strip()
                    if x:
                        cpos = x.find('#')
                        if cpos >= 0:
                            x = x[:cpos]
                        if not x:
                            continue  # Discard comments
                        elif x[0] == '$':
                            if x[1:3] == '$$':  # Start of a code block
                                state = 'CODE_BLOCK'
                                block = []
                            else:
                                x = x[1:].strip()
                                # print 'Code: ', x
                                self.execInEnv(x)
                        else:  # This is a normal scheme line
                            # This is an old-style scheme file
                            if self.env['schemeVersion'] == 0:
                                x = ",".join(x.split()) if "," not in x else x
                                if rowType == 'repeat':
                                    self.env['repeat'] = self.evalInEnv(x)
                                    rowType = 'numRows'
                                elif rowType == 'numRows':
                                    self.env['numRows'] = self.evalInEnv(x)
                                    rowType = 'schemeRow'
                                else:
                                    x = 'Row(%s)' % x
                                    self.env['schemeRows'].append(self.evalInEnv(x))
                            else:
                                # print 'Scheme: (%s)' % x
                                x = 'Row(%s)' % x
                                self.env['schemeRows'].append(self.evalInEnv(x))
                elif state == 'CODE_BLOCK':
                    if x.strip()[:3] == '$$$':
                        self.execInEnv('\n'.join(block))
                        state = 'NORMAL'
                    else:
                        block.append(x.rstrip())
            if state == 'CODE_BLOCK':
                self.numErrors += 1
                self.errors.append("Line %d: Scheme ended within a code block" % (self.lineNum, ))

            numRows = self.env['numRows']
            schemeRows = self.env['schemeRows']
            self.numEntries = len(schemeRows) if numRows is None else numRows
            if self.numEntries != len(schemeRows):
                self.numErrors += 1
                self.errors.append("Scheme has incorrect number of rows (%d != %d)" % (len(schemeRows), self.numEntries))
            if self.numEntries > NUM_SCHEME_ROWS:
                self.numErrors += 1
                self.errors.append("Scheme has more than %d rows" % (NUM_SCHEME_ROWS, ))
            if self.numErrors == 0:
                self.nrepeat = self.env['repeat']
                self.version = self.env['schemeVersion']
                self.setpoint = [s.setpoint for s in schemeRows]
                self.dwell = [s.dwell for s in schemeRows]
                self.subschemeId = [s.subschemeId for s in schemeRows]
                self.virtualLaser = [s.virtualLaser for s in schemeRows]
                self.threshold = [s.threshold for s in schemeRows]
                self.pztSetpoint = [s.pzt for s in schemeRows]
                self.laserTemp = [s.laserTemp for s in schemeRows]
                self.extra1 = [s.extra1 for s in schemeRows]
                self.extra2 = [s.extra2 for s in schemeRows]
                self.extra3 = [s.extra3 for s in schemeRows]
                self.extra4 = [s.extra4 for s in schemeRows]
                self.frontMirrorDac = [s.frontMirrorDac for s in schemeRows]
                self.backMirrorDac = [s.backMirrorDac for s in schemeRows]
                self.coarsePhaseDac = [s.coarsePhaseDac for s in schemeRows]
                self.schemeInfo = self.env.get('schemeInfo', None)
            else:
                raise SchemeError(self.__str__())
        finally:
            fp.close()
            del self.env

    def makeAngleTemplate(self):
        # Make an angle based scheme template from a frequency based scheme where the setpoint,
        #  laserTemp, frontMirrorDac, backMirrorDac and coarsePhaseDac fields are
        # copies of the original, while all the other fields point to the
        # originals
        s = Scheme()
        s.version = self.version
        s.nrepeat = self.nrepeat
        s.numEntries = self.numEntries
        s.setpoint = self.setpoint[:]
        s.dwell = self.dwell
        s.subschemeId = self.subschemeId
        s.virtualLaser = self.virtualLaser
        s.threshold = self.threshold
        s.pztSetpoint = self.pztSetpoint
        s.laserTemp = self.laserTemp[:]
        s.extra1 = self.extra1
        s.extra2 = self.extra2
        s.extra3 = self.extra3
        s.extra4 = self.extra4
        s.frontMirrorDac = self.frontMirrorDac[:]
        s.backMirrorDac = self.backMirrorDac[:]
        s.coarsePhaseDac = self.coarsePhaseDac[:]
        s.schemeInfo = self.schemeInfo

        return s

    def repack(self):
        # Generate a tuple (repeats,zip(setpoint,dwell,subschemeId,virtualLaser,threshold,pztSetpoint,laserTemp))
        #  from the scheme, which is appropriate for sending it to the DAS
        return (self.nrepeat,
                zip(self.setpoint, self.dwell, self.subschemeId, self.virtualLaser, self.threshold, self.pztSetpoint,
                    self.laserTemp, self.frontMirrorDac, self.backMirrorDac, self.coarsePhaseDac))


from sys import argv
import numpy as np

if __name__ == "__main__":
    if len(argv) > 1:
        fname = argv[1]
    else:
        fname = raw_input("Name of scheme file? ")
    s = Scheme(fname)
    s.compile()
    print "%-10d # Repetitions" % s.nrepeat
    print "%-10d # Scheme rows" % s.numEntries
    for i in range(s.numEntries):
        print "%11.5f,%6d,%6d, %1d,%6d,%6d,%8.4f, %d, %d, %d, %d, %d, %d, %d" % (
            s.setpoint[i], s.dwell[i], s.subschemeId[i], s.virtualLaser[i], s.threshold[i], s.pztSetpoint[i], s.laserTemp[i],
            s.extra1[i], s.extra2[i], s.extra3[i], s.extra4[i], s.frontMirrorDac[i], s.backMirrorDac[i], s.coarsePhaseDac[i])
    if s.schemeInfo is not None:
        print "Scheme info: %s" % (s.schemeInfo, )
    # fname = "../Tests/RDFrequencyConverter/SampleScheme.sch"
    # fname = "../Tests/RDFrequencyConverter/ProgScheme.sch"<|MERGE_RESOLUTION|>--- conflicted
+++ resolved
@@ -87,24 +87,6 @@
         self.schemePath = None
         if self.fileName is not None:
             self.schemePath = os.path.split(os.path.abspath(self.fileName))[0]
-<<<<<<< HEAD
-=======
-
-            def getConfig(relPath):
-                path = os.path.abspath(os.path.join(self.schemePath, relPath))
-                path = path.replace('\\', '/')
-                if path not in configMemo:
-                    fp = file(path, 'r')
-                    try:
-                        configMemo[path] = ConfigObj(fp)
-                    finally:
-                        fp.close()
-                return configMemo.get(path, {})
-
-            self.env['getConfig'] = getConfig
-
-        #
->>>>>>> 230fc0b1
         self.version = 0
         self.nrepeat = 0
         self.numEntries = 0
@@ -123,7 +105,6 @@
         self.frontMirrorDac = []
         self.backMirrorDac = []
         self.coarsePhaseDac = []
-        #
         if self.fileName is not None:
             self.compile()
         if self.numErrors > 0:
