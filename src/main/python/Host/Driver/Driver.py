#!/usr/bin/python
#
"""
File Name: Driver.py
Purpose: Low-level communication with hardware via USB interface

File History:
    07-Jan-2009  sze  Initial version.

Copyright (c) 2010 Picarro, Inc. All rights reserved
"""

import cPickle
import ctypes
import getopt
import inspect
import os
import struct
import sys
import tables
import time
import types
import traceback
from numpy import array

APP_NAME = "Driver"
CONFIG_DIR = os.environ["PICARRO_CONF_DIR"]
LOG_DIR = os.environ["PICARRO_LOG_DIR"]

# If we are using python 2.x on Linux, use the subprocess32
# module which has many bug fixes and can prevent
# subprocess deadlocks.
#
if os.name == 'posix' and sys.version_info[0] < 3:
    import subprocess32 as subprocess
else:
    import subprocess

from Host.Driver.DasConfigure import DasConfigure
from Host.Driver.DriverAnalogInterface import AnalogInterface
from Host.autogen import interface
from Host.Common import SharedTypes
from Host.Common import CmdFIFO, StringPickler, timestamp
from Host.Common.AuxAccessor import AuxAccessor
from Host.Common.SharedTypes import RPC_PORT_DRIVER, RPC_PORT_SUPERVISOR, RPC_PORT_RESTART_SUPERVISOR, ctypesToDict
from Host.Common.Broadcaster import Broadcaster
from Host.Common.hostDasInterface import DasInterface
from Host.Common.HostToDspSender import HostToDspSender
from Host.Common.SingleInstance import SingleInstance
from Host.Common.AppRequestRestart import RequestRestart
from Host.Common.CustomConfigObj import CustomConfigObj
from Host.Common.SharedTypes import Operation
from Host.Common.InstErrors import INST_ERROR_OKAY
from Host.Common.EventManagerProxy import EventManagerProxy_Init, Log, LogExc
from Host.Common.StringPickler import StringAsObject, ObjAsString
from Host.Common.ctypesConvert import ctypesToDict, dictToCtypes
from Host.Common import SchemeProcessor

try:
    from repoBzrVer import version_info as repoBzrVer
except:
    repoBzrVer = None

try:
    # Release build
    from Host.Common import release_version as version
except ImportError:
    try:
        # Internal build
        from Host.Common import setup_version as version
    except ImportError:
        # Internal dev
        from Host.Common import version

EventManagerProxy_Init(APP_NAME)

if hasattr(sys, "frozen"):  #we're running compiled with py2exe
    AppPath = sys.executable
else:
    AppPath = sys.argv[0]


#
# The driver provides a serialized RPC interface for accessing the DAS hardware.
#
class DriverRpcHandler(SharedTypes.Singleton):
    def __init__(self, driver):
        self.server = CmdFIFO.CmdFIFOServer(("", RPC_PORT_DRIVER),
                                            ServerName="Driver",
                                            ServerDescription="Driver for CRDS hardware",
                                            threaded=True)
        self.config = driver.config
        self.dasInterface = driver.dasInterface
        self.analogInterface = driver.analogInterface
        self.ver = driver.ver
        self.driver = driver
        self._register_rpc_functions()

    def _register_rpc_functions_for_object(self, obj):
        """ Registers the functions in DriverRpcHandler class which are accessible by XML-RPC

        NOTE - this automatically registers ALL member functions that don't start with '_'.

        i.e.:
          - if adding new rpc calls, just define them (with no _) and you're done
          - if putting helper calls in the class for some reason, use a _ prefix
        """
        classDir = dir(obj)
        for s in classDir:
            attr = obj.__getattribute__(s)
            if callable(attr) and (not s.startswith("_")) and (not inspect.isclass(attr)):
                #if __debug__: print "registering", s
                self.server.register_function(attr, DefaultMode=CmdFIFO.CMD_TYPE_Blocking)

    def _register_rpc_functions(self):
        """ Registers the functions accessible by XML-RPC """
        #register the functions contained in this file...
        self._register_rpc_functions_for_object(self)
        #register some priority functions that can be used even while the Driver
        #is performing a lengthy upload...
        # server._register_priority_function(self.rdDasReg, "HP_rdDasReg")
        # server._register_priority_function(self._getLockStatus, NameSlice = 1)
        Log("Registered RPC functions")

    #
    # These functions need to be implemented to support Instrument Manager
    #
    # These should be added to interface???
    # Enumerated definitions for DASCNTRL_StateType
    #DASCNTRL_StateType = c_ushort
    #DASCNTRL_Reset = 0 # DASCNTRL Reset state.
    #DASCNTRL_Ready = 1 # DASCNTRL Ready state.
    #DASCNTRL_Startup = 2 # DASCNTRL Startup state.
    #DASCNTRL_Diagnostic = 3 # DASCNTRL Diagnostic state.
    #DASCNTRL_Error = 4 # DASCNTRL Error state.
    #DASCNTRL_DspNotBooted = 5 # DASCNTRL Dsp Not Booted.

    def invokeSupervisorLauncher(self):
        self.driver.invokeSupervisorLauncher()

    def DAS_GetState(self, stateMachineIndex):
        """Need to be implemented"""
        return 1

    def getLockStatus(self):
        """Need to be implemented"""
        hardwarePresent = self.rdDasReg("HARDWARE_PRESENT_REGISTER")
        lockStatus = self.rdDasReg("DAS_STATUS_REGISTER")
        allLasersTempLocked = True
        if hardwarePresent & (1 << interface.HARDWARE_PRESENT_Laser1Bit):
            allLasersTempLocked = allLasersTempLocked and (lockStatus & (1 << interface.DAS_STATUS_Laser1TempCntrlLockedBit))
        if hardwarePresent & (1 << interface.HARDWARE_PRESENT_Laser2Bit):
            allLasersTempLocked = allLasersTempLocked and (lockStatus & (1 << interface.DAS_STATUS_Laser2TempCntrlLockedBit))
        if hardwarePresent & (1 << interface.HARDWARE_PRESENT_Laser3Bit):
            allLasersTempLocked = allLasersTempLocked and (lockStatus & (1 << interface.DAS_STATUS_Laser3TempCntrlLockedBit))
        if hardwarePresent & (1 << interface.HARDWARE_PRESENT_Laser4Bit):
            allLasersTempLocked = allLasersTempLocked and (lockStatus & (1 << interface.DAS_STATUS_Laser4TempCntrlLockedBit))

        laserTempLockStatus = "Locked" if allLasersTempLocked else "Unlocked"
        warmChamberTempLockStatus = "Locked" if (lockStatus & (1 << interface.DAS_STATUS_WarmBoxTempCntrlLockedBit)) else "Unlocked"
        cavityTempLockStatus = "Locked" if (lockStatus & (1 << interface.DAS_STATUS_CavityTempCntrlLockedBit)) else "Unlocked"
        result = dict(laserTempLockStatus=laserTempLockStatus,
                      warmChamberTempLockStatus=warmChamberTempLockStatus,
                      cavityTempLockStatus=cavityTempLockStatus)
        # Override lock status if this is specified in the config file
        if "LockStatusOverride" in self.config:
            section = self.config["LockStatusOverride"]
            for key in section:
                key = key.strip()
                if key in result:
                    result[key] = section[key].strip()
        return result

    def startTempControl(self):
        """Need to be implemented"""
        return INST_ERROR_OKAY

    def startLaserControl(self):
        """Need to be implemented"""
        return INST_ERROR_OKAY

    def hostReady(self, ready):
        """Set or clear HOST_READY register"""
        pass

    def getPressureReading(self):
        """Fetches the current cavity pressure.
        """
        return self.rdDasReg("CAVITY_PRESSURE_REGISTER")

    def getProportionalValves(self):
        """Fetches settings of inlet and output proportional valves.
        """
        return self.rdDasReg("VALVE_CNTRL_INLET_VALVE_REGISTER"), self.rdDasReg("VALVE_CNTRL_OUTLET_VALVE_REGISTER")

    def getCavityTemperatureAndSetpoint(self):
        """Fetches cavity temperature and setpoint
        """
        return self.rdDasReg("CAVITY_TEMPERATURE_REGISTER"), self.rdDasReg("CAVITY_TEMP_CNTRL_SETPOINT_REGISTER")

    def getWarmingState(self):
        """Fetches warm box temperature, cavity temperature and cavity pressure with their setpoints"""
        return dict(WarmBoxTemperature=(self.rdDasReg("WARM_BOX_TEMPERATURE_REGISTER"),
                                        self.rdDasReg("WARM_BOX_TEMP_CNTRL_SETPOINT_REGISTER")),
                    CavityTemperature=(self.rdDasReg("CAVITY_TEMPERATURE_REGISTER"),
                                       self.rdDasReg("CAVITY_TEMP_CNTRL_SETPOINT_REGISTER")),
                    CavityPressure=(self.rdDasReg("CAVITY_PRESSURE_REGISTER"),
                                    self.rdDasReg("VALVE_CNTRL_CAVITY_PRESSURE_SETPOINT_REGISTER")))

    def getValveCtrlState(self):
        """Get the current valve control state. Valid values are:
            0: Disabled (=VALVE_CNTRL_DisabledState)
            1: Outlet control (=VALVE_CNTRL_OutletControlState)
            2: Inlet control (=VALVE_CNTRL_InletControlState)
            3: Manual control (=VALVE_CNTRL_ManualControlState)
        """
        return self.rdDasReg("VALVE_CNTRL_STATE_REGISTER")

    def startOutletValveControl(self, pressureSetpoint=None, inletValve=None):
        """ Start outlet valve control with the specified pressure setpoint and inlet valve settings, or using values in the configuration registers if the parameters are omitted """
        result = {}
        if pressureSetpoint is not None:
            self.wrDasReg("VALVE_CNTRL_CAVITY_PRESSURE_SETPOINT_REGISTER", pressureSetpoint)
        else:
            pressureSetpoint = self.rdDasReg("VALVE_CNTRL_CAVITY_PRESSURE_SETPOINT_REGISTER")
        if self.rdDasReg("VALVE_CNTRL_STATE_REGISTER") != interface.VALVE_CNTRL_OutletControlState:
            self.wrDasReg("VALVE_CNTRL_STATE_REGISTER", "VALVE_CNTRL_DisabledState")
        self.wrDasReg("VALVE_CNTRL_STATE_REGISTER", "VALVE_CNTRL_OutletControlState")
        if inletValve is not None:
            self.wrDasReg("VALVE_CNTRL_USER_INLET_VALVE_REGISTER", inletValve)
        else:
            inletValve = self.rdDasReg("VALVE_CNTRL_USER_INLET_VALVE_REGISTER")
        result["cavityPressureSetpoint"] = pressureSetpoint
        result["inletValve"] = inletValve
        return result

    def startInletValveControl(self, pressureSetpoint=None, outletValve=None):
        """ Start inlet valve control with the specified pressure setpoint and outlet valve settings, or using values in the configuration registers if the parameters are omitted """
        result = {}
        if pressureSetpoint is not None:
            self.wrDasReg("VALVE_CNTRL_CAVITY_PRESSURE_SETPOINT_REGISTER", pressureSetpoint)
        else:
            pressureSetpoint = self.rdDasReg("VALVE_CNTRL_CAVITY_PRESSURE_SETPOINT_REGISTER")
        if self.rdDasReg("VALVE_CNTRL_STATE_REGISTER") != interface.VALVE_CNTRL_InletControlState:
            self.wrDasReg("VALVE_CNTRL_STATE_REGISTER", "VALVE_CNTRL_DisabledState")
        self.wrDasReg("VALVE_CNTRL_STATE_REGISTER", "VALVE_CNTRL_InletControlState")
        if outletValve is not None:
            self.wrDasReg("VALVE_CNTRL_USER_OUTLET_VALVE_REGISTER", outletValve)
        else:
            outletValve = self.rdDasReg("VALVE_CNTRL_USER_OUTLET_VALVE_REGISTER")
        result["cavityPressureSetpoint"] = pressureSetpoint
        result["outletValve"] = outletValve
        return result

    def allVersions(self):
        versionDict = {}
        versionDict["interface"] = interface.interface_version
        import pprint
        Log("version = %s" % pprint.pformat(version))
        try:
            versionDict["host release"] = version.versionString()
        except:
            versionDict["host release"] = "Experimental"
        if repoBzrVer:
            versionDict["host version id"] = repoBzrVer['revision_id']
            versionDict["host version no"] = repoBzrVer['revno']
            versionDict["src version id"] = repoBzrVer['revision_id']
            versionDict["src version no"] = repoBzrVer['revno']
        try:
            versionDict["config - app version no"] = self.ver["appVer"]
            versionDict["config - instr version no"] = self.ver["instrVer"]
            versionDict["config - common version no"] = self.ver["commonVer"]
        except Exception, err:
            print "Driver 217:", err
        return versionDict

    def saveRegValues(self, regList):
        # Save the values of the registers specified in regList into a "vault" which can later
        #  be used to restore them with restoreRegValues. The elements of regList can be integers
        #  representing DSP registers or tuples of integers representing FPGA registers in
        #  (block,offset) pairs. These integers may be referred to symbolically by passing strings
        #  which are looked up in the interface file.
        vault = []
        for reg in regList:
            if isinstance(reg, (tuple, list)):
                if len(reg) != 2:
                    raise ValueError("An FPGA register description tuple must have two elements")
                else:
                    vault.append((reg, self.rdFPGA(*reg)))
            else:
                vault.append((reg, self.rdDasReg(reg)))
        return vault

    def restoreRegValues(self, vault):
        # Restore register values stored in the vault (produced by saveRegValues)
        for reg, value in vault:
            if isinstance(reg, (tuple, list)):
                if len(reg) != 2:
                    raise ValueError("An FPGA register description tuple must have two elements")
                else:
                    self.wrFPGA(reg[0], reg[1], value)
            else:
                self.wrDasReg(reg, value)

    def _reg_index(self, indexOrName):
        """Convert a name or index into an integer index, raising an exception if the name is not found"""
        if isinstance(indexOrName, types.IntType):
            return indexOrName
        else:
            try:
                return interface.registerByName[indexOrName.strip().upper()]
            except KeyError:
                raise SharedTypes.DasException("Unknown register name %s" % (indexOrName, ))

    def rdDasReg(self, regIndexOrName):
        """Reads a DAS register, using either its index or symbolic name"""
        index = self._reg_index(regIndexOrName)
        ri = interface.registerInfo[index]
        if not ri.readable:
            raise SharedTypes.DasAccessException("Register %s is not readable" % (regIndexOrName, ))
        if ri.type == ctypes.c_float:
            return self.dasInterface.hostToDspSender.rdRegFloat(index)
        elif ri.type == ctypes.c_uint:
            return self.dasInterface.hostToDspSender.rdRegUint(index)
        else:
            return ctypes.c_int32(self.dasInterface.hostToDspSender.rdRegUint(index)).value

    def rdDasRegList(self, regList):
        return [self.rdDasReg(reg) for reg in regList]

    def rdFPGA(self, base, reg):
        return self.dasInterface.hostToDspSender.rdFPGA(base, reg)

    def rdRegList(self, regList):
        result = []
        for regLoc, reg in regList:
            if regLoc == "dsp":
                result.append(self.rdDasReg(reg))
            elif regLoc == "fpga":
                result.append(self.rdFPGA(0, reg))
            else:
                result.append(None)
        return result

    def wrFPGA(self, base, reg, value, convert=True):
        if convert:
            value = self._value(value)
        return self.dasInterface.hostToDspSender.wrFPGA(base, reg, value)

    def _value(self, valueOrName):
        """Convert valueOrName into an value, raising an exception if the name is not found"""
        if isinstance(valueOrName, types.StringType):
            try:
                valueOrName = getattr(interface, valueOrName)
            except AttributeError:
                raise AttributeError("Value identifier not recognized %r" % valueOrName)
        return valueOrName

    def interfaceValue(self, valueOrName):
        """Ask Driver to lookup a symbol in the context of the current interface"""
        try:
            return self._value(valueOrName)
        except:
            return "undefined"

    def wrDasRegList(self, regList, values):
        for r, value in zip(regList, values):
            self.wrDasReg(r, value)

    def wrRegList(self, regList, values):
        for (regLoc, reg), value in zip(regList, values):
            if regLoc == "dsp":
                self.wrDasReg(reg, value)
            elif regLoc == "fpga":
                self.wrFPGA(0, reg, value)

    def wrDasReg(self, regIndexOrName, value, convert=True):
        """Writes to a DAS register, using either its index or symbolic name. If convert is True,
            value is a symbolic string that is looked up in the interface definition file. """
        if convert:
            value = self._value(value)
        index = self._reg_index(regIndexOrName)
        ri = interface.registerInfo[index]
        if not ri.writable:
            raise SharedTypes.DasAccessException("Register %s is not writable" % (regIndexOrName, ))
        if ri.type in [ctypes.c_uint, ctypes.c_int, ctypes.c_long]:
            return self.dasInterface.hostToDspSender.wrRegUint(index, value)
        elif ri.type == ctypes.c_float:
            return self.dasInterface.hostToDspSender.wrRegFloat(index, value)
        else:
            raise SharedTypes.DasException("Type %s of register %s is not known" % (
                ri.type,
                regIndexOrName,
            ))

    def rdRingdownMem(self, offset, numWords):
        return [x for x in self.dasInterface.hostToDspSender.rdRingdownMemArray(offset, numWords)]

    def wrRingdownMem(self, offset, listOfUint32):
        self.dasInterface.hostToDspSender.wrRingdownMemArray(offset, listOfUint32)

    def rdRingdown(self, bank):
        """Fetches the contents of ringdown memory from the specified bank"""
        dataBase = (0x0, 0x4000)
        metaBase = (0x1000, 0x5000)
        paramBase = (0x3000, 0x7000)
        base = dataBase[bank]
        data = [x for x in self.dasInterface.hostToDspSender.rdRingdownMemArray(base, 4096)]
        base = metaBase[bank]
        meta = [x for x in self.dasInterface.hostToDspSender.rdRingdownMemArray(base, 4096)]
        base = paramBase[bank]
        paramsAsUint = self.dasInterface.hostToDspSender.rdRingdownMemArray(base, 12)
        param = interface.RingdownParamsType.from_address(ctypes.addressof(paramsAsUint))
        return (array(data), array(meta).reshape(512, 8).transpose(), ctypesToDict(param))

    def rdRingdownBuffer(self, buffNum):
        """Fetches contents of ringdown buffer which is QDMA transferred from the FPGA to DSP memory"""
        RINGDOWN_BUFFER_BASE = interface.SHAREDMEM_ADDRESS + 4 * interface.RINGDOWN_BUFFER_OFFSET
        base = RINGDOWN_BUFFER_BASE if buffNum == 0 else RINGDOWN_BUFFER_BASE + 4 * interface.RINGDOWN_BUFFER_SIZE
        bufferAsUint = self.dasInterface.hostToDspSender.rdDspMemArray(base, interface.RINGDOWN_BUFFER_SIZE)
        rdBuffer = interface.RingdownBufferType.from_address(ctypes.addressof(bufferAsUint))
        data = [(x & 0xFFFF) for x in rdBuffer.ringdownWaveform]
        meta = [(x >> 16) for x in rdBuffer.ringdownWaveform]
        return (array(data), array(meta).reshape(512, 8).transpose(), ctypesToDict(rdBuffer.parameters))

    def rdOscilloscopeTrace(self):
        """Fetches contents of oscilloscope trace buffer"""
        sender = self.dasInterface.hostToDspSender
        sender.doOperation(Operation("ACTION_GET_SCOPE_TRACE"))
        base = interface.SHAREDMEM_ADDRESS + 4 * interface.OSCILLOSCOPE_TRACE_OFFSET
        bufferAsUint = self.dasInterface.hostToDspSender.rdDspMemArray(base, interface.OSCILLOSCOPE_TRACE_SIZE)
        trace = interface.OscilloscopeTraceType.from_address(ctypes.addressof(bufferAsUint))
        sender.doOperation(Operation("ACTION_RELEASE_SCOPE_TRACE"))
        return array([x for x in trace.data])

    def rdScheme(self, schemeNum):
        """Reads a scheme from table number schemeNum"""
        return self.dasInterface.hostToDspSender.rdScheme(schemeNum)

    def wrScheme(self, schemeNum, numRepeats, schemeRows):
        """Writes a scheme to table number schemeNum consisting of numRepeats repeats of the list schemeRows"""
        self.dasInterface.hostToDspSender.wrScheme(schemeNum, numRepeats, schemeRows)

    def setFanState(self, fanState):
        """Controls the state of fan relay"""
        self.wrDasReg("FAN_CNTRL_STATE_REGISTER", fanState)
        sender = self.dasInterface.hostToDspSender
        sender.doOperation(Operation("ACTION_ACTIVATE_FAN", ["FAN_CNTRL_STATE_REGISTER"]))

    def getValveMask(self):
        """Read the valve mask - the lower 6 bits represent the binary code of the solenoid valves.
        """
        return self.rdDasReg("VALVE_CNTRL_SOLENOID_VALVES_REGISTER") & 0x3F

    def setValveMask(self, mask):
        self.wrDasReg("VALVE_CNTRL_SOLENOID_VALVES_REGISTER", mask & 0x3F)

    def getMPVPosition(self):
        """Read the multi-position valve (MPV) position.
        """
        return self.rdDasReg("VALVE_CNTRL_MPV_POSITION_REGISTER")

    def setMPVPosition(self, pos):
        self.wrDasReg("VALVE_CNTRL_MPV_POSITION_REGISTER", pos)

    def closeValves(self, valveMask=0x3F):
        """ Close the valves specified by the valveMask. This is a bitmask with bits 0 through 5 corresponding with solenoid valves 1 through 6.
        A "1" bit causes the valve to close, a "0" bit leaves the valve state unchanged.
        """
        currValveMask = self.getValveMask()
        newValveMask = currValveMask & ~valveMask
        self.setValveMask(newValveMask)

    def openValves(self, valveMask=0x0):
        """ Open the valves specified by the valveMask. This is a bitmask with bits 0 through 5 corresponding with solenoid valves 1 through 6.
        A "1" bit causes the valve to open, a "0" bit leaves the valve state unchanged.
        """
        currValveMask = self.getValveMask()
        newValveMask = currValveMask | valveMask
        self.setValveMask(newValveMask)

    def rdValveSequence(self):
        """Reads the valve sequence"""
        return self.dasInterface.hostToDspSender.rdValveSequence()

    def wrValveSequence(self, sequenceRows):
        """Writes a valve sequence"""
        self.dasInterface.hostToDspSender.wrValveSequence(sequenceRows)

    def rdVirtualLaserParams(self, vLaserNum):
        """Returns the virtual laser parameters associated with virtual laser vLaserNum (ONE-based)as
           a dictionary.
           N.B. The "actualLaser" field within the VirtualLaserParams structure is ZERO-based
           for compatibility with the DAS software
           """
        return SharedTypes.ctypesToDict(self.dasInterface.hostToDspSender.rdVirtualLaserParams(vLaserNum))

    def wrVirtualLaserParams(self, vLaserNum, laserParams):
        """Wites the virtual laser parameters (specified as a dictionary) associated with
           virtual laser vLaserNum (ONE-based).
           N.B. The "actualLaser" field within the VirtualLaserParams structure is ZERO-based
           for compatibility with the DAS software
           """
        p = interface.VirtualLaserParamsType()
        SharedTypes.dictToCtypes(laserParams, p)
        self.dasInterface.hostToDspSender.wrVirtualLaserParams(vLaserNum, p)

    def loadIniFile(self):
        """Loads state from instrument configuration file"""
        SchemeProcessor.clearMemo()
        config = InstrumentConfig()
        config.reloadFile()
        config.loadPersistentRegistersFromConfig()
        Log("Loaded instrument configuration from file %s" % \
            config.filename,Level=1)

    def writeIniFile(self, filename=None):
        """Writes out the current instrument configuration to the
            specified filename, or to the one specified in the driver
            configuration file"""
        config = InstrumentConfig()
        config.savePersistentRegistersToConfig()
        name = config.writeConfig(filename)
        Log("Saved instrument configuration to file %s" % (name, ), Level=1)

    def getHistoryByCommand(self, command, args=None):
        """Not implemented"""
        return []

    def getConfigFile(self):
        configFile = os.path.abspath(InstrumentConfig().filename)
        return configFile

    def wrDac(self, channel, value):
        """Writes "value" to the specified analog interface DAC channel. """
        self.driver.auxAccessor.wrDac(channel, value)

    def rddCommand(self, command):
        """Issues command for ringdown detector variable gain board"""
        sender = self.dasInterface.hostToDspSender
        sender.doOperation(Operation("ACTION_RDD_CNTRL_DO_COMMAND", [int(command) & 0xFF]))

    def rdd2Command(self, command):
        """Issues command for ringdown detector variable gain board"""
        sender = self.dasInterface.hostToDspSender
        sender.doOperation(Operation("ACTION_RDD2_CNTRL_DO_COMMAND", [int(command) & 0xFF]))

    def rdDspTimerRegisters(self):
        return self.dasInterface.hostToDspSender.rdDspTimerRegisters()

    def resetDacQueue(self):
        return self.driver.auxAccessor.resetDacQueue()

    def setDacTimestamp(self, timestamp):
        return self.driver.auxAccessor.setDacTimestamp(timestamp)

    def setDacReloadCount(self, reloadCount):
        return self.driver.auxAccessor.setDacReloadCount(reloadCount)

    def getDacTimestamp(self):
        return self.driver.auxAccessor.getDacTimestamp()

    def getDacReloadCount(self):
        return self.driver.auxAccessor.getDacReloadCount()

    def getDacQueueFree(self):
        return self.driver.auxAccessor.getDacQueueFree()

    def getDacQueueErrors(self):
        return self.driver.auxAccessor.getDacQueueErrors()

    def enqueueDacSamples(self, data):
        return self.driver.auxAccessor.enqueueDacSamples(ctypes.create_string_buffer(data, len(data)))

    def wrAuxiliary(self, data):
        return self.driver.auxAccessor.wrAuxiliary(ctypes.create_string_buffer(data, len(data)))

    #def disableLaserCurrent(self,laserNum):
    #    # Turn off laser current for laserNum (0-index)
    #    if laserNum<0 or laserNum>=interface.MAX_LASERS:
    #        raise ValueError("Invalid laser number in enableLaserCurrent")
    #    enableSource = 1 << (interface.INJECT_CONTROL_LASER_CURRENT_ENABLE_B + laserNum)
    #    removeShort  = 1 << (interface.INJECT_CONTROL_MANUAL_LASER_ENABLE_B + laserNum)
    #    injControl = self.rdFPGA("FPGA_INJECT","INJECT_CONTROL")
    #    injControl &= ~(enableSource |removeShort)
    #    self.wrFPGA("FPGA_INJECT","INJECT_CONTROL",injControl)

    #def enableLaserCurrent(self,laserNum):
    #    # Turn on laser current for laserNum (0-index)
    #    if laserNum<0 or laserNum>=interface.MAX_LASERS:
    #        raise ValueError("Invalid laser number in enableLaserCurrent")
    #    enableSource = 1 << (interface.INJECT_CONTROL_LASER_CURRENT_ENABLE_B + laserNum)
    #    removeShort  = 1 << (interface.INJECT_CONTROL_MANUAL_LASER_ENABLE_B + laserNum)
    #    injControl = self.rdFPGA("FPGA_INJECT","INJECT_CONTROL")
    #    injControl |= enableSource | removeShort
    #    self.wrFPGA("FPGA_INJECT","INJECT_CONTROL",injControl)

    def startEngine(self):
        # Turn on lasers, warm box and cavity thermal control followed by
        #  laser current sources
        for laserNum in range(1, interface.MAX_LASERS + 1):
            if DasConfigure().installCheck("LASER%d_PRESENT" % laserNum) or \
               (laserNum == 4 and DasConfigure().installCheck("SOA_PRESENT")):
                self.wrDasReg("LASER%d_TEMP_CNTRL_STATE_REGISTER" % laserNum, interface.TEMP_CNTRL_EnabledState)
        self.wrDasReg("WARM_BOX_TEMP_CNTRL_STATE_REGISTER", interface.TEMP_CNTRL_EnabledState)
        self.wrDasReg("FILTER_HEATER_TEMP_CNTRL_STATE_REGISTER", interface.TEMP_CNTRL_EnabledState)
        self.wrDasReg("CAVITY_TEMP_CNTRL_STATE_REGISTER", interface.TEMP_CNTRL_EnabledState)
        if DasConfigure().heaterCntrlMode in [interface.HEATER_CNTRL_MODE_DELTA_TEMP, interface.HEATER_CNTRL_MODE_TEC_TARGET]:
            self.wrDasReg("HEATER_TEMP_CNTRL_STATE_REGISTER", interface.TEMP_CNTRL_EnabledState)
        elif DasConfigure().heaterCntrlMode in [interface.HEATER_CNTRL_MODE_HEATER_FIXED]:
            self.wrDasReg("HEATER_TEMP_CNTRL_STATE_REGISTER", interface.TEMP_CNTRL_ManualState)
        self.wrDasReg("TEC_CNTRL_REGISTER", interface.TEC_CNTRL_Enabled)
        for laserNum in range(1, interface.MAX_LASERS + 1):
            if DasConfigure().installCheck("LASER%d_PRESENT" % laserNum):
                self.wrDasReg("LASER%d_CURRENT_CNTRL_STATE_REGISTER" % laserNum, interface.LASER_CURRENT_CNTRL_ManualState)

    def selectActualLaser(self, aLaserNum):
        # Select laserNum, placing it under automatic control and activating the optical switch. The value
        #  of aLaserNum is ONE-based
        injControl = self.rdFPGA("FPGA_INJECT", "INJECT_CONTROL")
        if aLaserNum <= 0 or aLaserNum > interface.MAX_LASERS:
            raise ValueError("aLaserNum must be in range 1..4 for selectActualLaser")
        laserSel = (aLaserNum - 1) << interface.INJECT_CONTROL_LASER_SELECT_B
        laserMask = (interface.MAX_LASERS - 1) << interface.INJECT_CONTROL_LASER_SELECT_B
        injControl = (injControl & (~laserMask)) | laserSel
        self.wrFPGA("FPGA_INJECT", "INJECT_CONTROL", injControl)

    def dasGetTicks(self):
        sender = self.dasInterface.hostToDspSender
        sender.doOperation(Operation("ACTION_GET_TIMESTAMP", ["TIMESTAMP_LSB_REGISTER", "TIMESTAMP_MSB_REGISTER"]))
        return self.rdDasReg("TIMESTAMP_MSB_REGISTER") << 32L | self.rdDasReg("TIMESTAMP_LSB_REGISTER")

    def hostGetTicks(self):
        return timestamp.getTimestamp()

    def resyncDas(self):
        sender = self.dasInterface.hostToDspSender
        ts = timestamp.getTimestamp()
        sender.doOperation(Operation("ACTION_SET_TIMESTAMP", [ts & 0xFFFFFFFF, ts >> 32]))

    def setSingleScan(self):
        self.wrDasReg(interface.SPECT_CNTRL_MODE_REGISTER, interface.SPECT_CNTRL_SchemeSingleMode)

    def setMultipleScan(self):
        self.wrDasReg(interface.SPECT_CNTRL_MODE_REGISTER, interface.SPECT_CNTRL_SchemeMultipleMode)

    def setMultipleNoRepeatScan(self):
        self.wrDasReg(interface.SPECT_CNTRL_MODE_REGISTER, interface.SPECT_CNTRL_SchemeMultipleNoRepeatMode)

    def getSpectCntrlMode(self):
        return self.rdDasReg(interface.SPECT_CNTRL_MODE_REGISTER)

    def startScan(self):
        self.wrDasReg(interface.SPECT_CNTRL_STATE_REGISTER, interface.SPECT_CNTRL_StartingState)

    def stopScan(self):
        self.wrDasReg(interface.SPECT_CNTRL_STATE_REGISTER, interface.SPECT_CNTRL_IdleState)

    def scanIdle(self):
        return self.rdDasReg(interface.SPECT_CNTRL_STATE_REGISTER) == interface.SPECT_CNTRL_IdleState

    def rdEnvToString(self, index, envClass):
        return ObjAsString(self.dasInterface.hostToDspSender.rdEnv(index, envClass))

    def wrEnvFromString(self, index, envClass, envAsString):
        return self.dasInterface.hostToDspSender.wrEnv(index, StringAsObject(envAsString, envClass))

    def rdBlock(self, offset, numInt):
        # Performs a host read of numInt unsigned integers from
        #  the communications region starting at offset
        return self.dasInterface.hostToDspSender.rdBlock(offset, numInt)

    def doOperation(self, op):
        """Perform an operation"""
        return self.dasInterface.hostToDspSender.doOperation(op)

    def rdEeprom(self, whichEeprom, startAddress, nBytes, chunkSize=64):
        """Read nBytes from whichEeprom starting at startAddress (which must be a multiple
        of 4). Memory acccesses are done in multiples of chunkSize (<=64 in bytes) for
        efficiency. Returns result as a list of bytes."""
        if startAddress % 4:
            raise ValueError("startAddress must be a multiple of 4 in rdEeprom")
        if chunkSize <= 0 or chunkSize > 64:
            raise ValueError("chunkSize must lie between 1 and 64")
        myEnv = interface.Byte64EnvType()
        i2cIndex = interface.i2cByIdent[whichEeprom][0]
        ctypesObject = (ctypes.c_ubyte * nBytes)()
        ctypesObjectBase = ctypes.addressof(ctypesObject)
        objPtr = 0
        while nBytes > 0:
            bytesRead = min(4 * ((nBytes + 3) // 4), chunkSize)
            op = Operation("ACTION_EEPROM_READ", [i2cIndex, startAddress, bytesRead], "BYTE64_ENV")
            self.doOperation(op)
            result = StringAsObject(self.rdEnvToString("BYTE64_ENV", interface.Byte64EnvType), interface.Byte64EnvType)
            ctypes.memmove(ctypesObjectBase + objPtr, result.buffer, min(nBytes, bytesRead))
            startAddress += bytesRead
            objPtr += bytesRead
            nBytes -= bytesRead
        return ctypesObject[:]

    def rdEepromLowLevel(self, chain, mux, i2cAddr, startAddress, nBytes, chunkSize=64):
        """Read nBytes from I2C EEPROM starting at startAddress (which must be a multiple
        of 4). Memory acccesses are done in multiples of chunkSize (<=64 in bytes) for
        efficiency. Returns result as a list of bytes."""
        if startAddress % 4:
            raise ValueError("startAddress must be a multiple of 4 in rdEeprom")
        if chunkSize <= 0 or chunkSize > 64:
            raise ValueError("chunkSize must lie between 1 and 64")
        myEnv = interface.Byte64EnvType()
        ctypesObject = (ctypes.c_ubyte * nBytes)()
        ctypesObjectBase = ctypes.addressof(ctypesObject)
        objPtr = 0
        while nBytes > 0:
            bytesRead = min(4 * ((nBytes + 3) // 4), chunkSize)
            op = Operation("ACTION_EEPROM_READ_LOW_LEVEL", [chain, mux, i2cAddr, startAddress, bytesRead], "BYTE64_ENV")
            self.doOperation(op)
            result = StringAsObject(self.rdEnvToString("BYTE64_ENV", interface.Byte64EnvType), interface.Byte64EnvType)
            ctypes.memmove(ctypesObjectBase + objPtr, result.buffer, min(nBytes, bytesRead))
            startAddress += bytesRead
            objPtr += bytesRead
            nBytes -= bytesRead
        return ctypesObject[:]

    def rdEepromBoardTestLowLevel(self, chain, mux, i2cAddr, startAddress, nBytes, chunkSize=64):
        """Read nBytes from I2C EEPROM starting at startAddress (which must be a multiple
        of 4). Memory acccesses are done in multiples of chunkSize (<=64 in bytes) for
        efficiency. Returns result as a list of bytes."""
        if startAddress % 4:
            raise ValueError("startAddress must be a multiple of 4 in rdEeprom")
        if chunkSize <= 0 or chunkSize > 64:
            raise ValueError("chunkSize must lie between 1 and 64")
        myEnv = interface.Byte64EnvType()
        ctypesObject = (ctypes.c_ubyte * nBytes)()
        ctypesObjectBase = ctypes.addressof(ctypesObject)
        objPtr = 0
        while nBytes > 0:
            bytesRead = min(4 * ((nBytes + 3) // 4), chunkSize)
            op = Operation("ACTION_EEPROM_READ_LOW_LEVEL", [chain, mux, i2cAddr, startAddress, -bytesRead], "BYTE64_ENV")
            self.doOperation(op)
            result = StringAsObject(self.rdEnvToString("BYTE64_ENV", interface.Byte64EnvType), interface.Byte64EnvType)
            ctypes.memmove(ctypesObjectBase + objPtr, result.buffer, min(nBytes, bytesRead))
            startAddress += bytesRead
            objPtr += bytesRead
            nBytes -= bytesRead
        return ctypesObject[:]

    def wrEeprom(self, whichEeprom, startAddress, byteList, pageSize=32):
        """Writes bytes from byteList into whichEeprom starting at startAddress (which must
        be a multiple of 4).  The pageSize (<=64, in bytes) is used to perform the writing
        in chunks, being careful not to cross page boundaries."""
        if startAddress % 4:
            raise ValueError("startAddress must be a multiple of 4 in wrEeprom")
        if pageSize <= 0 or pageSize > 64:
            raise ValueError("pageSize must lie between 1 and 64")

        myEnv = interface.Byte64EnvType()
        i2cIndex = interface.i2cByIdent[whichEeprom][0]
        bytesLeft = len(byteList)
        ctypesObject = (ctypes.c_ubyte * bytesLeft)(*byteList)
        ctypesObjectBase = ctypes.addressof(ctypesObject)
        objPtr = 0
        while bytesLeft > 0:
            pageEnd = pageSize * ((startAddress + pageSize) // pageSize)
            nBytes = min(pageEnd - startAddress, 4 * ((bytesLeft + 3) // 4))
            ctypes.memmove(myEnv.buffer, ctypesObjectBase + objPtr, min(nBytes, bytesLeft))
            self.wrEnvFromString("BYTE64_ENV", interface.Byte64EnvType, ObjAsString(myEnv))
            op = Operation("ACTION_EEPROM_WRITE", [i2cIndex, startAddress, nBytes], "BYTE64_ENV")
            self.doOperation(op)
            startAddress = pageEnd
            objPtr += nBytes
            bytesLeft -= nBytes
            while not self.doOperation(Operation("ACTION_EEPROM_READY", [i2cIndex])):
                time.sleep(0.1)

    def wrEepromLowLevel(self, chain, mux, i2cAddr, startAddress, byteList, pageSize=32):
        """Writes bytes from byteList into I2c EEPROM starting at startAddress (which must
        be a multiple of 4).  The pageSize (<=64, in bytes) is used to perform the writing
        in chunks, being careful not to cross page boundaries."""
        if startAddress % 4:
            raise ValueError("startAddress must be a multiple of 4 in wrEeprom")
        if pageSize <= 0 or pageSize > 64:
            raise ValueError("pageSize must lie between 1 and 64")

        myEnv = interface.Byte64EnvType()
        bytesLeft = len(byteList)
        ctypesObject = (ctypes.c_ubyte * bytesLeft)(*byteList)
        ctypesObjectBase = ctypes.addressof(ctypesObject)
        objPtr = 0
        while bytesLeft > 0:
            pageEnd = pageSize * ((startAddress + pageSize) // pageSize)
            nBytes = min(pageEnd - startAddress, 4 * ((bytesLeft + 3) // 4))
            ctypes.memmove(myEnv.buffer, ctypesObjectBase + objPtr, min(nBytes, bytesLeft))
            self.wrEnvFromString("BYTE64_ENV", interface.Byte64EnvType, ObjAsString(myEnv))
            op = Operation("ACTION_EEPROM_WRITE_LOW_LEVEL", [chain, mux, i2cAddr, startAddress, nBytes], "BYTE64_ENV")
            self.doOperation(op)
            startAddress = pageEnd
            objPtr += nBytes
            bytesLeft -= nBytes
            while not self.doOperation(Operation("ACTION_EEPROM_READY_LOW_LEVEL", [chain, mux, i2cAddr])):
                time.sleep(0.1)

    def wrEepromBoardTestLowLevel(self, chain, mux, i2cAddr, startAddress, byteList, pageSize=32):
        """Writes bytes from byteList into I2c EEPROM starting at startAddress (which must
        be a multiple of 4).  The pageSize (<=64, in bytes) is used to perform the writing
        in chunks, being careful not to cross page boundaries."""
        if startAddress % 4:
            raise ValueError("startAddress must be a multiple of 4 in wrEeprom")
        if pageSize <= 0 or pageSize > 64:
            raise ValueError("pageSize must lie between 1 and 64")

        myEnv = interface.Byte64EnvType()
        bytesLeft = len(byteList)
        ctypesObject = (ctypes.c_ubyte * bytesLeft)(*byteList)
        ctypesObjectBase = ctypes.addressof(ctypesObject)
        objPtr = 0
        while bytesLeft > 0:
            pageEnd = pageSize * ((startAddress + pageSize) // pageSize)
            nBytes = min(pageEnd - startAddress, 4 * ((bytesLeft + 3) // 4))
            ctypes.memmove(myEnv.buffer, ctypesObjectBase + objPtr, min(nBytes, bytesLeft))
            self.wrEnvFromString("BYTE64_ENV", interface.Byte64EnvType, ObjAsString(myEnv))
            op = Operation("ACTION_EEPROM_WRITE_LOW_LEVEL", [chain, mux, i2cAddr, startAddress, -nBytes], "BYTE64_ENV")
            self.doOperation(op)
            startAddress = pageEnd
            objPtr += nBytes
            bytesLeft -= nBytes
            while not self.doOperation(Operation("ACTION_EEPROM_READY_LOW_LEVEL", [chain, mux, i2cAddr])):
                time.sleep(0.1)

    def i2cCheckLowLevel(self, chain, mux, i2cAddr):
        """Check for an I2C device on the specified chain, multiplexer channel and I2C address"""
        status = self.doOperation(Operation("ACTION_I2C_CHECK", [chain, mux, i2cAddr]))
        return status >= 0

    def fetchObject(self, whichEeprom, startAddress=0):
        """Fetch a pickled object from the specified EEPROM, starting at "startAddress".
        The first four bytes contains the length of the pickled string. Returns the
        object and the address of the next object."""
        if not DasConfigure().i2cConfig[whichEeprom]:
            raise ValueError("%s is not available" % whichEeprom)
        nBytes, = struct.unpack("=I", "".join([chr(c) for c in self.rdEeprom(whichEeprom, startAddress, 4)]))
        if nBytes < 0 or nBytes > 32768:
            raise ValueError("Cannot read invalid object from EEPROM.")
        return (cPickle.loads("".join([chr(c) for c in self.rdEeprom(whichEeprom, startAddress + 4, nBytes)])),
                startAddress + 4 * ((nBytes + 3) // 4))

    def fetchInstrInfo(self, option="all"):
        option = option.lower()
        try:
            curVal = self.fetchObject("LOGIC_EEPROM")
            curValDict = curVal[0]
            chassis = curValDict["Chassis"]
            analyzerType = curValDict["Analyzer"]
            analyzerNum = curValDict["AnalyzerNum"]
        except:
            return None
        if option == "chassis":
            return chassis
        elif option == "analyzer":
            return analyzerType
        elif option == "analyzernum":
            return analyzerNum
        elif option == "analyzername":
            return "%s%s" % (analyzerType, analyzerNum)
        elif option == "all":
            return "%s-%s%s" % (chassis, analyzerType, analyzerNum)
        else:
            return None

    def fetchHardwareCapabilities(self):
        """Fetch hardware capabilities from LOGIC_EEPROM.
        Returns a dictionary.
        """
        try:
            return self.fetchObject("LOGIC_EEPROM", startAddress=interface.EEPROM_BLOCK_SIZE)[0]
        except:
            return None

    def shelveHardwareCapabilities(self, capabilityDict):
        self.shelveObject("LOGIC_EEPROM", capabilityDict, startAddress=interface.EEPROM_BLOCK_SIZE)

    def verifyInstallerId(self):
        return (self.driver.validInstallerId, self.driver.analyzerType, self.driver.installerId)

    def verifyObject(self, whichEeprom, object, startAddress=0):
        """Verify that the pickled object was written correctly to specified EEPROM, starting at
        "startAddress". Returns True iff successful. """
        if not DasConfigure().i2cConfig[whichEeprom]:
            raise ValueError("%s is not available" % whichEeprom)
        s = cPickle.dumps(object, -1)
        nBytes, = struct.unpack("=I", "".join([chr(c) for c in self.rdEeprom(whichEeprom, startAddress, 4)]))
        if nBytes != len(s): return False
        r = "".join([chr(c) for c in self.rdEeprom(whichEeprom, startAddress + 4, nBytes)])
        return r == s

    def shelveObject(self, whichEeprom, object, startAddress=0):
        """Store a pickled object from to specified EEPROM, starting at "startAddress".
        The first four bytes contains the length of the pickled string. Returns the
        address of the next object."""
        if not DasConfigure().i2cConfig[whichEeprom]:
            raise ValueError("%s is not available" % whichEeprom)
        s = cPickle.dumps(object, -1)
        nBytes = len(s)
        self.wrEeprom(whichEeprom, startAddress, [ord(c) for c in struct.pack("=I", nBytes) + s])
        return startAddress + 4 * ((nBytes + 7) // 4)

    def fetchLogicEEPROM(self):
        """Fetch the instrument information from LOGIC_EEPROM.
        The first four bytes contains the length of the pickled string. Returns the
        object and the address of the next object.
        """
        if not DasConfigure().i2cConfig["LOGIC_EEPROM"]:
            raise ValueError("LOGIC_EEPROM is not available")
        nBytes, = struct.unpack("=I", "".join([chr(c) for c in self.rdEeprom("LOGIC_EEPROM", 0, 4)]))
        # Try to avoid EEPROM error
        if nBytes > 100:
            raise ValueError("LOGIC_EEPROM returns wrong size (%d bytes)" % nBytes)
        return (cPickle.loads("".join([chr(c) for c in self.rdEeprom("LOGIC_EEPROM", 4, nBytes)])), 4 * ((nBytes + 3) // 4))

    def fetchWlmCal(self):
        """Fetch the WLM calibration data as a dictionary from WLM_EEPROM"""
        if not DasConfigure().i2cConfig["WLM_EEPROM"]:
            raise ValueError("WLM_EEPROM is not available")
        wlmCal = interface.WLMCalibrationType()
        if ctypes.sizeof(wlmCal) != 4096:
            raise ValueError("WLMCalibrationType has wrong size (%d bytes)" % ctypes.sizeof(wlmCal))
        ctypes.memmove(ctypes.addressof(wlmCal), "".join([chr(c) for c in self.rdEeprom("WLM_EEPROM", 0, 4096)]), 4096)
        return ctypesToDict(wlmCal)

    def fetchWlmHdr(self):
        """Fetch the WLM calibration header from WLM_EEPROM"""
        if not DasConfigure().i2cConfig["WLM_EEPROM"]:
            raise ValueError("WLM_EEPROM is not available")
        wlmHdr = interface.WLMHeaderType()
        if ctypes.sizeof(wlmHdr) != 64:
            raise ValueError("WLMHeaderType has wrong size (%d bytes)" % ctypes.sizeof(wlmHdr))
        ctypes.memmove(ctypes.addressof(wlmHdr), "".join([chr(c) for c in self.rdEeprom("WLM_EEPROM", 0, 64)]), 64)
        return ctypesToDict(wlmHdr)

    def shelveWlmCal(self, wlmCalDict):
        """Save the WLM calibration data as a dictionary to the WLM_EEPROM"""
        if not DasConfigure().i2cConfig["WLM_EEPROM"]:
            raise ValueError("WLM_EEPROM is not available")
        wlmCal = interface.WLMCalibrationType()
        dictToCtypes(wlmCalDict, wlmCal)
        if ctypes.sizeof(wlmCal) != 4096:
            raise ValueError("WLMCalibrationType has wrong size (%d bytes)" % ctypes.sizeof(wlmCal))
        self.wrEeprom("WLM_EEPROM", 0, [ord(c) for c in buffer(wlmCal)])

    def readWlmDarkCurrents(self):
        """Read dark current values from WLM EEPROM (if possible) and update registers"""
        hdrDict = self.fetchWlmHdr()
        self.wrFPGA("FPGA_LASERLOCKER", "LASERLOCKER_ETA1_OFFSET", int(hdrDict['etalon1_offset'] + 0.5))
        self.wrFPGA("FPGA_LASERLOCKER", "LASERLOCKER_REF1_OFFSET", int(hdrDict['reference1_offset'] + 0.5))
        self.wrFPGA("FPGA_LASERLOCKER", "LASERLOCKER_ETA2_OFFSET", int(hdrDict['etalon2_offset'] + 0.5))
        self.wrFPGA("FPGA_LASERLOCKER", "LASERLOCKER_REF2_OFFSET", int(hdrDict['reference2_offset'] + 0.5))

    def resetDas(self):
        Log("Reset DAS called", Level=3)
        return INST_ERROR_OKAY

    def stopLaserControl(self):
        Log("Stop laser control called", Level=3)
        return INST_ERROR_OKAY

    def sendDacSamples(self, samples):
        """Sends a list of samples of the form [(timestamp,channel,voltage),...]
        to the analog interface card"""
        for timestamp, channel, voltage in samples:
            self.analogInterface.enqueueSample(timestamp, channel, voltage)

    def writeDacSample(self, channel, voltage):
        """Sends a voltage immediately to the specified DAC channel"""
        self.analogInterface.writeSample(channel, voltage)

    def getParameterForms(self):
        """Returns the dictionary of parameter forms for the controller GUI"""
        return DasConfigure().parameter_forms

    def shutDown(self):
        '''Place instrument in idle state for shutdown'''
        # Disable spectrum controller
        self.wrDasReg('SPECT_CNTRL_STATE_REGISTER', 'SPECT_CNTRL_IdleState')
        # Wait for all current controllers to leave automatic state
        auto = interface.LASER_CURRENT_CNTRL_AutomaticState
        while True:
            if self.rdDasReg('LASER1_CURRENT_CNTRL_STATE_REGISTER')!=auto and \
               self.rdDasReg('LASER2_CURRENT_CNTRL_STATE_REGISTER')!=auto and \
               self.rdDasReg('LASER3_CURRENT_CNTRL_STATE_REGISTER')!=auto and \
               self.rdDasReg('LASER4_CURRENT_CNTRL_STATE_REGISTER')!=auto:
                break
            else:
                time.sleep(0.1)
        # Close all solenoid valves
        self.wrDasReg('VALVE_CNTRL_SOLENOID_VALVES_REGISTER', 0)
        # Close proportional valves
        self.wrDasReg('VALVE_CNTRL_STATE_REGISTER', 'VALVE_CNTRL_DisabledState')
        # Disable laser current control loops
        self.wrDasReg('LASER1_CURRENT_CNTRL_STATE_REGISTER', 'LASER_CURRENT_CNTRL_DisabledState')
        self.wrDasReg('LASER2_CURRENT_CNTRL_STATE_REGISTER', 'LASER_CURRENT_CNTRL_DisabledState')
        self.wrDasReg('LASER3_CURRENT_CNTRL_STATE_REGISTER', 'LASER_CURRENT_CNTRL_DisabledState')
        self.wrDasReg('LASER4_CURRENT_CNTRL_STATE_REGISTER', 'LASER_CURRENT_CNTRL_DisabledState')
        # Ensure SOA is shorted and turn off laser currents in FPGA
        self.wrFPGA('FPGA_INJECT', 'INJECT_CONTROL', 0)
        # Disable all temperature controllers
        self.wrDasReg('LASER1_TEMP_CNTRL_STATE_REGISTER', 'TEMP_CNTRL_DisabledState')
        self.wrDasReg('LASER2_TEMP_CNTRL_STATE_REGISTER', 'TEMP_CNTRL_DisabledState')
        self.wrDasReg('LASER3_TEMP_CNTRL_STATE_REGISTER', 'TEMP_CNTRL_DisabledState')
        self.wrDasReg('LASER4_TEMP_CNTRL_STATE_REGISTER', 'TEMP_CNTRL_DisabledState')
        self.wrDasReg('HEATER_TEMP_CNTRL_STATE_REGISTER', 'TEMP_CNTRL_DisabledState')
        # Disable drive to warm box and hot box TECs
        self.wrDasReg('TEC_CNTRL_REGISTER', 'TEC_CNTRL_Disabled')
        # Disable proportional valve PWM
        self.wrFPGA('FPGA_DYNAMICPWM_INLET', 'DYNAMICPWM_CS', 0)
        self.wrFPGA('FPGA_DYNAMICPWM_OUTLET', 'DYNAMICPWM_CS', 0)
        # Turn off voltage to PZT
        self.wrDasReg('ANALYZER_TUNING_MODE_REGISTER', 'ANALYZER_TUNING_LaserCurrentTuningMode')
        self.wrFPGA('FPGA_TWGEN', 'TWGEN_PZT_OFFSET', 0)


class StreamTableType(tables.IsDescription):
    time = tables.Int64Col()
    streamNum = tables.Int32Col()
    value = tables.Float32Col()


class StreamSaver(SharedTypes.Singleton):
    initialized = False

    def __init__(self, config=None, basePath="", maxStreamLines=0):
        if not self.initialized:
            self.fileName = ""
            self.table = None
            self.h5 = None
            self.config = config
            self.basePath = basePath
            self.lastWrite = 0
            self.initialized = True
            self.observerAccess = {}
            self.streamLines = 0
            self.maxStreamLines = maxStreamLines

    def registerStreamStatusObserver(self, observerRpcPort, observerToken):
        if not (observerRpcPort in self.observerAccess):
            serverURI = "http://%s:%d" % ("localhost", observerRpcPort)
            proxy = CmdFIFO.CmdFIFOServerProxy(serverURI, ClientName="StreamStatusNotifier")
        else:
            proxy = self.observerAccess[observerRpcPort][0]
        self.observerAccess[observerRpcPort] = (proxy, observerToken)
        proxy.SetFunctionMode("notify", CmdFIFO.CMD_TYPE_VerifyOnly)

    def unregisterStreamStatusObserver(self, observerRpcPort):
        del self.observerAccess[observerRpcPort]

    def _informObservers(self):
        for o in self.observerAccess:
            proxy, observerToken = self.observerAccess[o]
            proxy.notify(observerToken)

    def openStreamFile(self):
        if self.h5:
            self.closeStreamFile()
        try:
            f = time.strftime(self.config["Files"]["streamFileName"])
        except:
            Log("Config option streamFileName not found in [Files] section. Using default.", Level=2)
            f = time.strftime("Sensors_%Y%m%d_%H%M%S.h5")
        self.fileName = os.path.join(self.basePath, f)
        Log("Opening stream file %s" % self.fileName)
        self.streamLines = 0
        self.lastWrite = 0
        handle = tables.openFile(self.fileName, mode="w", title="CRDS Sensor Stream File")
        filters = tables.Filters(complevel=1, fletcher32=True)
        self.table = handle.createTable(handle.root, "sensors", StreamTableType, filters=filters)
        if handle:
            self.h5 = handle
        else:
            self.fileName = ""
        self._informObservers()
        return self.fileName

    def closeStreamFile(self):
        if self.h5:
            self.table.flush()
            self.h5.close()
            Log("Closing stream file %s" % self.fileName)
            self.h5, self.fileName = None, ""
        self._informObservers()

    def getStreamFileStatus(self):
        status = "open" if self.h5 else "closed"
        return dict(status=status, filename=self.fileName)

    def _writeData(self, data):
        if self.h5:
            row = self.table.row
            row["time"] = data.timestamp
            row["streamNum"] = data.streamNum
            row["value"] = data.value
            row.append()
            self.streamLines += 1
            if data.timestamp - self.lastWrite > 5000:
                self.table.flush()
                self.lastWrite = data.timestamp
            if self.maxStreamLines > 0 and self.streamLines >= self.maxStreamLines:
                self.closeStreamFile()
                self.openStreamFile()


class Driver(SharedTypes.Singleton):
    def __init__(self, configFile):
        self.looping = True
        self.config = CustomConfigObj(configFile)
        #basePath = os.path.split(configFile)[0]
        basePath = ""  # RSF
        self.autoStreamFile = False
        maxStreamLines = 0
        try:
            if int(self.config["Config"]["startStreamFile"]):
                self.autoStreamFile = True
            maxStreamLines = int(self.config["Config"]["maxStreamLines"])
        except KeyError:
            pass
        self.stateDbFile = os.path.join(basePath, self.config["Files"]["instrStateFileName"])
        self.instrConfigFile = os.path.join(basePath, self.config["Files"]["instrConfigFileName"])
        self.usbFile = os.path.join(basePath, self.config["Files"]["usbFileName"])
        self.dspFile = os.path.join(basePath, self.config["Files"]["dspFileName"])
        self.fpgaFile = os.path.join(basePath, self.config["Files"]["fpgaFileName"])
        self.dasInterface = DasInterface(self.stateDbFile, self.usbFile, self.dspFile, self.fpgaFile)
        self.analogInterface = AnalogInterface(self, self.config)
        self.auxAccessor = None
        self.supervisor = CmdFIFO.CmdFIFOServerProxy("http://localhost:%d" % RPC_PORT_SUPERVISOR,
                                                     APP_NAME,
                                                     IsDontCareConnection=False)
        self.restartSurveyor = CmdFIFO.CmdFIFOServerProxy("http://localhost:%d" % RPC_PORT_RESTART_SUPERVISOR,
                                                          APP_NAME,
                                                          IsDontCareConnection=False)
        self.safeModeCount = 0
        try:
            self.maxSafeModeCount = int(self.config["Supervisor"]["maxSafeModeWarnings"])
        except KeyError:
            self.maxSafeModeCount = None

        # Get appConfig and instrConfig version number
        self.ver = {}
        for ver in ["appVer", "instrVer", "commonVer"]:
            try:
                fPath = os.path.join(basePath, self.config["Files"][ver])
                co = CustomConfigObj(fPath)
                self.ver[ver] = co["Version"]["revno"]
            except Exception, err:
                print "Driver 1136:", err
                self.ver[ver] = "N/A"
        # Get installer ID
        signaturePath = os.path.join(basePath, self.config.get("Files", "SignaturePath", "../../../installerSignature.txt"))
        try:
            with open(signaturePath, "r") as sig_file:
                self.installerId = sig_file.readline().strip()
        except IOError:
            signaturePath = os.path.join(basePath, "/home/picarro/I2000/installerSignature.txt")
            with open(signaturePath, "r") as sig_file:
                self.installerId = sig_file.readline().strip()
        except Exception, err:
            print "Driver 1175, can't load %s: %r" % (signaturePath, err)
            self.installerId = None
        self.analyzerType = None  # Will be retrieved from EEPROM in run() function
        self.validInstallerId = True

        self.rpcHandler = DriverRpcHandler(self)
        InstrumentConfig(self.instrConfigFile)
        self.streamSaver = StreamSaver(self.config, basePath, maxStreamLines)
        self.rpcHandler._register_rpc_functions_for_object(self.streamSaver)
        self.streamCast = Broadcaster(port=SharedTypes.BROADCAST_PORT_SENSORSTREAM, name="CRDI Stream Broadcaster", logFunc=Log)
        self.resultsCast = Broadcaster(port=SharedTypes.BROADCAST_PORT_RDRESULTS, name="CRDI RD Results Broadcaster", logFunc=Log)
        self.lastSaveDasState = 0
        if self.autoStreamFile:
            self.streamSaver.openStreamFile()

    def nudgeDasTimestamp(self):
        """Makes incremental change in DAS timestamp to bring it closer to the host timestamp,
        if the two timestamps are within NUDGE_LIMIT. Otherwise the DAS timestamp is set equal
        to that of the host."""
        sender = self.dasInterface.hostToDspSender
        ts = timestamp.getTimestamp()
        sender.doOperation(Operation("ACTION_NUDGE_TIMESTAMP", [ts & 0xFFFFFFFF, ts >> 32]))

    def invokeSupervisorLauncher(self):
        # Allow the driver to tidy up before closing itself by setting self.looping
        # to False. We'll also send a request via RPC to the supervisor to request
        # a restart of Driver and any dependents
        Log("Driver has encountered an error... Requesting Restart", Level=2)
        # Request restart from Supervisor and restart and dependants. then exit
        # this thread cleanly
        self.supervisor.RestartApplications(APP_NAME, True)
        self.looping = False

    def run(self):
        nudge = 0

        def messageProcessor(data):
            ts, msg = data
            if "Instrument placed in safe mode" in msg:
                self.safeModeCount += 1
                if (nudge > 10000):
                    self.invokeSupervisorLauncher()
                    return
                elif (self.maxSafeModeCount is not None) and (self.safeModeCount >= self.maxSafeModeCount):
                    try:
                        Log("Forced shutdown of supervisor.")
                        self.supervisor.TerminateApplications(False, False)
                        self.looping = False
                    except:
                        Log("Cannot communicate with supervisor")
            if len(msg) > 2 and msg[1] == ':':
                level = int(msg[0])
                Log("%s" % (msg[2:], ), Level=level)
            else:
                Log("%s" % (msg, ))

        def sensorProcessor(data):
            self.streamCast.send(StringPickler.ObjAsString(data))
            self.streamSaver._writeData(data)

        def sensorBlockProcessor(blockDict):
            validEntries = blockDict['validEntries']
            block = blockDict['block']
            for i in range(validEntries):
                data = block[i]
                self.streamCast.send(StringPickler.ObjAsString(data))
                self.streamSaver._writeData(data)
            return validEntries

        def ringdownProcessor(data):
            # TODO: Normalize the data format here
            self.resultsCast.send(StringPickler.ObjAsString(data))

        def ringdownBlockProcessor(blockDict):
            validEntries = blockDict['validEntries']
            block = blockDict['block']
            for i in range(validEntries):
                data = block[i]
                self.resultsCast.send(StringPickler.ObjAsString(data))
            return validEntries

        messageHandler = SharedTypes.makeHandler(self.dasInterface.getMessage, messageProcessor)
        sensorHandler = SharedTypes.makeHandler(self.dasInterface.getSensorDataBlock, sensorBlockProcessor)
        ringdownHandler = SharedTypes.makeHandler(self.dasInterface.getRingdownDataBlock, ringdownBlockProcessor)
        try:
            for attempt in range(5):
                try:
                    usbSpeed = self.dasInterface.startUsb()
                    self.dasInterface.pingWatchdog()
                    time.sleep(0.5)
                    self.dasInterface.pingWatchdog()
                    Log("USB enumerated at %s speed" % (("full", "high")[usbSpeed]))
                    self.dasInterface.programAll()
                    time.sleep(1.0)  # For DSP code to initialize
                    self.dasInterface.pingWatchdog()
                    # Restore state from INI file
                    ic = InstrumentConfig()
                    ic.loadPersistentRegistersFromConfig()
                    Log("Configuring scheduler", Level=1)
                    self.dasInterface.pingWatchdog()
                    DasConfigure(self.dasInterface, ic.config, self.config).run()
                    try:
                        self.rpcHandler.readWlmDarkCurrents()
                    except:
                        Log("Cannot read dark currents from WLM EEPROM", Level=2)
                    daemon = self.rpcHandler.server.daemon
                    Log("DAS firmware uploaded", Level=1)
                    break
                except:
                    LogExc("Problem loading firmware", Level=2)
                    time.sleep(1.0)
                    continue
            else:
                # type,value,trace = sys.exc_info()
                Log("Cannot connect to instrument - please check hardware", Verbose=traceback.format_exc(), Level=3)
                raise RuntimeError("Cannot connect to instrument - please check hardware")
            # Initialize the analog interface
            self.auxAccessor = AuxAccessor(self.dasInterface.analyzerUsb)
            analogInterfacePresent = 0 != (self.dasInterface.hostToDspSender.rdRegUint("HARDWARE_PRESENT_REGISTER") &
                                           (1 << interface.HARDWARE_PRESENT_AnalogInterface))
            print "Analog interface present: %s" % analogInterfacePresent
            if analogInterfacePresent:
                self.analogInterface.initializeClock()

            # Compare Analyzer Type from EEPROM with Software Installer ID
            self.validInstallerId = True
            if self.installerId != None:
                try:
                    self.analyzerType = self.rpcHandler.fetchInstrInfo("analyzer")
                except Exception, err:
                    print "Driver 1303: %r" % err
                    self.analyzerType = None

                if self.analyzerType != None:
<<<<<<< HEAD
                    if self.installerId != self.analyzerType:
                        Log("EEPROM ID (%s) does not match Software Installer ID (%s) - please correct EEPROM or re-install software"
                            % (self.analyzerType, self.installerId),
                            Level=3)
=======
                    if "SOURCE" in self.installerId:
                        Log("Running from source code!", Level=3)
                    elif self.installerId != self.analyzerType:
                        Log("EEPROM ID (%s) does not match Software Installer ID (%s) - please correct EEPROM or re-install software" % (self.analyzerType,self.installerId),Level=3)
>>>>>>> aa3fcaba
                        self.validInstallerId = False
                    else:
                        Log("EEPROM ID matches Software Installer ID (%s)" % (self.analyzerType, ), Level=1)

            # Here follows the main loop. Note that we handle messages, sensor data and ring-down data from the DSP.
            #  The routine makeHandler in SharedTypes repeatedly calls a function which either retrieves a datum from
            #  the DSP or returns None. Once None is returned or if the maximum time is exceeded, we break out of the
            #  loop to poll the next handler.
            Log("Starting main driver loop", Level=1)
            maxRpcTime = 0.5
            rpcTime = 0.0
            # We need to determine how much time we should dedicate to serving rpc calls (up to maxRpcTime)
            #  as compared to handling messages, sensor and ringdown data from the DSP. On each loop,
            #  - messages are handled for up to the first 20ms
            #  - sensor data are handled for up to the first 200ms
            #  - ringdowns are handled for up to the first 500ms
            # However, to ensure that the processes are not starved, we reserve at least 20ms for each handler
            try:
                while self.looping and not daemon.mustShutdown:
                    self.dasInterface.pingWatchdog()
                    timeSoFar = 0
                    messages = messageHandler.process(0.02)
                    timeSoFar += messages.duration
                    sensors = sensorHandler.process(max(0.02, 0.2 - timeSoFar))
                    timeSoFar += sensors.duration
                    ringdowns = ringdownHandler.process(max(0.02, 0.5 - timeSoFar))
                    timeSoFar += ringdowns.duration
                    # We update the time for dealing with RPC by increasing it slightly if all handlers completed
                    #  and reducing it if they did not. This is because the data accumulate during the time in
                    #  which RPCs are being processed
                    if sensors.finished and ringdowns.finished and messages.finished:
                        rpcTime += 0.01
                        if rpcTime > maxRpcTime:
                            rpcTime = maxRpcTime
                    else:
                        rpcTime = 0.9 * rpcTime
                        if rpcTime < 0.01:
                            rpcTime = 0.01
                    requestTimeout = rpcTime
                    now = time.time()
                    doneTime = now + rpcTime
                    rpcLoops = 0
                    # Keep handling RPC requests for a duration up to "rpcTime"
                    while now < doneTime:
                        rpcLoops += 1
                        daemon.handleRequests(requestTimeout)
                        now = time.time()
                        requestTimeout = doneTime - now
                    # The following logs statistics for the main loop, including the times taken and number of entries processed for each of the
                    #  sensor, ringdown and message queues
                    if False:
                        Log("Driver",
                            Data={
                                'rpcTime': '%.3f' % rpcTime,
                                'messages': '(%d, %.3f, %d)' % (messages.nprocessed, messages.duration, messages.finished),
                                'sensors': '(%d, %.3f, %d)' % (sensors.nprocessed, sensors.duration, sensors.finished),
                                'ringdowns': '(%d, %.3f, %d)' % (ringdowns.nprocessed, ringdowns.duration, ringdowns.finished),
                                'rpcLoops': rpcLoops
                            })
                    # The following indicates to the DSP that the host is still alive
                    self.rpcHandler.wrDasReg("KEEP_ALIVE_REGISTER", 0)

                    if analogInterfacePresent:
                        self.analogInterface.serve()
                    now = time.time()

                    if now > self.lastSaveDasState + 30.0:
                        dasTime = self.rpcHandler.dasGetTicks()
                        nudge = max(0.95 * nudge, abs(timestamp.getTimestamp() - dasTime))
                        if nudge < 30000:
                            self.nudgeDasTimestamp()
                        else:
                            self.invokeSupervisorLauncher()
                            sys.looping = False
                        self.lastSaveDasState = now

                Log("Driver RPC handler shut down")
            except:
                type, value, trace = sys.exc_info()
                Log("Unhandled Exception in main loop: %s: %s" % (str(type), str(value)), Verbose=traceback.format_exc(), Level=3)
                # Request a restart from Supervisor via RPC call
                restart = RequestRestart(APP_NAME)
                if restart.requestRestart(APP_NAME) is True:
                    Log("Restart request to supervisor sent", Level=0)
                else:
                    Log("Restart request to supervisor not sent", Level=2)
        finally:
            self.rpcHandler.shutDown()
            self.dasInterface.analyzerUsb.disconnect()
            self.streamSaver.closeStreamFile()


class InstrumentConfig(SharedTypes.Singleton):
    """Configuration of instrument."""
    def __init__(self, filename=None):
        if filename is not None:
            self.config = CustomConfigObj(filename)
            self.filename = filename

    def reloadFile(self):
        self.config = CustomConfigObj(self.filename)

    def savePersistentRegistersToConfig(self):
        s = HostToDspSender()
        if "DAS_REGISTERS" not in self.config:
            self.config["DAS_REGISTERS"] = {}
        for ri in interface.registerInfo:
            if ri.persistence:
                if ri.type == ctypes.c_float:
                    self.config["DAS_REGISTERS"][ri.name]= \
                        s.rdRegFloat(ri.name)
                else:
                    self.config["DAS_REGISTERS"][ri.name]= \
                        ri.type(s.rdRegUint(ri.name)).value
        for fpgaMap, regList in interface.persistent_fpga_registers:
            self.config[fpgaMap] = {}
            for r in regList:
                try:
                    self.config[fpgaMap][r] = s.rdFPGA(fpgaMap, r)
                except:
                    Log("Error reading FPGA register %s in %s" % (r, fpgaMap), Level=2)

    def loadPersistentRegistersFromConfig(self):
        s = HostToDspSender()
        if "DAS_REGISTERS" not in self.config:
            self.config["DAS_REGISTERS"] = {}
        for name in self.config["DAS_REGISTERS"]:
            if name not in interface.registerByName:
                Log("Unknown register %s ignored during config file load" % name, Level=2)
            else:
                index = interface.registerByName[name]
                ri = interface.registerInfo[index]
                if ri.writable:
                    if ri.type == ctypes.c_float:
                        value = float(self.config["DAS_REGISTERS"][name])
                        s.wrRegFloat(ri.name, value)
                    else:
                        value = ctypes.c_uint(int(self.config["DAS_REGISTERS"][name])).value
                        s.wrRegUint(ri.name, value)
                else:
                    Log("Unwritable register %s ignored during config file load" % name, Level=2)
        for fpgaMap in self.config:
            if fpgaMap.startswith("FPGA"):
                for name in self.config[fpgaMap]:
                    value = int(self.config[fpgaMap][name])
                    try:
                        s.wrFPGA(fpgaMap, name, value)
                    except:
                        Log("Error writing FPGA register %s in %s" % (name, fpgaMap), Level=2)

    def writeConfig(self, filename=None):
        if filename is None:
            filename = self.filename
            self.config.write()
        else:
            fp = file(filename, "w")
            self.config.write(fp)
            fp.close
        return filename


def HandleCommandSwitches():
    shortOpts = ''
    longOpts = ["ini="]
    try:
        switches, args = getopt.getopt(sys.argv[1:], shortOpts, longOpts)
    except getopt.GetoptError as data:
        print "%s %r" % (data, data)
        sys.exit(1)

    # assemble a dictionary where the keys are the switches and values are
    # switch args...
    options = {}
    for o, a in switches:
        options[o] = a
    configFile = ""
    if "--ini" in options:
        configFile = os.path.join(CONFIG_DIR, options["--ini"])
        print "Config file specified at command line: %s" % configFile

    return (configFile)


def main():
    driverApp = SingleInstance(APP_NAME)
    if driverApp.alreadyrunning():
        Log("Instance of driver is already running", Level=3)
    else:
        configFile = HandleCommandSwitches()
        Log("%s started" % APP_NAME, Level=1)
        d = Driver(configFile)
        d.run()
    Log("Exiting program")
    time.sleep(1)


if __name__ == "__main__":
    """
    The main function shall be used in all processes. This way we can
    import it in the pydCaller, and ensure that all processes are launched
    the same way without having to edit both files any time we want to make
    a change.
    """
    main()<|MERGE_RESOLUTION|>--- conflicted
+++ resolved
@@ -1294,17 +1294,10 @@
                     self.analyzerType = None
 
                 if self.analyzerType != None:
-<<<<<<< HEAD
-                    if self.installerId != self.analyzerType:
-                        Log("EEPROM ID (%s) does not match Software Installer ID (%s) - please correct EEPROM or re-install software"
-                            % (self.analyzerType, self.installerId),
-                            Level=3)
-=======
                     if "SOURCE" in self.installerId:
                         Log("Running from source code!", Level=3)
                     elif self.installerId != self.analyzerType:
                         Log("EEPROM ID (%s) does not match Software Installer ID (%s) - please correct EEPROM or re-install software" % (self.analyzerType,self.installerId),Level=3)
->>>>>>> aa3fcaba
                         self.validInstallerId = False
                     else:
                         Log("EEPROM ID matches Software Installer ID (%s)" % (self.analyzerType, ), Level=1)
