#!/usr/bin/python
#
"""
File Name: DriverSimulator.py
Purpose: Simulation of Driver for diagnostic purposes

File History:
    18-Sep-2016  sze  Initial version.

Copyright (c) 2016 Picarro, Inc. All rights reserved
"""

from configobj import ConfigObj
import ctypes
import getopt
import inspect
import os
import pprint
import sys
import tables
import time
import traceback
import types

from Host.autogen import interface
from Host.Common import (
    CmdFIFO, SchemeProcessor, SharedTypes, StringPickler, timestamp)
from Host.Common.Broadcaster import Broadcaster
from Host.Common.EventManagerProxy import EventManagerProxy_Init, Log, LogExc
from Host.Common.SharedTypes import getSchemeTableClass, Operation,\
    RPC_PORT_DRIVER, RPC_PORT_SUPERVISOR
from Host.Common.SingleInstance import SingleInstance
from Host.Common.AppRequestRestart import RequestRestart
from Host.Driver.DasConfigure import DasConfigure
from Host.DriverSimulator.DasSimulator import DasSimulator
from Host.DriverSimulator.SpectraSimulator import SpectraSimulator
from Host.Common.InstErrors import INST_ERROR_OKAY

# If we are using python 2.x on Linux, use the subprocess32
# module which has many bug fixes and can prevent
# subprocess deadlocks.
#
if os.name == 'posix' and sys.version_info[0] < 3:
    import subprocess32 as subprocess
else:
    import subprocess

<<<<<<< HEAD
APP_NAME = "DriverSimulator"
CONFIG_DIR = os.environ["PICARRO_CONF_DIR"]

=======
APP_NAME = "Driver"
>>>>>>> dec690cf
try:
    # Release build
    from Host.Common import release_version as version
except ImportError:
    try:
        # Internal build
        from Host.Common import setup_version as version
    except ImportError:
        # Internal dev
        from Host.Common import version

EventManagerProxy_Init(APP_NAME)

if hasattr(sys, "frozen"):  # we're running compiled with py2exe
    AppPath = sys.executable
else:
    AppPath = sys.argv[0]

def _reg_index(indexOrName):
    """Convert a name or index into an integer index, raising an exception if the name is not found"""
    if isinstance(indexOrName, types.IntType):
        return indexOrName
    else:
        try:
            return interface.registerByName[indexOrName.strip().upper()]
        except KeyError:
            raise SharedTypes.DasException("Unknown register name %s" % (indexOrName,))


def _value(valueOrName):
    """Convert valueOrName into an value, raising an exception if the name is not found"""
    if isinstance(valueOrName, types.UnicodeType):
        valueOrName = str(valueOrName)
    if isinstance(valueOrName, types.StringType):
        try:
            valueOrName = getattr(interface,valueOrName)
        except AttributeError:
            raise AttributeError("Value identifier not recognized %r" % valueOrName)
    return valueOrName


#
# The driver provides a serialized RPC interface for accessing the DAS hardware.
#
class DriverRpcHandler(SharedTypes.Singleton):
    def __init__(self, driver):
        self.server = CmdFIFO.CmdFIFOServer(("", RPC_PORT_DRIVER),
                                            ServerName="Driver",
                                            ServerDescription="Driver for CRDS hardware",
                                            threaded=True)
        self.config = driver.config
        self.ver = driver.ver
        self.driver = driver
        self.dasSimulator = driver.dasSimulator
        self._register_rpc_functions()

    def _register_rpc_functions_for_object(self, obj):
        """ Registers the functions in DriverRpcHandler class which are accessible by XML-RPC

        NOTE - this automatically registers ALL member functions that don't start with '_'.

        i.e.:
          - if adding new rpc calls, just define them (with no _) and you're done
          - if putting helper calls in the class for some reason, use a _ prefix
        """
        classDir = dir(obj)
        for s in classDir:
            attr = obj.__getattribute__(s)
            if callable(attr) and (not s.startswith("_")) and (not inspect.isclass(attr)):
                self.server.register_function(attr, DefaultMode=CmdFIFO.CMD_TYPE_Blocking)

    def _register_rpc_functions(self):
        """ Registers the functions accessible by XML-RPC """
        # register the functions contained in this file...
        self._register_rpc_functions_for_object(self)
        Log("Registered RPC functions")

    def DAS_GetState(self, stateMachineIndex):
        """Need to be implemented"""
        return 1

    def getLockStatus(self):
        """Need to be implemented"""
        hardwarePresent = self.rdDasReg("HARDWARE_PRESENT_REGISTER")
        lockStatus = self.rdDasReg("DAS_STATUS_REGISTER")
        allLasersTempLocked = True
        if hardwarePresent & (1 << interface.HARDWARE_PRESENT_Laser1Bit):
            allLasersTempLocked = allLasersTempLocked and (lockStatus & (1 << interface.DAS_STATUS_Laser1TempCntrlLockedBit))
        if hardwarePresent & (1 << interface.HARDWARE_PRESENT_Laser2Bit):
            allLasersTempLocked = allLasersTempLocked and (lockStatus & (1 << interface.DAS_STATUS_Laser2TempCntrlLockedBit))
        if hardwarePresent & (1 << interface.HARDWARE_PRESENT_Laser3Bit):
            allLasersTempLocked = allLasersTempLocked and (lockStatus & (1 << interface.DAS_STATUS_Laser3TempCntrlLockedBit))
        if hardwarePresent & (1 << interface.HARDWARE_PRESENT_Laser4Bit):
            allLasersTempLocked = allLasersTempLocked and (lockStatus & (1 << interface.DAS_STATUS_Laser4TempCntrlLockedBit))

        laserTempLockStatus = "Locked" if allLasersTempLocked else "Unlocked"
        warmChamberTempLockStatus = "Locked" if (lockStatus & (1 << interface.DAS_STATUS_WarmBoxTempCntrlLockedBit)) else "Unlocked"
        cavityTempLockStatus = "Locked" if (lockStatus & (1 << interface.DAS_STATUS_CavityTempCntrlLockedBit)) else "Unlocked"
        result = dict(laserTempLockStatus=laserTempLockStatus, warmChamberTempLockStatus=warmChamberTempLockStatus, cavityTempLockStatus = cavityTempLockStatus)
        # Override lock status if this is specified in the config file
        if "LockStatusOverride" in self.config:
            section = self.config["LockStatusOverride"]
            for key in section:
                key = key.strip()
                if key in result:
                    result[key] = section[key].strip()
        return result

    def startTempControl(self):
        """Need to be implemented"""
        return INST_ERROR_OKAY

    def startLaserControl(self):
        """Need to be implemented"""
        return INST_ERROR_OKAY

    def hostReady(self, ready):
        """Set or clear HOST_READY register"""
        pass

    def getPressureReading(self):
        """Fetches the current cavity pressure.
        """
        return self.rdDasReg("CAVITY_PRESSURE_REGISTER")

    def getProportionalValves(self):
        """Fetches settings of inlet and output proportional valves.
        """
        return self.rdDasReg("VALVE_CNTRL_INLET_VALVE_REGISTER"),self.rdDasReg("VALVE_CNTRL_OUTLET_VALVE_REGISTER")

    def getCavityTemperatureAndSetpoint(self):
        """Fetches cavity temperature and setpoint
        """
        return self.rdDasReg("CAVITY_TEMPERATURE_REGISTER"),self.rdDasReg("CAVITY_TEMP_CNTRL_SETPOINT_REGISTER")

    def getWarmingState(self):
        """Fetches warm box temperature, cavity temperature and cavity pressure with their setpoints"""
        return dict(WarmBoxTemperature=(
            self.rdDasReg("WARM_BOX_TEMPERATURE_REGISTER"),
            self.rdDasReg("WARM_BOX_TEMP_CNTRL_SETPOINT_REGISTER")),
            CavityTemperature=(
                self.rdDasReg("CAVITY_TEMPERATURE_REGISTER"),
                self.rdDasReg("CAVITY_TEMP_CNTRL_SETPOINT_REGISTER")),
            CavityPressure=(
                self.rdDasReg("CAVITY_PRESSURE_REGISTER"),
                self.rdDasReg("VALVE_CNTRL_CAVITY_PRESSURE_SETPOINT_REGISTER")))

    def getValveCtrlState(self):
        """Get the current valve control state. Valid values are:
            0: Disabled (=VALVE_CNTRL_DisabledState)
            1: Outlet control (=VALVE_CNTRL_OutletControlState)
            2: Inlet control (=VALVE_CNTRL_InletControlState)
            3: Manual control (=VALVE_CNTRL_ManualControlState)
        """
        return self.rdDasReg("VALVE_CNTRL_STATE_REGISTER")

    def startOutletValveControl(self, pressureSetpoint=None, inletValve=None):
        """ Start outlet valve control with the specified pressure setpoint and inlet valve settings, or using values in the configuration registers if the parameters are omitted """
        result = {}
        if pressureSetpoint is not None:
            self.wrDasReg("VALVE_CNTRL_CAVITY_PRESSURE_SETPOINT_REGISTER",pressureSetpoint)
        else:
            pressureSetpoint = self.rdDasReg("VALVE_CNTRL_CAVITY_PRESSURE_SETPOINT_REGISTER")
        if self.rdDasReg("VALVE_CNTRL_STATE_REGISTER") != interface.VALVE_CNTRL_OutletControlState:
            self.wrDasReg("VALVE_CNTRL_STATE_REGISTER","VALVE_CNTRL_DisabledState")
        self.wrDasReg("VALVE_CNTRL_STATE_REGISTER","VALVE_CNTRL_OutletControlState")
        if inletValve is not None:
            self.wrDasReg("VALVE_CNTRL_USER_INLET_VALVE_REGISTER",inletValve)
        else:
            inletValve = self.rdDasReg("VALVE_CNTRL_USER_INLET_VALVE_REGISTER")
        result["cavityPressureSetpoint"] = pressureSetpoint
        result["inletValve"] = inletValve
        return result

    def startInletValveControl(self, pressureSetpoint=None, outletValve=None):
        """ Start inlet valve control with the specified pressure setpoint and outlet valve settings, or using values in the configuration registers if the parameters are omitted """
        result = {}
        if pressureSetpoint is not None:
            self.wrDasReg("VALVE_CNTRL_CAVITY_PRESSURE_SETPOINT_REGISTER",pressureSetpoint)
        else:
            pressureSetpoint = self.rdDasReg("VALVE_CNTRL_CAVITY_PRESSURE_SETPOINT_REGISTER")
        if self.rdDasReg("VALVE_CNTRL_STATE_REGISTER") != interface.VALVE_CNTRL_InletControlState:
            self.wrDasReg("VALVE_CNTRL_STATE_REGISTER","VALVE_CNTRL_DisabledState")
        self.wrDasReg("VALVE_CNTRL_STATE_REGISTER","VALVE_CNTRL_InletControlState")
        if outletValve is not None:
            self.wrDasReg("VALVE_CNTRL_USER_OUTLET_VALVE_REGISTER",outletValve)
        else:
            outletValve = self.rdDasReg("VALVE_CNTRL_USER_OUTLET_VALVE_REGISTER")
        result["cavityPressureSetpoint"] = pressureSetpoint
        result["outletValve"] = outletValve
        return result

    def allVersions(self):
        versionDict = {}
        versionDict["interface"] = interface.interface_version
        try:
            versionDict["host release"] = version.versionString()
        except:
            versionDict["host release"] = "Experimental"
        try:
            versionDict["config - app version no"] = self.ver["appVer"]
            versionDict["config - instr version no"] = self.ver["instrVer"]
            versionDict["config - common version no"] = self.ver["commonVer"]
        except Exception, err:
            print err
        Log("version = %s" % versionDict)
        return versionDict

    def dasGetTicks(self):
        sender = self.dasSimulator.hostToDspSender
        sender.doOperation(Operation("ACTION_GET_TIMESTAMP", ["TIMESTAMP_LSB_REGISTER","TIMESTAMP_MSB_REGISTER"]))
        return self.rdDasReg("TIMESTAMP_MSB_REGISTER")<<32L | self.rdDasReg("TIMESTAMP_LSB_REGISTER")

    def getConfigFile(self):
        configFile = os.path.normpath(os.path.abspath(self.driver.instrConfig.filename))
        return configFile

    def getParameterForms(self):
        """Returns the dictionary of parameter forms for the controller GUI"""
        return interface.parameter_forms

    def getSpectCntrlMode(self):
        return self.rdDasReg(interface.SPECT_CNTRL_MODE_REGISTER)

    def hostGetTicks(self):
        return timestamp.getTimestamp()

    def interfaceValue(self, valueOrName):
        """Ask Driver to lookup a symbol in the context of the current interface"""
        try:
            return self._value(valueOrName)
        except:
            return "undefined"

    def loadIniFile(self):
        """Loads state from instrument configuration file"""
        SchemeProcessor.clearMemo()
        config = self.driver.instrConfig
        config.reloadFile()
        config.loadPersistentRegistersFromConfig()
        Log("Loaded instrument configuration from file %s" %
            config.filename, Level=1)

    def rdDasReg(self, regIndexOrName):
        return self.driver.rdDasReg(regIndexOrName)

    def rdDasRegList(self, regList):
        return [self.rdDasReg(reg) for reg in regList]

    def rdFPGA(self, base, reg):
        return self.driver.rdFPGA(base, reg)

    def rdRegList(self, regList):
        result = []
        for regLoc, reg in regList:
            if regLoc == "dsp":
                result.append(self.rdDasReg(reg))
            elif regLoc == "fpga":
                result.append(self.rdFPGA(0, reg))
            else:
                result.append(None)
        return result

    def rdScheme(self, schemeNum):
        """Read a scheme into a scheme table in the DSP.

        Args:
            schemeNum: Scheme table number (0 origin)
        Returns:
            A dictionary with numRepeats as the number of repetitions and schemeRows as a list of
            7-tuples containing:
            (setpoint, dwellCount, subschemeId, virtualLaser, threshold, pztSetpoint, laserTemp)

        """
        assert isinstance(schemeNum, (int, long))
        schemeTable = self.driver.schemeTables[schemeNum]
        # Read from scheme table schemeNum
        return {"numRepeats": schemeTable.numRepeats,
                "schemeRows": [(row.setpoint, row.dwellCount, row.subschemeId, row.virtualLaser,
                               row.threshold, row.pztSetpoint, 0.001 * row.laserTemp) for row in schemeTable.rows]}

    def rdValveSequence(self):
        """Reads the valve sequence table"""
        sequenceRows = []
        for i in range(interface.NUM_VALVE_SEQUENCE_ENTRIES):
            entry = self.driver.valveSequence[i]
            sequenceRows.append(((entry.maskAndValue >> 8) & 0xFF, entry.maskAndValue & 0xFF, entry.dwell))
        return sequenceRows

    def restoreRegValues(self,vault):
        # Restore register values stored in the vault (produced by saveRegValues)
        for reg, value in vault:
            if isinstance(reg, (tuple, list)):
                if len(reg) != 2:
                    raise ValueError("An FPGA register description tuple must have two elements")
                else:
                    self.wrFPGA(reg[0], reg[1], value)
            else:
                self.wrDasReg(reg, value)

    def saveRegValues(self, regList):
        # Save the values of the registers specified in regList into a "vault" which can later
        #  be used to restore them with restoreRegValues. The elements of regList can be integers
        #  representing DSP registers or tuples of integers representing FPGA registers in
        #  (block,offset) pairs. These integers may be referred to symbolically by passing strings
        #  which are looked up in the interface file.
        vault = []
        for reg in regList:
            if isinstance(reg, (tuple, list)):
                if len(reg) != 2:
                    raise ValueError("An FPGA register description tuple must have two elements")
                else:
                    vault.append((reg, self.rdFPGA(*reg)))
            else:
                vault.append((reg, self.rdDasReg(reg)))
        return vault

    def saveWlmHist(self, wlmHist):
        pass

    def scanIdle(self):
        return self.rdDasReg(interface.SPECT_CNTRL_STATE_REGISTER) == interface.SPECT_CNTRL_IdleState

    def selectActualLaser(self,aLaserNum):
        # Select laserNum, placing it under automatic control and activating the optical switch. The value
        #  of aLaserNum is ONE-based
        injControl = self.rdFPGA("FPGA_INJECT", "INJECT_CONTROL")
        if aLaserNum <= 0 or aLaserNum > interface.MAX_LASERS:
            raise ValueError("aLaserNum must be in range 1..4 for selectActualLaser")
        laserSel = (aLaserNum-1) << interface.INJECT_CONTROL_LASER_SELECT_B
        laserMask = (interface.MAX_LASERS-1) << interface.INJECT_CONTROL_LASER_SELECT_B
        injControl = (injControl & (~laserMask)) | laserSel
        self.wrFPGA("FPGA_INJECT", "INJECT_CONTROL",injControl)

    def setMultipleNoRepeatScan(self):
        self.wrDasReg(interface.SPECT_CNTRL_MODE_REGISTER, interface.SPECT_CNTRL_SchemeMultipleNoRepeatMode)

    def setMultipleScan(self):
        self.wrDasReg(interface.SPECT_CNTRL_MODE_REGISTER, interface.SPECT_CNTRL_SchemeMultipleMode)

    def setSingleScan(self):
        self.wrDasReg(interface.SPECT_CNTRL_MODE_REGISTER, interface.SPECT_CNTRL_SchemeSingleMode)

    def shutDown(self):
        '''Place instrument in idle state for shutdown'''
        # Disable spectrum controller
        self.wrDasReg('SPECT_CNTRL_STATE_REGISTER','SPECT_CNTRL_IdleState')
        # Wait for all current controllers to leave automatic state
        auto = interface.LASER_CURRENT_CNTRL_AutomaticState
        while True:
            if self.rdDasReg('LASER1_CURRENT_CNTRL_STATE_REGISTER')!=auto and \
               self.rdDasReg('LASER2_CURRENT_CNTRL_STATE_REGISTER')!=auto and \
               self.rdDasReg('LASER3_CURRENT_CNTRL_STATE_REGISTER')!=auto and \
               self.rdDasReg('LASER4_CURRENT_CNTRL_STATE_REGISTER')!=auto:
                break
            else:
                time.sleep(0.1)
        # Close all solenoid valves
        self.wrDasReg('VALVE_CNTRL_SOLENOID_VALVES_REGISTER',0)
        # Close proportional valves
        self.wrDasReg('VALVE_CNTRL_STATE_REGISTER','VALVE_CNTRL_DisabledState')
        # Disable laser current control loops
        self.wrDasReg('LASER1_CURRENT_CNTRL_STATE_REGISTER','LASER_CURRENT_CNTRL_DisabledState')
        self.wrDasReg('LASER2_CURRENT_CNTRL_STATE_REGISTER','LASER_CURRENT_CNTRL_DisabledState')
        self.wrDasReg('LASER3_CURRENT_CNTRL_STATE_REGISTER','LASER_CURRENT_CNTRL_DisabledState')
        self.wrDasReg('LASER4_CURRENT_CNTRL_STATE_REGISTER','LASER_CURRENT_CNTRL_DisabledState')
        # Ensure SOA is shorted and turn off laser currents in FPGA
        self.wrFPGA('FPGA_INJECT','INJECT_CONTROL',0)
        # Disable all temperature controllers
        self.wrDasReg('LASER1_TEMP_CNTRL_STATE_REGISTER','TEMP_CNTRL_DisabledState')
        self.wrDasReg('LASER2_TEMP_CNTRL_STATE_REGISTER','TEMP_CNTRL_DisabledState')
        self.wrDasReg('LASER3_TEMP_CNTRL_STATE_REGISTER','TEMP_CNTRL_DisabledState')
        self.wrDasReg('LASER4_TEMP_CNTRL_STATE_REGISTER','TEMP_CNTRL_DisabledState')
        self.wrDasReg('HEATER_TEMP_CNTRL_STATE_REGISTER','TEMP_CNTRL_DisabledState')
        # Disable drive to warm box and hot box TECs
        self.wrDasReg('TEC_CNTRL_REGISTER','TEC_CNTRL_Disabled')
        # Disable proportional valve PWM
        self.wrFPGA('FPGA_DYNAMICPWM_INLET','DYNAMICPWM_CS',0)
        self.wrFPGA('FPGA_DYNAMICPWM_OUTLET','DYNAMICPWM_CS',0)
        # Turn off voltage to PZT
        self.wrDasReg('ANALYZER_TUNING_MODE_REGISTER','ANALYZER_TUNING_LaserCurrentTuningMode')
        self.wrFPGA('FPGA_TWGEN','TWGEN_PZT_OFFSET',0)

    def startScan(self):
        self.wrDasReg(interface.SPECT_CNTRL_STATE_REGISTER, interface.SPECT_CNTRL_StartingState)

    def startEngine(self):
        # Turn on lasers, warm box and cavity thermal control followed by
        #  laser current sources
        for laserNum in xrange(1, interface.MAX_LASERS + 1):
            if self.driver.dasConfigure.installCheck("LASER%d_PRESENT" % laserNum) or \
               (laserNum == 4 and self.driver.dasConfigure.installCheck("SOA_PRESENT")):
                self.wrDasReg("LASER%d_TEMP_CNTRL_STATE_REGISTER" % laserNum,interface.TEMP_CNTRL_EnabledState)
        self.wrDasReg("WARM_BOX_TEMP_CNTRL_STATE_REGISTER",interface.TEMP_CNTRL_EnabledState)
        self.wrDasReg("CAVITY_TEMP_CNTRL_STATE_REGISTER",interface.TEMP_CNTRL_EnabledState)
        if self.driver.dasConfigure.heaterCntrlMode in [interface.HEATER_CNTRL_MODE_DELTA_TEMP,interface.HEATER_CNTRL_MODE_TEC_TARGET]:
            self.wrDasReg("HEATER_TEMP_CNTRL_STATE_REGISTER",interface.TEMP_CNTRL_EnabledState)
        elif self.driver.dasConfigure.heaterCntrlMode in [interface.HEATER_CNTRL_MODE_HEATER_FIXED]:
            self.wrDasReg("HEATER_TEMP_CNTRL_STATE_REGISTER",interface.TEMP_CNTRL_ManualState)
        self.wrDasReg("TEC_CNTRL_REGISTER", interface.TEC_CNTRL_Enabled)
        for laserNum in xrange(1, interface.MAX_LASERS+1):
            if self.driver.dasConfigure. installCheck("LASER%d_PRESENT" % laserNum):
                self.wrDasReg("LASER%d_CURRENT_CNTRL_STATE_REGISTER" % laserNum,interface.LASER_CURRENT_CNTRL_ManualState)

    def stopScan(self):
        self.wrDasReg(interface.SPECT_CNTRL_STATE_REGISTER,interface.SPECT_CNTRL_IdleState)

    def verifyInstallerId(self):
        return (self.driver.validInstallerId, self.driver.analyzerType, self.driver.installerId)

    def wrDasReg(self, regIndexOrName, value, convert=True):
        return self.driver.wrDasReg(regIndexOrName, value, convert)

    def wrDasRegList(self, regList, values):
        for r, value in zip(regList,values):
            self.wrDasReg(r, value)

    def wrFPGA(self, base, reg, value, convert=True):
        return self.driver.wrFPGA(base, reg, value, convert)

    def writeIniFile(self, filename=None):
        """Writes out the current instrument configuration to the
            specified filename, or to the one specified in the driver
            configuration file"""
        config = self.driver.instrConfig
        config.savePersistentRegistersToConfig()
        name = config.writeConfig(filename)
        Log("Saved instrument configuration to file %s" % (name,),Level=1)

    def wrRegList(self, regList, values):
        for (regLoc, reg), value in zip(regList, values):
            if regLoc == "dsp":
                self.wrDasReg(reg, value)
            elif regLoc == "fpga":
                self.wrFPGA(0, reg, value)

    def wrScheme(self, schemeNum, numRepeats, schemeRows):
        """Write a scheme into a scheme table.
            Args:
            schemeNum: Scheme table number (0 origin)
            numRepeats: Number of repetitions of the scheme
            schemeRows: A list of rows, where each row has up to 7 entries
        """
        assert isinstance(schemeNum, (int, long))
        assert isinstance(numRepeats, (int, long))
        assert hasattr(schemeRows, '__iter__')
        schemeTable = getSchemeTableClass(len(schemeRows))()
        schemeTable.numRepeats = numRepeats
        schemeTable.numRows = len(schemeRows)
        for i, row in enumerate(schemeRows):
            schemeTable.rows[i].setpoint = float(row[0])
            schemeTable.rows[i].dwellCount = int(row[1])
            schemeTable.rows[i].subschemeId = int(row[2]) if len(row) >= 3 else 0
            schemeTable.rows[i].virtualLaser = int(row[3]) if len(row) >= 4 else 0
            schemeTable.rows[i].threshold = int(row[4]) if len(row) >= 5 else 0
            schemeTable.rows[i].pztSetpoint = int(row[5]) if len(row) >= 6 else 0
            schemeTable.rows[i].laserTemp = int(1000 * row[6]) if len(row) >= 7 else 0
        self.driver.schemeTables[schemeNum] = schemeTable

    def wrValveSequence(self,sequenceRows):
        """Writes a valve sequence"""
        if len(sequenceRows) > interface.NUM_VALVE_SEQUENCE_ENTRIES:
            raise ValueError("Maximum number of rows in a valve sequence is %d" % interface.NUM_VALVE_SEQUENCE_ENTRIES)
        for i, (mask, value, dwell) in enumerate(sequenceRows):
            if mask < 0 or mask > 0xFF:
                raise ValueError("Mask in valve sequence is eight bits wide")
            if value < 0 or value > 0xFF:
                raise ValueError("Value in valve sequence is eight bits wide")
            if dwell < 0 or dwell > 0xFFFF:
                raise ValueError("Dwell in valve sequence is sixteen bits wide")
            self.driver.valveSequence[i].maskAndValue = (mask << 8) | (value & 0xFF)
            self.driver.valveSequence[i].dwell = dwell

    def wrVirtualLaserParams(self, vLaserNum, laserParams):
        """Wites the virtual laser parameters (specified as a dictionary) associated with
           virtual laser vLaserNum (ONE-based).
           N.B. The "actualLaser" field within the VirtualLaserParams structure is ZERO-based
           for compatibility with the DAS software
        """
        self.driver.virtualLaserParams[vLaserNum] = laserParams
        Log("Virtual laser %d" % vLaserNum, Data=laserParams)


class DriverSimulator(SharedTypes.Singleton):
    def __init__(self, configFile):
        self.looping = True
        self.config = ConfigObj(configFile)
        basePath = os.path.split(os.path.normpath(os.path.abspath(configFile)))[0]
        analyzerSetupFile = os.path.join(basePath, self.config["Files"]["analyzerSetupFileName"])
        # Set up RPC port to supervisor
        self.supervisor = CmdFIFO.CmdFIFOServerProxy("http://localhost:%d" % RPC_PORT_SUPERVISOR,
                                                     APP_NAME, IsDontCareConnection=False)
        if not os.path.exists(analyzerSetupFile):
            print "Analyzer setup file not found: %s" % analyzerSetupFile
            sys.exit(0)
        self.dasSimulator = DasSimulator(self, ConfigObj(analyzerSetupFile))
        # Set up automatic streaming file for sensors, if startStreamFile
        # option in the [Config] section is present. Also allow the maximum
        # number of lines in the stream file to be set
        self.autoStreamFile = False
        maxStreamLines = 0
        try:
            if int(self.config["Config"]["startStreamFile"]):
                self.autoStreamFiledasConfigure = True
            maxStreamLines = int(self.config["Config"]["maxStreamLines"])
        except KeyError:
            pass
        # Get appConfig and instrConfig version number
        self.ver = {}
        for ver in ["appVer", "instrVer", "commonVer"]:
            try:
                fPath = os.path.join(basePath, self.config["Files"][ver])
                co = ConfigObj(fPath)
                self.ver[ver] = co["Version"]["revno"]
            except Exception, err:
                self.ver[ver] = "N/A"
        # Get installer ID
        try:
            signaturePath = os.path.join(basePath, self.config.get("Files", "SignaturePath", "../../../installerSignature.txt"))
        except:
            signaturePath = os.path.join(basePath, "../../../installerSignature.txt")
        try:
            sigFd = open(signaturePath, "r")
            self.installerId = sigFd.readline().strip()
            sigFd.close()
        except Exception, err:
            print "%r" % err
            self.installerId = None
        self.analyzerType = self.installerId  # TODO: Read from configuration file
        self.validInstallerId = True

        self.instrConfigFile = os.path.join(basePath, self.config["Files"]["instrConfigFileName"])
        self.dasConfigure = None
        self.valveSequence = (interface.ValveSequenceEntryType * interface.NUM_VALVE_SEQUENCE_ENTRIES)()
        self.schemeTables = {}
        self.virtualLaserParams = {}
        # Set up RPC handler
        self.rpcHandler = DriverRpcHandler(self)
        # Set up object to access master.ini file
        self.instrConfig = InstrumentConfig(self.instrConfigFile, self.rdDasReg,
                                            self.wrDasReg, self.rdFPGA, self.wrFPGA)
        # Set up object for streaming sensor data
        self.streamSaver = StreamSaver(self.config, basePath, maxStreamLines)
        self.rpcHandler._register_rpc_functions_for_object(self.streamSaver)
        # Set up the broadcasters for the sensor stream and the ringdown result stream
        self.streamCast = Broadcaster(
            port=SharedTypes.BROADCAST_PORT_SENSORSTREAM,
            name="CRDI Stream Broadcaster", logFunc=Log)
        self.resultsCast = Broadcaster(
            port=SharedTypes.BROADCAST_PORT_RDRESULTS,
            name="CRDI RD Results Broadcaster", logFunc=Log)
        self.lastSaveDasState = 0
        if self.autoStreamFile:
            self.streamSaver.openStreamFile()
        # Process the spectra simulator definition file
        self.spectraFile = os.path.join(basePath, self.config["Files"]["spectraFileName"])
        self.spectraSimulator = SpectraSimulator(self.spectraFile)

    def rdDasReg(self, regIndexOrName):
        """Reads a DAS register, using either its index or symbolic name"""
        index = _reg_index(regIndexOrName)
        ri = interface.registerInfo[index]
        if not ri.readable:
            raise SharedTypes.DasAccessException("Register %s is not readable" % (regIndexOrName,))
        return self.dasSimulator.rdDasReg(regIndexOrName)

    def rdFPGA(self, base, reg):
        return self.dasSimulator.rdFPGA(base, reg)

    def run(self):
        def messageProcessor(data):
            ts, msg = data
            if len(msg) > 2 and msg[1] == ':':
                level = int(msg[0])
                Log("%s" % (msg[2:],), Level=level)
            else:
                Log("%s" % (msg,))

        def sensorProcessor(data):
            self.streamCast.send(StringPickler.ObjAsString(data))

        def ringdownProcessor(data):
            self.resultsCast.send(StringPickler.ObjAsString(data))

        messageHandler = SharedTypes.makeHandler(self.dasSimulator.getMessage, messageProcessor)
        sensorHandler = SharedTypes.makeHandler(self.dasSimulator.getSensorData,  sensorProcessor)
        ringdownHandler = SharedTypes.makeHandler(self.dasSimulator.getRingdownData, ringdownProcessor)

        self.instrConfig.loadPersistentRegistersFromConfig()
        self.dasConfigure = DasConfigure(self.dasSimulator, self.instrConfig.config, self.config)
        self.dasConfigure.run()
        try:
            daemon = self.rpcHandler.server.daemon
            Log("Starting main driver loop", Level=1)
            maxRpcTime = 0.5
            rpcTime = 0.0
            sim = self.dasSimulator
            try:
                while self.looping and not daemon.mustShutdown:
                    timeSoFar = 0
                    messages = messageHandler.process(0.02)
                    timeSoFar += messages.duration
                    sensors = sensorHandler.process(max(0.02, 0.2 - timeSoFar))
                    timeSoFar += sensors.duration
                    ringdowns = ringdownHandler.process(max(0.02, 0.5 - timeSoFar))
                    timeSoFar += ringdowns.duration
                    # Adjust the time spent doing rpc calls for the next iteration
                    #  so that we just finish handling all the streams
                    if sensors.finished and ringdowns.finished and messages.finished:
                        rpcTime += 0.01
                        if rpcTime > maxRpcTime:
                            rpcTime = maxRpcTime
                    else:
                        rpcTime = 0.9 * rpcTime
                        if rpcTime < 0.01:
                            rpcTime = 0.01
                    requestTimeout = rpcTime
                    now = time.time()
                    doneTime = now + rpcTime
                    rpcLoops = 0
                    # Keep handling RPC requests for a duration up to "rpcTime"
                    while now < doneTime:
                        rpcLoops += 1
                        daemon.handleRequests(requestTimeout)
                        now = time.time()
                        requestTimeout = doneTime - now
                    sim.scheduler.execUntil(sim.getDasTimestamp())
                Log("Driver RPC handler shut down")
            except:
                type, value, trace = sys.exc_info()
                Log("Unhandled Exception in main loop: %s: %s" % (str(type), str(value)),
                    Verbose=traceback.format_exc(), Level=3)
                # Request a restart from Supervisor via RPC call
                restart = RequestRestart(APP_NAME)
                if restart.requestRestart(APP_NAME) is True:
                    Log("Restart request to supervisor sent", Level=0)
                else:
                    Log("Restart request to supervisor not sent", Level=2)
        finally:
            self.rpcHandler.shutDown()

    def wrDasReg(self, regIndexOrName, value, convert=True):
        """Writes to a DAS register, using either its index or symbolic name. If convert is True,
            value is a symbolic string that is looked up in the interface definition file. """
        if convert:
            value = _value(value)
        index = _reg_index(regIndexOrName)
        ri = interface.registerInfo[index]
        if not ri.writable:
            raise SharedTypes.DasAccessException("Register %s is not writable" % (regIndexOrName,))
        return self.dasSimulator.wrDasReg(regIndexOrName, value, convert)

    def wrFPGA(self, base, reg, value, convert=True):
        return self.dasSimulator.wrFPGA(base, reg, value, convert)


class InstrumentConfig(object):
    """Configuration of instrument (typically defined by a master.ini file)"""
    def __init__(self, filename, rdDasReg, wrDasReg, rdFPGA, wrFPGA):
        self.config = ConfigObj(filename)
        self.filename = os.path.abspath(os.path.normpath(filename))
        self.rdDasReg = rdDasReg
        self.wrDasReg = wrDasReg
        self.rdFPGA = rdFPGA
        self.wrFPGA = wrFPGA

    def reloadFile(self):
        self.config = ConfigObj(self.filename)

    def savePersistentRegistersToConfig(self):
        if "DAS_REGISTERS" not in self.config:
            self.config["DAS_REGISTERS"] = {}
        for ri in interface.registerInfo:
            if ri.persistence:
                self.config["DAS_REGISTERS"][ri.name]=self.rdDasReg(ri.name)
        for fpgaMap, regList in interface.persistent_fpga_registers:
            self.config[fpgaMap] = {}
            for r in regList:
                try:
                    self.config[fpgaMap][r] = self.rdFPGA(fpgaMap, r)
                except:
                    Log("Error reading FPGA register %s in %s" % (r, fpgaMap), Level=2)

    def loadPersistentRegistersFromConfig(self):
        if "DAS_REGISTERS" not in self.config:
            self.config["DAS_REGISTERS"] = {}
        for name in self.config["DAS_REGISTERS"]:
            if name not in interface.registerByName:
                Log("Unknown register %s ignored during config file load" % name, Level=2)
            else:
                index = interface.registerByName[name]
                ri = interface.registerInfo[index]
                if ri.writable:
                    if ri.type == ctypes.c_float:
                        value = float(self.config["DAS_REGISTERS"][name])
                    else:
                        value = int(self.config["DAS_REGISTERS"][name])
                    self.wrDasReg(ri.name, value)
                else:
                    Log("Unwritable register %s ignored during config file load" % name, Level=2)
        for fpgaMap in self.config:
            if fpgaMap.startswith("FPGA"):
                for name in self.config[fpgaMap]:
                    value = int(self.config[fpgaMap][name])
                    try:
                        self.wrFPGA(fpgaMap, name, value)
                    except:
                        Log("Error writing FPGA register %s in %s" % (name,fpgaMap), Level=2)

    def writeConfig(self, filename=None):
        if filename is None:
            filename = self.filename
            self.config.write()
        else:
            fp = file(filename, "w")
            self.config.write(fp)
            fp.close
        return filename


class StreamTableType(tables.IsDescription):
    time = tables.Int64Col()
    streamNum = tables.Int32Col()
    value = tables.Float32Col()


class StreamSaver(SharedTypes.Singleton):
    initialized = False

    def __init__(self, config=None, basePath="", maxStreamLines=0):
        if not self.initialized:
            self.fileName = ""
            self.table = None
            self.h5 = None
            self.config = config
            self.basePath = basePath
            self.lastWrite = 0
            self.initialized = True
            self.observerAccess = {}
            self.streamLines = 0
            self.maxStreamLines = maxStreamLines

    # Observers can register to be notified whenever a stream file is opened or
    #  closed. On such an event an RPC call is made to the "notify" method
    #  of an RPC handler at "observerRpcPort", passing the "observerToken"
    #  to this method.
    def registerStreamStatusObserver(self, observerRpcPort, observerToken):
        if not(observerRpcPort in self.observerAccess):
            serverURI = "http://%s:%d" % ("localhost", observerRpcPort)
            proxy = CmdFIFO.CmdFIFOServerProxy(serverURI,
                                               ClientName="StreamStatusNotifier")
        else:
            proxy = self.observerAccess[observerRpcPort][0]
        self.observerAccess[observerRpcPort] = (proxy, observerToken)
        proxy.SetFunctionMode("notify", CmdFIFO.CMD_TYPE_VerifyOnly)

    def unregisterStreamStatusObserver(self, observerRpcPort):
        del self.observerAccess[observerRpcPort]

    def _informObservers(self):
        for o in self.observerAccess:
            proxy, observerToken = self.observerAccess[o]
            proxy.notify(observerToken)

    def openStreamFile(self):
        if self.h5:
            self.closeStreamFile()
        try:
            f = time.strftime(self.config["Files"]["streamFileName"])
        except:
            Log("Config option streamFileName not found in [Files] section. Using default.", Level=2)
            f = time.strftime("Sensors_%Y%m%d_%H%M%S.h5")
        self.fileName = os.path.join(self.basePath, f)
        Log("Opening stream file %s" % self.fileName)
        self.streamLines = 0
        self.lastWrite = 0
        handle = tables.openFile(self.fileName, mode="w", title="CRDS Sensor Stream File")
        filters = tables.Filters(complevel=1, fletcher32=True)
        self.table = handle.createTable(handle.root, "sensors", StreamTableType, filters=filters)
        if handle:
            self.h5 = handle
        else:
            self.fileName = ""
        self._informObservers()
        return self.fileName

    def closeStreamFile(self):
        if self.h5:
            self.table.flush()
            self.h5.close()
            Log("Closing stream file %s" % self.fileName)
            self.h5, self.fileName = None, ""
        self._informObservers()

    def getStreamFileStatus(self):
        status = "open" if self.h5 else "closed"
        return dict(status=status,filename=self.fileName)

    def _writeData(self,data):
        if self.h5:
            row = self.table.row
            row["time"] = data.timestamp
            row["streamNum"] = data.streamNum
            row["value"] = data.value
            row.append()
            self.streamLines += 1
            if data.timestamp-self.lastWrite > 5000:
                self.table.flush()
                self.lastWrite = data.timestamp
            if self.maxStreamLines > 0 and self.streamLines >= self.maxStreamLines:
                self.closeStreamFile()
                self.openStreamFile()


HELP_STRING = """DriverSimulator.py [-c<FILENAME>] [-h|--help]

Where the options can be a combination of the following:
-h, --help           print this help
-c                   specify a config file:  default = "./Driver.ini"
"""


def printUsage():
    print HELP_STRING


def handleCommandSwitches():
    shortOpts = 'h'
    longOpts = ["help","ini="]
    try:
        switches, args = getopt.getopt(sys.argv[1:], shortOpts, longOpts)
    except getopt.GetoptError, E:
        print "%s %r" % (E, E)
        sys.exit(1)
    # assemble a dictionary where the keys are the switches and values are switch args...
    options = {}
    for o, a in switches:
        options.setdefault(o,a)
    if "/?" in args or "/h" in args:
        options.setdefault('-h', "")
    # Start with option defaults...
    configFile = ""
    if "-h" in options or "--help" in options:
        printUsage()
        sys.exit()
    if "--ini" in options:
        configFile = os.path.join(CONFIG_DIR, options["--ini"])
    return configFile

def main():
    my_instance = SingleInstance(APP_NAME)
    if my_instance.alreadyrunning():
        Log("Instance of driver is already running", Level=3)
    else:
        configFile = handleCommandSwitches()
        Log("%s started" % APP_NAME, Level=0)
        d = DriverSimulator(configFile)
        d.run()
    Log("Exiting program")
    time.sleep(1)


if __name__ == "__main__":
    """
        The main function shall be used in all processes. This way we can
        import it in the pydCaller, and ensure that all processes are launched
        the same way without having to edit both files any time we want to make
        a change.
        """
    main()<|MERGE_RESOLUTION|>--- conflicted
+++ resolved
@@ -45,13 +45,9 @@
 else:
     import subprocess
 
-<<<<<<< HEAD
 APP_NAME = "DriverSimulator"
 CONFIG_DIR = os.environ["PICARRO_CONF_DIR"]
 
-=======
-APP_NAME = "Driver"
->>>>>>> dec690cf
 try:
     # Release build
     from Host.Common import release_version as version
