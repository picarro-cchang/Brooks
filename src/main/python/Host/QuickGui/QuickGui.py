--- conflicted
+++ resolved
@@ -956,16 +956,9 @@
                 self.setDisplayedSource(self.shutdownShippingSource)
             except Exception, err:
                 print "2003 %r" % err
-<<<<<<< HEAD
-
-            self.instMgrInterface.instMgrRpc.INSTMGR_ShutdownRpc(shutdownMode)
-            payload = {"username": self.currentUser["username"], "action": "Quit software from QuickGui."}
-            self._sendRequest("post", "action", payload, useToken=True)
-=======
             self.instMgrInterface.instMgrRpc.INSTMGR_ShutdownRpc(shutdownMode, powerOffAnalyzer)
             payload = {"username": self.currentUser["username"],"action": "Quit software from QuickGui."}
             self.sendRequest("post", "action", payload, useToken=True)
->>>>>>> 28fc3a60
             self.shutdownButton.Enable(False)
         dialog.Destroy()
         return
