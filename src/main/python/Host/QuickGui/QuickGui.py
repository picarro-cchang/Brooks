--- conflicted
+++ resolved
@@ -2755,11 +2755,7 @@
     def SessionRefresher(self, e):
         if self.sessionTimer.IsRunning():
             self.session_time = 0
-<<<<<<< HEAD
         e.Skip()
-=======
-        #print "My XY:", e.GetX(), e.GetY()
->>>>>>> 66b1faef
 
     #count the session_time, logout and change GUI mode to the default automatically after session_time exceed the INACTIVE_SESSION_TIMEOUT
     def OnSessionTimer(self, event):
