--- conflicted
+++ resolved
@@ -2639,12 +2639,8 @@
 
 if __name__ == "__main__":
     app = wx.PySimpleApp(False)
-<<<<<<< HEAD
+    app.SetAssertMode(wx.PYAPP_ASSERT_SUPPRESS)
     configFile, defaultTitle = HandleCommandSwitches()
-=======
-    app.SetAssertMode(wx.PYAPP_ASSERT_SUPPRESS)
-    configFile, test, defaultTitle = HandleCommandSwitches()
->>>>>>> d0fe728a
     Log("%s started." % APP_NAME, dict(ConfigFile = configFile), Level = 0)
     frame = QuickGui(configFile, defaultTitle)
     frame.Show()
