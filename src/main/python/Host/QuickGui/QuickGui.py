#!/usr/bin/python
#
"""
File Name: QuickGui.py
Purpose: Simple GUI for plotting measurement system and data manager broadcasts

File History:
    07-02-01 sze   Created first release
    07-05-22 sze   Improved handling of ini file
    08-01-07 sze   DisplayFilters which have blank select fields will select all
                   points. Invalid selections are logged, but will again select
                   all points
    08-03-01 sze   Add matching to substitution database handler to allow sources
                   and keys to be matched for StandardModeSources and StandardModeKeys
                   in the INI file
    08-03-07 sze   Corrected bad first point when a new data key is added to a pre-existing source
    08-03-07 sze   Change handling of [Default] section in INI file to allow multiple default
                   source-key pairs.
    08-09-18  alex Replaced ConfigParser with CustomConfigObj
    09-07-10  alex Support multiple panels to display user-selectable measurements. Also support time-axis locking function.
    09-07-28  alex Add pulse analyzer GUI
    09-07-29  alex Create default view (auto-scaled in y-axis) in zoomed mode whenever data keys are switched while keeping x-axis unchanged.
    09-08-05  alex Improve time-locking without a master plot
    10-01-22  sze  Changed date format display to ISO standard
    10-07-05  alex Add the function to change line/marker color at a specified time
    14-05-20  tw   Fixed bug in Win7 alarm box height calc, bumped max alarms in box to 5 before shows scrollbars.
    16-11-09  wenting Implemented three user levels on GUI mode: Operator mode, Service Technician mode and Expert mode.
Copyright (c) 2010 Picarro, Inc. All rights reserved
"""

APP_NAME = "QuickGui"
APP_DESCRIPTION = "CRDS GUI"
__version__ = 1.0
_DEFAULT_CONFIG_NAME = "QuickGui.ini"
_MAIN_CONFIG_SECTION = "Setup"
UPDATE_TIMER_INTERVAL = 1000
FLASK_SERVER_URL = "http://127.0.0.1:3000/api/v1.0/"

import sys
import wx
from wx.lib import sized_controls
import Queue
import numpy
import requests
import os
from os.path import dirname as os_dirname
import re
import collections
import string
import time
import threading
from threading import Thread
import pprint
import traceback
from platform import platform
import wx.lib.mixins.listctrl as listmix
from wx.lib.wordwrap import wordwrap

from Host.QuickGui.PulseAnalyzerGui import PulseAnalyzerGui
from Host.QuickGui.UserCalGui import UserCalGui
from Host.QuickGui.SysAlarmGui import *
from Host.Common import CmdFIFO, StringPickler, Listener, TextListener
#from Host.Common import plot
from Host.Common import GraphPanel
from Host.Common import AppStatus
from Host.Common import SharedTypes
from Host.Common.GuiTools import *
from Host.Common.SharedTypes import RPC_PORT_ALARM_SYSTEM, RPC_PORT_DATALOGGER, RPC_PORT_INSTR_MANAGER, RPC_PORT_DRIVER, \
                                    RPC_PORT_SAMPLE_MGR, RPC_PORT_DATA_MANAGER, RPC_PORT_VALVE_SEQUENCER, RPC_PORT_QUICK_GUI, \
                                    RPC_PORT_SUPERVISOR, RPC_PORT_ARCHIVER
from Host.Common.CustomConfigObj import CustomConfigObj
from Host.Common.parsePeriphIntrfConfig import parsePeriphIntrfConfig
from Host.Common.EventManagerProxy import *
EventManagerProxy_Init(APP_NAME,DontCareConnection = True)

if sys.platform == 'win32':
    threading._time = time.clock #prevents threading.Timer from getting screwed by local time changes
#Set up a useful AppPath reference...
if hasattr(sys, "frozen"): #we're running compiled with py2exe
    AppPath = sys.executable
else:
    AppPath = sys.argv[0]
AppPath = os.path.abspath(AppPath)

#Set up a useful TimeStamp function...
if sys.platform == 'win32':
    TimeStamp = time.clock
else:
    TimeStamp = time.time

if __debug__:
    print("Loading rpdb2")
    import rpdb2
    rpdb2.start_embedded_debugger("hostdbg",timeout=0)
    print("rpdb2 loaded")

class ImageDatabase(object):
    def __init__(self):
        self.dbase = {}
    def setImagePanel(self,key,parent,*args,**kwargs):
        if key not in self.dbase:
            raise KeyError("Cannot setImagePanel in database until key %s has been registered" % (key,))
        else:
            kwargs.update(dict(size=self.dbase[key][5]))
            self.dbase[key][0] = ImagePanel(self.dbase[key][1],parent,*args,**kwargs)
    def processConfigSection(self,config,sectionName,key):
        fileName = config.get(sectionName,"File")
        AppDir = os.path.split(AppPath)[0]
        fileName = os.path.join(AppDir,fileName)
        try:
            temp = config.get(sectionName,"ImageReference")
            imageRef = [float(t) for t in temp.split(",")]
        except KeyError:
            imageRef = [0.5,0.5]
        try:
            temp = config.get(sectionName,"FrameReference")
            frameRef = [float(t) for t in temp.split(",")]
        except KeyError:
            frameRef = [0.5,0.5]
        try:
            temp = config.get(sectionName,"Offset")
            offset = [float(t) for t in temp.split(",")]
        except KeyError:
            offset = [0.0,0.0]
        try:
            temp = config.get(sectionName,"Scale")
            scale = [float(t) for t in temp.split(",")]
        except KeyError:
            scale = [-1,-1]
        self.dbase[key] = [None,fileName,imageRef,frameRef,offset,scale]
    def placeImage(self,key,frameSize):
        fw, fh = frameSize
        imagePanel,fileName,imageRef,frameRef,offset,scale = self.dbase[key]
        iw, ih = imagePanel.Size
        x = fw*frameRef[0]-iw*imageRef[0]+offset[0]
        y = fh*frameRef[1]-ih*imageRef[1]+offset[1]
        # Change to screen coordinates
        y = fh - ih - y
        imagePanel.SetPosition((int(x),int(y)))
        wx.FutureCall(5,imagePanel.Refresh)

class ImagePanel(wx.Panel):
    def __init__(self,imgFile,parent,id=-1,size=(-1,-1),**kwargs):
        wx.Panel.__init__(self,parent,id,**kwargs)
        img = wx.Image(imgFile,wx.BITMAP_TYPE_ANY)
        if size[0]<0: w = abs(size[0])*img.GetWidth()
        else: w = size[0]
        if size[1]<0: h = abs(size[1])*img.GetHeight()
        else: h = size[1]
        img = img.Scale(w,h)
        self.SetSize((w,h))
        self.bmp = img.ConvertToBitmap()
        self.Size = (w,h)
        self.Bind(wx.EVT_PAINT,self.OnPaint)

    def OnPaint(self,evt):
        dc = wx.PaintDC(self)
        dc.DrawBitmap(self.bmp,0,0,True)

class InstMgrInterface(object):
    """Interface to the instrument manager RPC"""
    def __init__(self,config):
        self.config = config
        self.loadConfig()
        self.instMgrRpc = CmdFIFO.CmdFIFOServerProxy("http://localhost:%d" % RPC_PORT_INSTR_MANAGER, ClientName = "QuickGui")
        self.result = None
        self.exception = None
        self.rpcInProgress = False

    def loadConfig(self):
        pass

class OKDialog(wx.Dialog):
    def __init__(self,mainForm,aboutText,parent,id,title,pos=wx.DefaultPosition,size=wx.DefaultSize,
                 style=wx.DEFAULT_DIALOG_STYLE, boldText = None):
        wx.Dialog.__init__(self,parent,id,title,pos,size,style)
        self.okButton = wx.Button(self, wx.ID_OK)
        self.aboutText = wx.StaticText(self,-1,aboutText)
        if boldText:
            boldFont = wx.Font(10, wx.DEFAULT, wx.NORMAL, wx.BOLD)
            self.boldText = wx.StaticText(self,-1,boldText)
            self.boldText.SetFont(boldFont)
        else:
            self.boldText = None
        self.mainForm = mainForm
        self.__set_properties()
        self.__do_layout()
        # end wxGlade

    def __set_properties(self):
        # begin wxGlade: ShutdownDialog.__set_properties
        setItemFont(self,self.mainForm.getFontFromIni("Dialogs"))
        setItemFont(self.okButton,self.mainForm.getFontFromIni("DialogButtons"))
        # end wxGlade

    def __do_layout(self):
        # begin wxGlade: ShutdownDialog.__do_layout
        sizer_1 = wx.BoxSizer(wx.VERTICAL)
        sizer_2 = wx.BoxSizer(wx.HORIZONTAL)
        if self.boldText:
            sizer_1.Add((-1,10))
            sizer_1.Add(self.boldText, flag=wx.LEFT|wx.RIGHT|wx.TOP, border=5)
        sizer_1.Add(self.aboutText, flag=wx.ALL, border=5)
        #sizer_2.AddButton(self.okButton)
        #sizer_2.Realize()
        sizer_2.Add((20,20),1)
        sizer_2.Add(self.okButton)
        sizer_2.Add((20,20),1)
        sizer_1.Add(sizer_2, 0, wx.ALL|wx.EXPAND, 10)
        self.SetSizer(sizer_1)
        sizer_1.Fit(self)
        self.Layout()
        # end wxGlade

# end of class OKDialog
class ShutdownDialog(wx.Dialog):
    def __init__(self, mainForm, *args, **kwds):
        # begin wxGlade: ShutdownDialog.__init__
        kwds["style"] = wx.DEFAULT_DIALOG_STYLE
        wx.Dialog.__init__(self, *args, **kwds)
        self.selectShutdownType = wx.RadioBox(self, -1, "Select shutdown method",
            choices=["Turn Off Analyzer and Prepare For Shipping", "Turn Off Analyzer in Current State", "Stop Analyzer Software Only"], majorDimension=3,
            style=wx.RA_SPECIFY_ROWS)
        self.okButton = wx.Button(self, wx.ID_OK)
        self.cancelButton = wx.Button(self, wx.ID_CANCEL)
        self.mainForm = mainForm
        self.__set_properties()
        self.__do_layout()

        # end wxGlade

    def __set_properties(self):
        # begin wxGlade: ShutdownDialog.__set_properties
        self.SetTitle("Shutdown Instrument")
        self.selectShutdownType.SetSelection(0)
        setItemFont(self,self.mainForm.getFontFromIni("Dialogs"))
        setItemFont(self.okButton,self.mainForm.getFontFromIni("DialogButtons"))
        setItemFont(self.cancelButton,self.mainForm.getFontFromIni("DialogButtons"))
        # end wxGlade

    def __do_layout(self):
        # begin wxGlade: ShutdownDialog.__do_layout
        sizer_1 = wx.BoxSizer(wx.VERTICAL)
        sizer_2 = wx.StdDialogButtonSizer()
        sizer_1.Add(self.selectShutdownType, 1, wx.ALL|wx.ALIGN_CENTER_HORIZONTAL, 5)
        sizer_2.AddButton(self.okButton)
        sizer_2.AddButton(self.cancelButton)
        sizer_2.Realize()
        sizer_1.Add(sizer_2, 0, wx.ALL|wx.EXPAND, 10)
        self.SetSizer(sizer_1)
        sizer_1.Fit(self)
        self.Layout()
        # end wxGlade

    def getShutdownType(self):
        return self.selectShutdownType.GetSelection()

# end of class ShutdownDialog
class AlarmDialog(wx.Dialog):
    modeInstructions = {"Higher":\
                        "Alarm is set when value is above Alarm threshold 1. It is reset when value falls below Clear threshold 1.",
                        "Lower":\
                        "Alarm is set when value is below Alarm threshold 1. It is reset when value rises above Clear threshold 1.",
                        "Inside":\
                        "Alarm is set when value is below Alarm threshold 1 and above Alarm threshold 2.\nIt is reset when value rises above Clear threshold 1 or falls below Clear threshold 2.",
                        "Outside":\
                        "Alarm is set when value is above Alarm threshold 1 or below Alarm threshold 2.\nIt is reset when value falls below Clear threshold 1 or rises above Clear threshold 2."}
    def __init__(self,mainForm,data,parent,id,title,pos=wx.DefaultPosition,size=wx.DefaultSize,
                 style=wx.DEFAULT_DIALOG_STYLE):
        wx.Dialog.__init__(self,parent,id,title,pos,size,style)

        self.mainForm = mainForm
        getFontFromIni = mainForm.getFontFromIni
        setItemFont(self,self.mainForm.getFontFromIni('Dialogs'))
        self.data = data
        self.vsizer = wx.BoxSizer(wx.VERTICAL)
        sizer = wx.GridBagSizer(hgap=5,vgap=5)
        label = wx.StaticText(self, -1, "Alarm name")
        setItemFont(label,getFontFromIni('Dialogs'))

        sizer.Add(label, pos = (0,0), flag=wx.ALIGN_CENTER_VERTICAL|wx.ALL, border = 5)
        self.name = wx.StaticText(parent=self,id=-1,size=(100,-1))
        self.name.SetValidator(DataXferValidator(data,"name",None))
        sizer.Add(self.name, pos = (0,1), flag=wx.ALIGN_CENTER_VERTICAL|wx.ALL, border = 5)
        self.instructions = wx.StaticText(self,-1,"")
        label = wx.StaticText(self, -1, "Alarm mode")
        sizer.Add(label, pos = (1,0), flag=wx.ALIGN_CENTER_VERTICAL|wx.ALL, border = 5)
        self.mode = wx.ComboBox(parent=self,id=-1,size=(125,-1),style=wx.CB_READONLY,
                            choices=["Higher","Lower","Inside","Outside"])
        #self.mode = wx.StaticText(parent=self,id=-1,size=(100,-1))
        self.mode.SetValidator(DataXferValidator(data,"mode",None))
        sizer.Add(self.mode, pos = (1,1), flag=wx.ALIGN_CENTER_VERTICAL|wx.ALL, border = 5)
        self.instructions = wx.StaticText(self,-1,"")
        sizer.Add(self.instructions, pos=(2,0), span=(1,2), flag=wx.ALL, border=5)

        label = wx.StaticText(self, -1, "Alarm threshold 1")
        sizer.Add(label, pos=(3,0), flag=wx.ALIGN_CENTER_VERTICAL|wx.ALL, border=5)
        self.alarm1Edit = wx.TextCtrl(self, -1, "0.0", size=(125, -1))
        setItemFont(self.alarm1Edit,getFontFromIni('DialogTextBoxes'))
        self.alarm1Edit.SetValidator(DataXferValidator(data,"alarm1",self.validate))
        sizer.Add(self.alarm1Edit, pos=(3,1), flag=wx.ALIGN_CENTER_VERTICAL|wx.ALL, border=5)
        label = wx.StaticText(self, -1, "Clear threshold 1")
        sizer.Add(label, pos=(4,0), flag=wx.ALIGN_CENTER_VERTICAL|wx.ALL, border=5)
        self.clear1Edit = wx.TextCtrl(self, -1, "0.0", size=(125, -1))
        setItemFont(self.clear1Edit,getFontFromIni('DialogTextBoxes'))
        self.clear1Edit.SetValidator(DataXferValidator(data,"clear1",self.validate))
        sizer.Add(self.clear1Edit, pos=(4,1), flag=wx.ALIGN_CENTER_VERTICAL|wx.ALL, border=5)
        label = wx.StaticText(self, -1, "Alarm threshold 2")
        sizer.Add(label, pos=(5,0), flag=wx.ALIGN_CENTER_VERTICAL|wx.ALL, border=5)
        self.alarm2Edit = wx.TextCtrl(self, -1, "0.0", size=(125, -1))
        setItemFont(self.alarm2Edit,getFontFromIni('DialogTextBoxes'))
        self.alarm2Edit.SetValidator(DataXferValidator(data,"alarm2",self.validate))
        sizer.Add(self.alarm2Edit, pos=(5,1), flag=wx.ALIGN_CENTER_VERTICAL|wx.ALL, border=5)
        label = wx.StaticText(self, -1, "Clear threshold 2")
        sizer.Add(label, pos=(6,0), flag=wx.ALIGN_CENTER_VERTICAL|wx.ALL, border=5)
        self.clear2Edit = wx.TextCtrl(self, -1, "0.0", size=(125, -1))
        setItemFont(self.clear2Edit,getFontFromIni('DialogTextBoxes'))
        self.clear2Edit.SetValidator(DataXferValidator(data,"clear2",self.validate))
        sizer.Add(self.clear2Edit, pos=(6,1), flag=wx.ALIGN_CENTER_VERTICAL|wx.ALL, border=5)
        self.enabled = wx.CheckBox(self,-1,"Enable alarm")
        self.enabled.SetValidator(DataXferValidator(data,"enabled",None))
        sizer.Add(self.enabled, pos=(7,0), flag=wx.ALIGN_CENTER_VERTICAL|wx.EXPAND|wx.ALL, border=5)

        self.vsizer.Add(sizer)
        line = wx.StaticLine(self, -1, size=(20,-1), style=wx.LI_HORIZONTAL)
        self.vsizer.Add(line, 0, flag=wx.GROW|wx.ALIGN_CENTER_VERTICAL|wx.LEFT|wx.RIGHT|wx.TOP, border=5)

        btnsizer = wx.StdDialogButtonSizer()
        btn = wx.Button(self, wx.ID_OK)
        setItemFont(btn,getFontFromIni('DialogButtons'))
        btn.SetDefault()
        btnsizer.AddButton(btn)

        btn = wx.Button(self, wx.ID_CANCEL)
        setItemFont(btn,getFontFromIni('DialogButtons'))
        btnsizer.AddButton(btn)
        btnsizer.Realize()

        self.vsizer.Add(btnsizer, 0, flag=wx.ALIGN_CENTER_VERTICAL|wx.EXPAND|wx.ALL, border=5)
        self.SetSizer(self.vsizer)
        self.selectMode(data["mode"])
        self.Bind(wx.EVT_COMBOBOX, self.onModeComboBox, self.mode)

    def setDialogValues(self,name,mode,enabled,alarm1,clear1,alarm2,clear2):
        self.name.SetLabel(name)
        self.alarm1Edit.SetValue("%.2f" % alarm1)
        self.clear1Edit.SetValue("%.2f" % clear1)
        self.alarm2Edit.SetValue("%.2f" % alarm2)
        self.clear2Edit.SetValue("%.2f" % clear2)
        self.enabled.SetValue(enabled)
        self.mode.SetLabel(mode)
        self.selectMode(mode)

    def onModeComboBox(self,evt):
        self.selectMode(evt.GetEventObject().GetValue())

    def selectMode(self,mode):
        self.mode.SetValidator(DataXferValidator(self.data,"mode",None))
        self.data["mode"] = mode
        self.instructions.SetLabel(wordwrap(self.modeInstructions[mode],300, wx.ClientDC(self)))
        if mode in ["Higher","Lower"]:
            self.alarm2Edit.Enable(False)
            self.clear2Edit.Enable(False)
        if mode in ["Inside","Outside"]:
            self.alarm2Edit.Enable(True)
            self.clear2Edit.Enable(True)
        self.SendSizeEvent()
        self.vsizer.Fit(self)

    def validate(self,ctrl,parent):
        try:
            v = float(ctrl.GetValue())
        except ValueError:
            wx.MessageBox("This field does not contain number","Error")
            ctrl.SetBackgroundColour("pink")
            ctrl.SetFocus()
            ctrl.Refresh()
            return False
        try:
            alarm1 = float(self.alarm1Edit.GetValue())
            alarm2 = float(self.alarm2Edit.GetValue())
            clear1 = float(self.clear1Edit.GetValue())
            clear2 = float(self.clear2Edit.GetValue())
        except ValueError:
            return True # This will be caught later
        mode = self.data["mode"]
        if mode in ["Higher","Outside"]:
            if alarm1<clear1:
                wx.MessageBox("In %s mode, Alarm threshold 1 must be above Clear threshold 1" % mode,"Error")
                return False
        if mode in ["Lower","Inside"]:
            if alarm1>clear1:
                wx.MessageBox("In %s mode, Alarm threshold 1 must be below Clear threshold 1" % mode,"Error")
                return False
        if mode in ["Outside"]:
            if alarm2>clear2:
                wx.MessageBox("In %s mode, Alarm threshold 2 must be below Clear threshold 2" % mode,"Error")
                return False
            if alarm1<clear2:
                wx.MessageBox("In %s mode, Alarm threshold 1 must be above Clear threshold 2" % mode,"Error")
                return False
            if alarm2>clear1:
                wx.MessageBox("In %s mode, Alarm threshold 2 must be below Clear threshold 1" % mode,"Error")
                return False
        if mode in ["Inside"]:
            if alarm2<clear2:
                wx.MessageBox("In %s mode, Alarm threshold 2 must be above Clear threshold 2" % mode,"Error")
                return False
        if mode in ["Inside", "Outside"]:
            if alarm1<alarm2:
                wx.MessageBox("In %s mode, Alarm threshold 1 must be above Alarm threshold 2" % mode,"Error")
                return False
        return True




class AlarmViewListCtrl(wx.ListCtrl):
    """ListCtrl to display alarm status
    attrib is a list of wx.ListItemAttr objects for the disabled and enabled alarm text
    DataSource must be the AlarmInterface object which reads the alarm status
    """
    def __init__(self, parent, id, attrib, DataStore=None, DataSource=None, pos=wx.DefaultPosition,
                 size=wx.DefaultSize, numAlarms=4):
        wx.ListCtrl.__init__(self, parent, id, pos, size,
                             style = wx.LC_REPORT
                             | wx.LC_VIRTUAL
                             | wx.LC_NO_HEADER
                             | wx.NO_BORDER
                         )
        self.parent = parent
        self.ilEventIcons = wx.ImageList(32, 32)
        self.SetImageList(self.ilEventIcons, wx.IMAGE_LIST_SMALL)
        myIL = self.GetImageList(wx.IMAGE_LIST_SMALL)
        thisDir = os_dirname(AppPath)
        self.IconAlarmClear  = myIL.Add(wx.Bitmap(thisDir + '/LED_SolidOff_32x32.png',
                                                     wx.BITMAP_TYPE_ICO))
        self.IconAlarmSet    = myIL.Add(wx.Bitmap(thisDir + '/LED_SolidRed_32x32.png',
                                                     wx.BITMAP_TYPE_ICO))

        self.dataStore = DataStore
        self._DataSource = DataSource
        self.InsertColumn(0,"Icon",width=40)
        sx,sy = self.GetSize()

        # must subtract off width needed for scrollbars (17)
        self.InsertColumn(1, "Name", width=sx-40-17)

        self.alarmNames = []
        for i in range(numAlarms):
            self.alarmNames.append("Alarm %d" % (i+1))
        self.attrib = attrib
        self.SetItemCount(numAlarms)
        self.Bind(wx.EVT_LEFT_DOWN,self.OnLeftDown)
        self.Bind(wx.EVT_RIGHT_DOWN,self.OnMouseDown)
        self.Bind(wx.EVT_MOTION,self.OnMouseMotion)
        self.tipWindow = None
        self.tipItem = None

    def SetMainForm(self,mainForm):
        self.mainForm = mainForm

    def OnMouseDown(self,evt):
        pass

    def OnLeftDown(self,evt):
        pos = evt.GetPositionTuple()
        item,flags = self.HitTest(pos)
        if self.tipWindow and self.tipWindow.IsShown():
            self.tipWindow.Close()
        if self._DataSource.alarmData:
            name,mode,enabled,alarm1,clear1,alarm2,clear2 = self._DataSource.alarmData[item]
            alarm1 = "%.2f" % alarm1
            alarm2 = "%.2f" % alarm2
            clear1 = "%.2f" % clear1
            clear2 = "%.2f" % clear2
            d = dict(name=name,mode=mode,enabled=enabled,alarm1=alarm1,clear1=clear1,
                        alarm2=alarm2,clear2=clear2)
            dialog = AlarmDialog(self.mainForm,d,None,-1,"Setting alarm %d" % (item+1,))
            retCode = dialog.ShowModal()
            dialog.Destroy()
            if retCode == wx.ID_OK:
                self._DataSource.setAlarm(item+1,d["enabled"],d["mode"],
                                          float(d["alarm1"]),float(d["clear1"]),
                                          float(d["alarm2"]),float(d["clear2"]))

    def OnMouseMotion(self,evt):
        pos = evt.GetPositionTuple()
        item,flags = self.HitTest(pos)
        if item>=0:
            if self.tipWindow and self.tipWindow.IsShown():
                self.tipWindow.Close()
            rect = self.GetItemRect(item)
            left, top = self.ClientToScreenXY(rect.x, rect.y)
            right, bottom = self.ClientToScreenXY(rect.GetRight(), rect.GetBottom())
            rect = wx.Rect(left, top, right - left + 1, bottom - top + 1)
            if self._DataSource.alarmData:
                name,mode,enabled,alarm1,clear1,alarm2,clear2 = self._DataSource.alarmData[item]
                if mode == "Higher":
                    desc = "Alarm if > %.2f, Cleared when < %.2f" % (alarm1, clear1)
                elif mode == "Lower":
                    desc = "Alarm if < %.2f, Cleared when > %.2f" % (alarm1, clear1)
                elif mode == "Outside":
                    desc = "Alarm if < %.2f or > %.2f, Cleared when > %.2f and < %.2f" % \
                         (alarm2, alarm1, clear2, clear1)
                elif mode == "Inside":
                    desc = "Alarm if > %.2f and < %.2f, Cleared when < %.2f or > %.2f" % \
                         (alarm2, alarm1, clear2, clear1)
                self.tipWindow = wx.TipWindow(self,"%s" % (desc,),maxLength=1000,rectBound=rect)
        evt.Skip()

    def OnGetItemText(self,item,col):
        if col==1 and self._DataSource.alarmData:
            return self._DataSource.alarmData[item][0]
        else: return ""

    def OnGetItemAttr(self,item):
        # Use appropriate attributes for enabled and disabled items
        if self._DataSource.alarmData and self._DataSource.alarmData[item][2]:
            return self.attrib[1]
        else:
            return self.attrib[0]

    def OnGetItemImage(self, item):
        """
        When the list is refreshed with RefreshList() (are we sure?) it comes here
        to figure out what LED light to display.
        """
        status = int(self.dataStore.alarmStatus) & (1 << item)
        enabled = (self._DataSource.alarmData and self._DataSource.alarmData[item][2])
        if (status == 0) or (not enabled):
            return self.IconAlarmClear
        else:
            return self.IconAlarmSet

    def Defocus(self):
        """
        GTK version of ListCtrl automatically sets the focus rectangle on
        a list item even if the focus is on an entirely different widget.
        This will remove the focus state.
        Note that this needs to be called after every screen redraw.
        """
        self.SetItemState(self.GetFocusedItem(), 0, wx.LIST_STATE_FOCUSED)

    def RefreshList(self):
        self.RefreshItems(0,self.GetItemCount()-1)
        self.Defocus()

class AlarmInterface(object):
    """Interface to the alarm system RPC and status ports"""
    def __init__(self,config):
        self.config = config
        self.loadConfig()
        self.alarmRpc = CmdFIFO.CmdFIFOServerProxy("http://localhost:%d" % RPC_PORT_ALARM_SYSTEM, ClientName = "QuickGui")

        self.statusWord = 0x0
        self.result = None
        self.exception = None
        self.rpcInProgress = False
        self.alarmData = []

    def getAlarmData(self):
        """Get alarm data by making a non-blocking RPC call to the alarm system"""
        if self.rpcInProgress: return False
        self.result = None
        self.exception = None
        self.rpcInProgress = True
        th = Thread(target=self._getAlarmData)
        th.setDaemon(True)
        th.start()
        return True

    def _getAlarmData(self):
        alarmData = []
        index = 1
        try:
            while True:
                status,name = self.alarmRpc.ALARMSYSTEM_getNameRpc(index)
                if status<0: break
                status,mode = self.alarmRpc.ALARMSYSTEM_getModeRpc(index)
                status,enabled = self.alarmRpc.ALARMSYSTEM_isEnabledRpc(index)
                status,alarm1 = self.alarmRpc.ALARMSYSTEM_getAlarmThresholdRpc(index,1)
                status,alarm2 = self.alarmRpc.ALARMSYSTEM_getAlarmThresholdRpc(index,2)
                status,clear1 = self.alarmRpc.ALARMSYSTEM_getClearThresholdRpc(index,1)
                status,clear2 = self.alarmRpc.ALARMSYSTEM_getClearThresholdRpc(index,2)
                alarmData.append((name,mode,enabled,alarm1,clear1,alarm2,clear2))
                index += 1
            self.result = self.alarmData = alarmData
        except Exception,e:
            self.exception = e
        self.rpcInProgress = False

    def setAlarm(self,index,enable,mode,alarm1,clear1,alarm2=0,clear2=0):
        """Set alarm enable and threshold by making a non-blocking RPC call to the alarm system"""
        if self.rpcInProgress: return False
        self.result = None
        self.exception = None
        self.rpcInProgress = True
        th = Thread(target=self._setAlarm,args=(index,enable,mode,alarm1,clear1,alarm2,clear2))
        th.setDaemon(True)
        th.start()
        return True

    def _setAlarm(self,index,enable,mode,alarm1,clear1,alarm2,clear2):
        try:
            self.alarmRpc.ALARMSYSTEM_setModeRpc(index,mode)
            self.alarmRpc.ALARMSYSTEM_setAlarmThresholdRpc(index,1,alarm1)
            self.alarmRpc.ALARMSYSTEM_setClearThresholdRpc(index,1,clear1)
            self.alarmRpc.ALARMSYSTEM_setAlarmThresholdRpc(index,2,alarm2)
            self.alarmRpc.ALARMSYSTEM_setClearThresholdRpc(index,2,clear2)
            if enable:
                self.alarmRpc.ALARMSYSTEM_enableRpc(index)
            else:
                self.alarmRpc.ALARMSYSTEM_disableRpc(index)
        except Exception,e:
            self.exception = e
        # Refresh alarm data with changes made
        self._getAlarmData()
        self.rpcInProgress = False

    def loadConfig(self):
        pass

class DataLoggerInterface(object):
    """Interface to the data logger and archiver RPC"""
    def __init__(self,config):
        self.config = config
        self.loadConfig()
        self.archiverRpc = CmdFIFO.CmdFIFOServerProxy("http://localhost:%d" % RPC_PORT_ARCHIVER, ClientName = "QuickGui")
        self.dataLoggerRpc = CmdFIFO.CmdFIFOServerProxy("http://localhost:%d" % RPC_PORT_DATALOGGER, ClientName = "QuickGui")
        self.exception = None
        self.rpcInProgress = False
        self.userLogDict = {}
        self.privateLogDict = {}

    def getDataLoggerInfo(self):
        """Get data logger info by making a non-blocking RPC call to the data logger"""
        if self.rpcInProgress: return False
        self.exception = None
        self.rpcInProgress = True
        th = Thread(target=self._getDataLoggerInfo)
        th.setDaemon(True)
        th.start()
        return True

    def _getDataLoggerInfo(self):
        userLogDict = {}
        privateLogDict = {}
        try:
            stat,userLogs = self.dataLoggerRpc.DATALOGGER_getUserLogsRpc()
            stat,privateLogs = self.dataLoggerRpc.DATALOGGER_getPrivateLogsRpc()
            for i in userLogs:
                en = self.dataLoggerRpc.DATALOGGER_logEnabledRpc(i)
                if en:
                    fname = self.dataLoggerRpc.DATALOGGER_getFilenameRpc(i)
                    live, fname = self.archiverRpc.GetLiveArchiveFileName(i,fname)
                    userLogDict[i] = (True,live,fname)
                else:
                    userLogDict[i] = (False,False,'')
            for i in privateLogs:
                en = self.dataLoggerRpc.DATALOGGER_logEnabledRpc(i)
                if en:
                    fname = self.dataLoggerRpc.DATALOGGER_getFilenameRpc(i)
                    live, fname = self.archiverRpc.GetLiveArchiveFileName(i,fname)
                    privateLogDict[i] = (True,live,fname)
                else:
                    privateLogDict[i] = (False,False,'')
        except Exception,e:
            self.exception = e
        self.rpcInProgress = False
        self.userLogDict = userLogDict
        self.privateLogDict = privateLogDict

    def startUserLogs(self,userLogList,restart=False):
        """Start a list of user logs by making a non-blocking RPC call to the alarm system"""
        while self.rpcInProgress: time.sleep(0.5)
        # if self.rpcInProgress: return False
        self.exception = None
        self.rpcInProgress = True
        th = Thread(target=self._startUserLogs,args=(userLogList,restart))
        th.setDaemon(True)
        th.start()
        return True

    def _startUserLogs(self,userLogList,restart):
        try:
            for i in userLogList:
                self.dataLoggerRpc.DATALOGGER_startLogRpc(i,restart)
        except Exception,e:
            self.exception = e
        # Refresh info with changes made
        self._getDataLoggerInfo()
        self.rpcInProgress = False

    def stopUserLogs(self,userLogList):
        """Stop a list of user logs by making a non-blocking RPC call to the alarm system"""
        while self.rpcInProgress: time.sleep(0.5)
        # if self.rpcInProgress: return False
        self.exception = None
        self.rpcInProgress = True
        th = Thread(target=self._stopUserLogs,args=(userLogList,))
        th.setDaemon(True)
        th.start()
        return True

    def _stopUserLogs(self,userLogList):
        try:
            for i in userLogList:
                self.dataLoggerRpc.DATALOGGER_stopLogRpc(i)
        except Exception,e:
            self.exception = e
        # Refresh info with changes made
        self._getDataLoggerInfo()
        self.rpcInProgress = False

    def loadConfig(self):
        pass
class EventViewListCtrl(wx.ListCtrl, listmix.ListCtrlAutoWidthMixin):
    """ListCtrl that auto-sizes the right-most column to fit the width.

    DataSource must be the EventStore object which contains the event history
    """
    def __init__(self, parent, id, config, DataSource, pos=wx.DefaultPosition,
                 size=wx.DefaultSize):
        wx.ListCtrl.__init__(self, parent, id, pos, size,
                             style = wx.LC_REPORT
                             | wx.LC_VIRTUAL
                             #| wx.BORDER_SUNKEN
                             | wx.BORDER_NONE
                             # wx.LC_EDIT_LABELS
                             #| wx.LC_SORT_ASCENDING
                             #| wx.LC_NO_HEADER
                             #| wx.LC_VRULES
                             #| wx.LC_HRULES
                             | wx.LC_SINGLE_SEL
                         )
        listmix.ListCtrlAutoWidthMixin.__init__(self)
        self.ilEventIcons = wx.ImageList(16, 16)
        self.SetImageList(self.ilEventIcons, wx.IMAGE_LIST_SMALL)
        myIL = self.GetImageList(wx.IMAGE_LIST_SMALL)
        thisDir = os_dirname(AppPath)
        self.IconIndex_Warning  = myIL.Add(wx.Bitmap(thisDir + '/Warning_16x16_32.ico',
                                                     wx.BITMAP_TYPE_ICO))
        self.IconIndex_Info     = myIL.Add(wx.Bitmap(thisDir + '/Info_16x16_32.ico',
                                                     wx.BITMAP_TYPE_ICO))
        self.IconIndex_Critical = myIL.Add(wx.Bitmap(thisDir + '/Critical_16x16_32.ico',
                                                     wx.BITMAP_TYPE_ICO))
        self._DataSource = DataSource
        self.firstItem = 0

        self.columns = []
        if not config.getboolean("StatusBox","ShowHeader"):
            self.SetSingleStyle(wx.LC_NO_HEADER)
        self.showIcon = config.getboolean("StatusBox","ShowIcon")
        if self.showIcon:
            self.columns.append(("",dict(width=20),None))
        else:
            self.columns.append(("",dict(width=0),None))
        if config.getboolean("StatusBox","ShowIndex"):
            self.columns.append(("Index",dict(format=wx.LIST_FORMAT_RIGHT,width=55),0))
        if config.getboolean("StatusBox","ShowDate"):
            self.columns.append(("Date",dict(width=80),1))
        if config.getboolean("StatusBox","ShowTime"):
            self.columns.append(("Time",dict(width=60),2))
        if config.getboolean("StatusBox","ShowSource"):
            self.columns.append(("Source",dict(width=100),3))
        if config.getboolean("StatusBox","ShowCode"):
            self.columns.append(("Code",dict(width=50),5))
        if config.getboolean("StatusBox","ShowDescription"):
            self.columns.append(("Description",dict(width=250),6))
        for i in range(len(self.columns)):
            col = self.columns[i]
            self.InsertColumn(i, col[0],**col[1])
        self.SetItemCount(self._DataSource.getEventCount())

    def OnGetItemText(self,item,col):
        x = self._DataSource.getEvent(self.firstItem+item)
        field = self.columns[col][2]
        if x is None or field is None:
            return ""
        else:
            return "%s" % (x[field],)

    def OnGetItemAttr(self,item):
        return None

    def OnGetItemImage(self, item):
        if not self.showIcon: return None
        evtLevel = self._DataSource.getEvent(self.firstItem+item)[4]
        if evtLevel == 0: #debug
            return self.IconIndex_Info
        elif evtLevel == 1:
            return -1
        elif evtLevel == 2:
            return self.IconIndex_Warning
        elif evtLevel == 3: #Major
            return self.IconIndex_Critical
        else:
            return -1

    def RefreshList(self):
        lastVisible = self.GetTopItem() >= self.GetItemCount() - self.GetCountPerPage()
        if self.firstItem+self.GetTopItem()<self._DataSource.getFirstEventIndex():
            lastVisible = True
        self.SetItemCount(self._DataSource.getEventCount())
        if lastVisible:
            itemCount = self.GetItemCount()
            if self._DataSource.getEventCount() == self._DataSource.getMaxEvents():
                self.RefreshItems(0,itemCount-1)            
            if itemCount > 0:
                self.EnsureVisible(itemCount-1)
            self.firstItem = self._DataSource.getFirstEventIndex()

class EventStore(object):
    def __init__(self,config):
        self.config = config
        self.loadConfig()
        self.queue = Queue.Queue()
        self.listener = TextListener.TextListener(self.queue,
                                                  SharedTypes.BROADCAST_PORT_EVENTLOG,
                                                  retry = True,
                                                  name = "QuickGUI event log listener", logFunc = Log)
        self.eventDeque = collections.deque()
        self.firstEvent = 0

    def loadConfig(self):
        self.maxEvents = self.config.getint('EventManagerStream','Lines')

    def getQueuedEvents(self):
        n = self.maxEvents
        while True:
            try:
                line = self.queue.get_nowait()
                index,time,source,level,code,desc = [s.strip() for s in line.split("|",6)]
                date,time = [s.strip() for s in time.split()]
                eventTuple = (int(index),date,time,source,float(level[1:]),int(code[1:]),desc)
                # Level 1.5 = info only; message shows on both GUI and EventLog
                if eventTuple[4] >= 1.5:
                    self.eventDeque.append(eventTuple)
                while len(self.eventDeque) > n:
                    self.eventDeque.popleft()
                    self.firstEvent += 1
            except Queue.Empty:
                return

    def getFirstEventIndex(self):
        return self.firstEvent

    def getMaxEvents(self):
        return self.maxEvents

    def getEventCount(self):
        return len(self.eventDeque)

    def getEvent(self,item):
        if item<self.firstEvent:
            return None
        else:
            return self.eventDeque[item-self.firstEvent]
class StringDict(object):
    # Class which manages a dictionary of strings specified within a section of an INI file using keys with the same
    #  prefix
    @staticmethod
    def fromIni(config,secname,keyPrefix="string"):
        sl = StringDict()
        for opt in config.list_options(secname):
            if opt.startswith(keyPrefix.lower()):
                index = int(opt[len(keyPrefix):])
                sl.strings[index] = getInnerStr(config.get(secname,opt).strip())
        return sl
    def __init__(self):
        self.strings = {}
    def getString(self,index):
        return self.strings[index]
    def getStrings(self):
        return self.strings
    def addString(self, newStr):
        if newStr not in self.strings.values():
            newIdx = max(self.strings.keys())+1
            self.strings[newIdx] = newStr

class SubstDatabase(object):
    # The substitution database is used to store collections of compiled regular expressions for matching
    #  against an input string together with substitutions that may be applied to the input string
    #  to transform it for various purposes. The substitution may be a string, a list of strings or a
    #  dictionary of strings. The function applySubstitution returns a string, a list of strings or a
    #  dictionary of strings resulting from applying the most recent matching substitution to the input
    #  string.
    # If there is no matching entry in the substitution database, the returned value is None

    @staticmethod
    def fromIni(config,secname,keyPrefix="string",substPrefixList=[],defaultSubst=None):
        """Creates and returns a substitution database from a ConfigParser object."""
        db = SubstDatabase()
        if defaultSubst is None: defaultSubst = len(substPrefixList)*[r"\g<0>"]
        if not config.has_section(secname): return
        else:
            for opt in config.list_options(secname):
                if opt.startswith(keyPrefix.lower()):
                    index = int(opt[len(keyPrefix):])
                    str  = getInnerStr(config.get(secname,opt).strip())
                    # If the regular expression does not start with ^ or end with a $, append these
                    if not str.startswith("^"): str = "^" + str
                    if not str.endswith("$"): str = str + "$"
                    repl = []
                    for sp,default in zip(substPrefixList,defaultSubst):
                        try:
                            repl.append(getInnerStr(config.get(secname,"%s%d" % (sp.lower(),index,))))
                        except KeyError:
                            repl.append(default)
                    db.setSubstitution(index,str,repl)
        return db
    def __init__(self):
        self.dbase = {}
        self.sortedIndices = None
    def setSubstitution(self,index,regExp,subst,flags=re.IGNORECASE):
        self.dbase[index] = ((re.compile(regExp,flags),subst))
        self.sortedIndices = None
    def applySubstitution(self,input):
        # Finds the substitution with the largest index whose regex matches the input string
        if self.sortedIndices is None:
            self.sortedIndices = sorted(self.dbase.keys())
        for index in reversed(self.sortedIndices):
            regEx,subst = self.dbase[index]
            if re.match(regEx,input) is not None:
                if isinstance(subst,list):
                    return [re.sub(regEx,s,input) for s in subst]
                elif isinstance(subst,dict):
                    result = {}
                    for k in subst:
                        result[k] = re.sub(regEx,subst[k],input)
                    return result
                else:
                    return re.sub(regEx,subst,input)
        else:
            return None
    def match(self,input):
        # Returns match index if some regExp matches the input, -1 if no match
        if self.sortedIndices is None:
            self.sortedIndices = sorted(self.dbase.keys())
        for index in reversed(self.sortedIndices):
            regEx,subst = self.dbase[index]
            if re.match(regEx,input) is not None:
                return index
        else:
            return -1
#end of class SubstDatabase
class ColorDatabase(object):
    # The color database allows the user to give names to colors. A named color may be use to define
    #  another color, up to the maximum depth specified by maxIter. It is implemented by looking up color
    #  names is a dictionary (self.dbase) and recursively looking up the result until it is not found.
    #  The unknown key is assumed to be a hexadecimal color specification (as a string of the
    #  form "#RRGGBB") or a string describing one of the standard wxPython colors.
    maxIter = 10
    def __init__(self,config,secname):
        self.dbase = {}
        self.config = config
        self.secname = secname
    # We get the color from the config file on an "as-needed" basis, resolving any back references which may
    #  be present. This is necessary because the order of the keys in an INI file is required to be undefined,
    #  and we cannot assume that dependencies occur before usage.
    def getColor(self,name):
        name = name.lower()
        if name not in self.dbase:
            if self.config.has_option(self.secname,name):
                self.dbase[name] = self.getColor(getInnerStr(self.config.get(self.secname,name)).lower())
            else:
                return name
        return self.dbase[name]
    def removeColor(self,name):
        del self.dbase[name]
    def clear(self):
        self.dbase.clear()
#end of class ColorDatabase
class FontDatabase(object):
    default = {'font':'arial','pointsize':10,
               'italic':False,'bold':False,
               'foregroundcolor':'black','backgroundcolor':'white'}
    def __init__(self,config,secname):
        self.dbase = {}
        self.config = config
        self.secname = secname

    def parseDescr(self,descr):
        """Parse a font description in the INI file, returning a dictionary of the parameters"""
        try:
            d = dict([map(string.strip,map(string.lower,item.split(":"))) for item in descr.split(",")])
        except ValueError:
            raise ValueError,"Invalid font parameters (check punctuation):\n%s" % (descr,)

        # Check keynames and handle Booleans
        for k in d:
            if k not in self.default:
                raise KeyError("Unknown font description key: %s",k)
            # Booleans are special, "1","yes","true" and "on" are True
            #                       "0","no","false" and "off" are False
            if isinstance(self.default[k],bool):
                d[k] = normalizeBoolean(d[k])
            else:
                d[k] = type(self.default[k])(d[k])
        return d

    def getFont(self,name):
        """Returns a dictionary containing the parameters of the named font"""
        name = name.lower()
        if name not in self.dbase:
            if self.config.has_option(self.secname,name):
                descr = getInnerStr(self.config.get(self.secname,name)).lower()
                d = self.parseDescr(descr)
                self.dbase[name] = self.getFont(d["font"]).copy()
                del d["font"]
                self.dbase[name].update(d)
            else:
                self.dbase[name] = self.default.copy()
                self.dbase[name]["font"] = name
        return self.dbase[name]

    def getDefault(self):
        return self.default.copy()
#end of class FontDatabase


class DataStore(object):
    """
    Holds the data queried by AlarmViewListCtrl to update the alarm LEDs and names.
    """
    def __init__(self,config):
        self.config = config
        self.loadConfig()
        self.queue = Queue.Queue()
        self.listener = Listener.Listener(self.queue, SharedTypes.BROADCAST_PORT_DATA_MANAGER,
                                          StringPickler.ArbitraryObject, retry = True)
        self.sourceDict = {}
        self.oldData = {}
        self.alarmStatus = 0

    def loadConfig(self):
        self.seqPoints = self.config.getint('DataManagerStream','Points')

    def getQueuedData(self):
        """
        Get data from a queue.  The queue'd data is captured from the DataManager broadcast.
        The format is a dict of dicts.
        The top level dict keys are "data", "good", "mode", "source", "time", and "ver". See
        the MeasData.py wrapper class.

        good - True or 0.  Does this flag "measurement mode"?
        mode - warming_mode, CFADS_mode, etc. (Don't know where the definitions are nor how the
                value is set.
        source - sensors, analyze_CFADS.  Appears to contain a DataManager script name when there
                is a valid measurement.
        time - Unix timestamp. Source of timestamp...???
        ver - ???

        The value associated with the "data" key is a dict of hardware readings, fit parameters,
        and gas concentrations from DataManager.  For example. obj["data"]["CO2"] contains
        the CO2 gas concentration.

        What is happening below is not obvious.  To plot the data in a time series, we need several
        hundreds of points per data stream.  As there are at least several 10's of steams that can be
        selected for plotting we would have to push a lot of data through the RPC pipe if the QuickGui
        had to get all that data for each plot update.

        The data is collected in self.sourceDict and self.oldData.  When working with self.sourceDict
        it is bound to 'd'.

            d = self.sourceDict[source]

        When starting out self.sourceDict is empty so we initialize it with ring buffers n elements long.

            d[k] = GraphPanel.Sequence(n)

        Yes, Sequence is a ring buffer, not a Python sequence.
        As new data comes in, it is pushed, or added, to the ring buffer if it's not full, or overwrites
        an old value if we have reached capacity.

            d[k].Add(obj['data'][k])

        GetPointers() return the indicies of where the next data is added.  We track the pointers outside
        of the Sequence class so that we can advance the indices of ring buffers that don't receive new
        data in the current update event.  This is necessary keep all data on the same time axis range
        in the plots.
        """
        n = self.seqPoints
        while True:
            try:
                obj = self.queue.get_nowait()
                if "data" in obj and "ALARM_STATUS" in obj["data"]:
                    # diagnostics
                    #pprint.pprint(obj)
                    #time.sleep(1000)
                    self.alarmStatus = obj["data"]["ALARM_STATUS"]
                source = obj['source']
                if source not in self.oldData:
                    self.oldData[source] = {}

                if source not in self.sourceDict:
                    self.sourceDict[source] = {}
                    d = self.sourceDict[source]
                    d['good'] = GraphPanel.Sequence(n)
                    d['time'] = GraphPanel.Sequence(n)
                    for k in obj['data']:
                        d[k] = GraphPanel.Sequence(n)
                else:
                    d = self.sourceDict[source]
                # Find where new data have to be placed in the sequence
                cptrs = d['time'].GetPointers()
                for k in d:
                    try:
                        if k in ('time','good'):
                            d[k].Add(obj[k])
                        else:
                            d[k].Add(obj['data'][k])
                    except KeyError:
                        if k in self.oldData[source]:
                            d[k].Add(self.oldData[source][k].GetLatest())
                        else:
                            d[k].Add(0)
                for k in obj['data']:
                    if k not in d:
                        d[k] = GraphPanel.Sequence(n)
                        d[k].SetPointers(cptrs)
                        d[k].Add(obj['data'][k])
                self.oldData[source].update(d)
                time.sleep(0)
            except Queue.Empty:
                return

    def getSources(self):
        return sorted(self.sourceDict.keys())

    def getTime(self,source):
        return self.sourceDict[source]['time']

    def getKeys(self,source):
        return self.sourceDict[source].keys()

    def getDataSequence(self,source,key):
        return self.sourceDict[source][key]

#end of class DataStore
class InstStatusPanel(wx.Panel):
    """The InstStatusPanel has check indicators which show the states of the control loops
    """
    def __init__(self, font, *args, **kwds):
        kwds["style"] = wx.TAB_TRAVERSAL
        wx.Panel.__init__(self, *args, **kwds)

        self.warmBoxTempLabel = wx.StaticText(self, -1, "Warm Box Temp (degC)")
        setItemFont(self.warmBoxTempLabel,font)
        self.cavityTempLabel = wx.StaticText(self, -1, "Cavity Temperature (degC)")
        setItemFont(self.cavityTempLabel,font)
        self.cavityPressureLabel = wx.StaticText(self, -1, "Cavity Pressure (Torr)")
        setItemFont(self.cavityPressureLabel,font)

        self.warmBoxTemp = wx.TextCtrl(self, -1, style=wx.TE_READONLY|wx.TE_CENTER|wx.TE_RICH2)
        self.warmBoxTemp.SetMinSize((55, -1))
        self.warmBoxTemp.SetBackgroundColour('#85B24A')
        setItemFont(self.warmBoxTemp,font)

        self.cavityTemp = wx.TextCtrl(self, -1, style=wx.TE_READONLY|wx.TE_CENTER|wx.TE_RICH2)
        self.cavityTemp.SetMinSize((55, -1))
        self.cavityTemp.SetBackgroundColour('#85B24A')
        setItemFont(self.cavityTemp,font)

        self.cavityPressure = wx.TextCtrl(self, -1, style=wx.TE_READONLY|wx.TE_CENTER|wx.TE_RICH2)
        self.cavityPressure.SetMinSize((55, -1))
        self.cavityPressure.SetBackgroundColour('#85B24A')
        setItemFont(self.cavityPressure,font)

        self.__do_layout()

    def __do_layout(self):
        sizer_out = wx.BoxSizer(wx.VERTICAL)
        sizer_in = wx.FlexGridSizer(3, 2)
        sizer_in.Add(self.warmBoxTempLabel, 0, wx.RIGHT, 3)
        sizer_in.Add(self.warmBoxTemp, 0)
        sizer_in.Add(self.cavityTempLabel, 0, wx.RIGHT, 3)
        sizer_in.Add(self.cavityTemp, 0)
        sizer_in.Add(self.cavityPressureLabel, 0, wx.RIGHT, 3)
        sizer_in.Add(self.cavityPressure, 0)

        sizer_out.Add(sizer_in, 0, wx.EXPAND, 0)
        self.SetAutoLayout(True)
        self.SetSizer(sizer_out)
        sizer_out.Fit(self)
        sizer_out.SetSizeHints(self)

class RpcServerThread(threading.Thread):
    def __init__(self, RpcServer, ExitFunction):
        threading.Thread.__init__(self)
        self.setDaemon(1) #THIS MUST BE HERE
        self.RpcServer = RpcServer
        self.ExitFunction = ExitFunction
    def run(self):
        self.RpcServer.serve_forever()
        try: #it might be a threading.Event
            self.ExitFunction()
            Log("RpcServer exited and no longer serving.")
        except:
            LogExc("Exception raised when calling exit function at exit of RPC server.")

class LoginDialog(wx.Dialog):
    def __init__(self, parent, title="Login"):
        super(LoginDialog, self).__init__(parent, title = title)
        
        self._user = wx.TextCtrl(self)
        self._pass = wx.TextCtrl(self, style=wx.TE_PASSWORD)
        
        self.__DoLayout()
        self.SetInitialSize((400, 300))
        
    def __DoLayout(self):
        sizer = wx.BoxSizer(wx.VERTICAL)
        
        fieldSz = wx.FlexGridSizer(2,2,5,8)
        fieldSz.AddGrowableCol(1,1)
        userLbl = wx.StaticText(self, label= "User email:")
        fieldSz.Add(userLbl, 0, wx.ALIGN_CENTER_VERTICAL)
        fieldSz.Add(self._user, 1, wx.EXPAND)
        passLbl = wx.StaticText(self, label= "Password:")
        fieldSz.Add(passLbl, 0, wx.ALIGN_CENTER_VERTICAL)
        fieldSz.Add(self._pass, 1, wx.EXPAND)
        
        sizer.Add((10,10))
        sizer.Add(fieldSz, 1, wx.ALL|wx.EXPAND, 5)
        btnSz = self.CreateButtonSizer(wx.OK|wx.CANCEL)
        sizer.Add(btnSz, 0, wx.EXPAND|wx.BOTTOM|wx.TOP, 5)
        
        self.Sizer = sizer
        
    @property
    def Username(self):
        return self._user.Value
            
    @property
    def Password(self):
        return self._pass.Value


class QuickGui(wx.Frame):
    def __init__(self, configFile, defaultTitle = ""):

        # fullScreen sets the main view with no border and full screen.
        fullScreen = False

        if(fullScreen):
            styleSettings = (wx.CAPTION|wx.RESIZE_BORDER|wx.SYSTEM_MENU|wx.TAB_TRAVERSAL)
            wx.Frame.__init__(self,parent=None,id=-1,title='CRDS Data Viewer', style = styleSettings)
        else:
            wx.Frame.__init__(self,parent=None,id=-1,title='CRDS_Data_Viewer',size=(1200,700),
                              style=wx.CAPTION|wx.MINIMIZE_BOX|wx.MAXIMIZE_BOX|wx.RESIZE_BORDER|wx.SYSTEM_MENU|wx.TAB_TRAVERSAL)

        self.commandQueue = Queue.Queue()
        self.defaultTitle = defaultTitle
        self.driverRpc = CmdFIFO.CmdFIFOServerProxy("http://localhost:%d" % RPC_PORT_DRIVER, ClientName = APP_NAME)
        self.dataManagerRpc = CmdFIFO.CmdFIFOServerProxy("http://localhost:%d" % RPC_PORT_DATA_MANAGER, ClientName = APP_NAME)
        self.sampleMgrRpc = CmdFIFO.CmdFIFOServerProxy("http://localhost:%d" % RPC_PORT_SAMPLE_MGR, ClientName = APP_NAME)
        try:
            self.valveSeqRpc = CmdFIFO.CmdFIFOServerProxy("http://localhost:%d" % RPC_PORT_VALVE_SEQUENCER, ClientName = APP_NAME)
        except:
            self.valveSeqRpc = None
        self.SupervisorRpc = CmdFIFO.CmdFIFOServerProxy("http://localhost:%d" % RPC_PORT_SUPERVISOR,
                                                        APP_NAME,
                                                        IsDontCareConnection = False)
        self.configFile = configFile
        self.config = self.loadConfig(self.configFile)
        self.valveSeqOption = self.config.getboolean("ValveSequencer","Enable",True)
        self.numGraphs = max(1, self.config.getint("Graph","NumGraphs",1))
        self.colorDatabase = ColorDatabase(self.config,"Colors")
        self.fontDatabase = FontDatabase(self.config,"Fonts")
        self.sourceSubstDatabase = SubstDatabase.fromIni(self.config,"SourceFilters","string",["replacement"])
        self.keySubstDatabase = SubstDatabase.fromIni(self.config,"KeyFilters","string",
                                                       ["replacement","units","format"],
                                                       ["\g<0>","","%.3f"])

        if "StandardModeKeysSources" in self.config:
            self.sourceStandardModeDatabase = None
            self.keyStandardModeDatabase = None
            self.standardModeSourcesDict = StringDict.fromIni(self.config,"StandardModeKeysSources","source")
            self.standardModeKeysDict = {}
            for idx in range(len(self.standardModeSourcesDict.getStrings())):
                self.standardModeKeysDict[idx] = StringDict.fromIni(self.config,"StandardModeKeysSources","key%d"%idx)
        else:
            self.sourceStandardModeDatabase = SubstDatabase.fromIni(self.config,"StandardModeSources","string")
            self.keyStandardModeDatabase = SubstDatabase.fromIni(self.config,"StandardModeKeys","string")

        self.displayFilterSubstDatabase = SubstDatabase.fromIni(self.config,"DisplayFilters","key",["select"],[""])
        self.defaultSources = StringDict.fromIni(self.config,"Defaults","source")
        self.defaultKeys = {}
        for idx in range(self.numGraphs):
            self.defaultKeys[idx] = StringDict.fromIni(self.config,"Defaults","key%d"%idx)
        self.dataStore  = DataStore(self.config)
        self.eventStore = EventStore(self.config)
        self.alarmInterface = AlarmInterface(self.config)
        self.alarmInterface.getAlarmData()
        self.sysAlarmInterface = SysAlarmInterface()
        self.dataLoggerInterface = DataLoggerInterface(self.config)
        self.dataLoggerInterface.getDataLoggerInfo()
        self.instMgrInterface = InstMgrInterface(self.config)

        # clamp # of additional alarms displayed to 5 (shows vert scrollbar if more)
        self.numAlarms = self.config.getint("AlarmBox", "NumAlarms", 4)
        self.numAlarmsDisplay = min(5, self.numAlarms)

        self.showGraphZoomed = self.config.getboolean("Graph","ShowGraphZoomed",False)
        self.shutdownShippingSource = self.config.get("ShutdownShippingSource", "Source", "Sensors")
        self.lockTime = False
        self.allTimeLocked = False
        self.sourceChoices = []
        self.keyChoices = [None]*self.numGraphs
        self.source = [None]*self.numGraphs
        self.dataKey = [None]*self.numGraphs
        self.logo = None
<<<<<<< HEAD
        self.fullInterface = False
	self.userLevel = 1
=======
        self.userLevel = 1
        self.userLevelChange = False
        self.userSession = None
>>>>>>> ccdfaae5
        self.showStat = False
        self.showInstStat = False
        self.serviceModeOnlyControls = []
        self.statControls = []
        self.imageDatabase = ImageDatabase()
        self.loadImageDatabase() # from ini file
        self.cavityTempS = None
        self.cavityTempT = None
        self.warmBoxTempS = None
        self.warmBoxTempT = None
        self.cavityPressureS = None
        self.cavityPressureT = None
        self.defaultLineMarkerColor = self.getColorFromIni("Graph","LineColor")
        self.defaultLineWidth = self.config.getfloat("Graph","LineWidth")
        self.defaultMarkerSize = self.config.getfloat("Graph","MarkerSize")
        self.lineMarkerColor = self.defaultLineMarkerColor
        self.restartUserLog = False
        # Collect instrument status setpoint and tolerance
        try:
            self.cavityTempS = self.driverRpc.rdDasReg("CAVITY_TEMP_CNTRL_SETPOINT_REGISTER")
            self.cavityTempT = self.driverRpc.rdDasReg("CAVITY_TEMP_CNTRL_TOLERANCE_REGISTER")
        except:
            self.cavityTempS = 45.0
            self.cavityTempT = 0.2
        try:
            self.warmBoxTempS = self.driverRpc.rdDasReg("WARM_BOX_TEMP_CNTRL_SETPOINT_REGISTER")
            self.warmBoxTempT = self.driverRpc.rdDasReg("WARM_BOX_TEMP_CNTRL_TOLERANCE_REGISTER")
        except:
            self.warmBoxTempS = 45.0
            self.warmBoxTempT = 0.2
        try:
            self.cavityPressureS = self.sampleMgrRpc.ReadOperatePressureSetpoint()
            self.cavityPressureTPer = self.sampleMgrRpc.ReadPressureTolerancePer()
        except:
            self.cavityPressureS = 140.0
            self.cavityPressureTPer = 0.05
        self.cavityPressureT = self.cavityPressureTPer*self.cavityPressureS

        # Set up instrument status panel source and key
        self.instStatSource = self.config.get("InstStatPanel", "Source", "Sensors")
        self.instStatCavityPressureKey = self.config.get("InstStatPanel", "CavityPressureKey", "CavityPressure")
        self.instStatCavityTempKey = self.config.get("InstStatPanel", "CavityTempKey", "CavityTemp")
        self.instStatWarmBoxTempKey = self.config.get("InstStatPanel", "WarmBoxTempKey", "WarmBoxTemp")

        # Get INI for peripheral interface and create an internal dictionary for later use
        self.periphStandardSourceKey = {}
        basePath = os.path.split(configFile)[0]
        self.rawPeriphDict = {}
        self.syncPeriphDict = {}
        try:
            periphIntrfConfig = os.path.join(basePath, self.config.get("PeriphIntrf", "periphIntrfConfig"))
            selectAll = self.config.getboolean("PeriphIntrf", "showAll", False)
            (self.rawPeriphDict, self.syncPeriphDict) = parsePeriphIntrfConfig(periphIntrfConfig,selectAll)
        except Exception, err:
            print "1280 %r Exception parsing peripheral interface config." % err

        # Add peripheral interface columns (if available) in standard mode
        if self.rawPeriphDict:
            self._addStandardKeys(self.rawPeriphDict)
        if self.syncPeriphDict:
            self._addStandardKeys(self.syncPeriphDict)

        # Set Windows platform type
        self.platform = platform()[:10]

        self.layoutFrame()
        # Create the image panels with the frame as parent
        for key in self.imageDatabase.dbase:
            self.imageDatabase.setImagePanel(key,self)

        self.menuBar = wx.MenuBar()
        self.iUserSettings = wx.Menu()
        self.iView = wx.Menu()
        self.iTools = wx.Menu()
        self.iHelp = wx.Menu()
        
        #user level setting manu
        self.menuBar.Append(self.iUserSettings,"User Level Settings")
        self.idGUIMODE1 = wx.NewId()
        self.idGUIMODE2 = wx.NewId()
        self.idGUIMODE3 = wx.NewId()
        self.idGUIMODE4 = wx.NewId()

        self.iGuiMode1 = wx.MenuItem(self.iUserSettings, self.idGUIMODE1, "Operator", "", wx.ITEM_NORMAL)
        self.iGuiMode2 = wx.MenuItem(self.iUserSettings, self.idGUIMODE2, "Service technician", "", wx.ITEM_NORMAL)
        self.iGuiMode3 = wx.MenuItem(self.iUserSettings, self.idGUIMODE3, "Expert(Admin)", "", wx.ITEM_NORMAL)
        self.iGuiMode4 = wx.MenuItem(self.iUserSettings, self.idGUIMODE4, "Manage Users(Admin)", "", wx.ITEM_NORMAL)

        self.iUserSettings.AppendItem(self.iGuiMode1)
        self.iUserSettings.AppendItem(self.iGuiMode2)
        self.iUserSettings.AppendItem(self.iGuiMode3)
        self.iUserSettings.AppendItem(self.iGuiMode4)

        self.iGuiMode1.Enable(False)
        
        self.menuBar.Append(self.iView,"View")
        self.idLockTime = wx.NewId()
        self.iLockTime = wx.MenuItem(self.iView, self.idLockTime, "Lock time axis when zoomed", "", wx.ITEM_NORMAL)
        self.iView.AppendItem(self.iLockTime)
        self.idStatDisplay = wx.NewId()
        self.iStatDisplay = wx.MenuItem(self.iView, self.idStatDisplay, "Show Statistics", "", wx.ITEM_NORMAL)
        self.iView.AppendItem(self.iStatDisplay)
        self.idInstStatDisplay = wx.NewId()
        self.iInstStatDisplay = wx.MenuItem(self.iView, self.idInstStatDisplay, "Show Instrument Status", "", wx.ITEM_NORMAL)
        self.iView.AppendItem(self.iInstStatDisplay)

        self.menuBar.Append(self.iTools,"Tools")
        self.idUserCal = wx.NewId()
        self.iUserCal = wx.MenuItem(self.iTools, self.idUserCal, "User Calibration", "", wx.ITEM_NORMAL)
        self.iTools.AppendItem(self.iUserCal)
        self.menuBar.EnableTop(1, False)
        self.menuBar.EnableTop(2, False)
        try:
            self.pulseSource = self.config.get("PulseAnalyzer", "Source")
            self.idPulseAnalyzerParam = wx.NewId()
            self.iPulseAnalyzerParam = wx.MenuItem(self.iTools, self.idPulseAnalyzerParam, "Pulse Analyzer Parameters", "", wx.ITEM_NORMAL)
            self.iTools.AppendItem(self.iPulseAnalyzerParam)
            self.Bind(wx.EVT_MENU, self.OnPulseAnalyzerParam, id=self.idPulseAnalyzerParam)
        except:
            self.pulseSource = None

        if self.valveSeqOption:
            self.idValveSeq = wx.NewId()
            self.iValveSeq = wx.MenuItem(self.iTools, self.idValveSeq, "Show/Hide Valve Sequencer GUI", "", wx.ITEM_NORMAL)
            self.iTools.AppendItem(self.iValveSeq)
            self.Bind(wx.EVT_MENU, self.OnValveSeq, id=self.idValveSeq)

        self.menuBar.Append(self.iHelp,"Help")
        self.idABOUT = wx.NewId()
        self.iAbout = wx.MenuItem(self.iHelp, self.idABOUT, "About", "", wx.ITEM_NORMAL)
        self.iHelp.AppendItem(self.iAbout)

        self.SetMenuBar(self.menuBar)
        self.Bind(wx.EVT_MENU, self.OnAbout, id=self.idABOUT)

        self.Bind(wx.EVT_MENU, self.OnGuiMode1, id=self.idGUIMODE1)
        self.Bind(wx.EVT_MENU, self.OnGuiMode2, id=self.idGUIMODE2)
        self.Bind(wx.EVT_MENU, self.OnGuiMode3, id=self.idGUIMODE3)
        self.Bind(wx.EVT_MENU, self.OnGuiMode4, id=self.idGUIMODE4)

        self.Bind(wx.EVT_MENU, self.OnLockTime, id=self.idLockTime)
        self.iLockTime.Enable(self.numGraphs>1)
        self.Bind(wx.EVT_MENU, self.OnStatDisplay, id=self.idStatDisplay)
        self.Bind(wx.EVT_MENU, self.OnInstStatDisplay, id=self.idInstStatDisplay)
        self.Bind(wx.EVT_MENU, self.OnUserCal, id=self.idUserCal)
        self.updateTimer = wx.Timer(self)
        self.Bind(wx.EVT_TIMER,self.OnTimer,self.updateTimer)
        self.updateTimer.Start(UPDATE_TIMER_INTERVAL)
        self.Bind(wx.EVT_IDLE,self.OnIdle)
        self.Bind(wx.EVT_SIZE,self.OnSize)
        self.Bind(wx.EVT_PAINT,self.OnPaint)

        self.startServer()

        # The GTK has some graphics artifacts that can only be cleaned up after the
        # initial show event.  One clear example is the wx.ListCtrl automatic focus
        # which draws a rectangle around the first alarm LED + label.  The focus
        # rectangle can be removed with a call to Defocus() but this only works after
        # the entire QuickGui is shown.
        # Do one graphics refresh right after the window is fully drawn to clean
        # things up.
        self.OneShotTimer = wx.Timer(self)
        self.Bind(wx.EVT_TIMER, self.OnTimer, self.OneShotTimer)
        self.OneShotTimer.Start(100, True)

        # Full screen for the Linux industrial platform.
        if(fullScreen):
            self.Maximize(True)
            self.ShowFullScreen(True, style = wx.FULLSCREEN_NOBORDER)


    def _addStandardKeys(self, sourceKeyDict):
        """Add standard keys on GUI
        souceKeyDict = {"source": ["source1", "source2"], "data": ["data1", "data2", ...]}
        """
        standardSourceDict = self.standardModeSourcesDict.getStrings()
        try:
            sourceIdxList = [i for i in standardSourceDict if standardSourceDict[i] in sourceKeyDict["source"]]
            for newCol in sourceKeyDict["data"]:
                for i in sourceIdxList:
                    self.standardModeKeysDict[i].addString(newCol)
        except Exception, err:
            print "1403 %r" % err

    def enqueueViewerCommand(self, command, *args, **kwargs):
        self.commandQueue.put((command, args, kwargs))

    def startServer(self):
        self.rpcServer = CmdFIFO.CmdFIFOServer(("", RPC_PORT_QUICK_GUI),
                                                ServerName = APP_NAME,
                                                ServerDescription = APP_DESCRIPTION,
                                                ServerVersion = __version__,
                                                threaded = True)
        self.rpcServer.register_function(self.setTitle)
        self.rpcServer.register_function(self.setLineMarkerColor)
        self.rpcServer.register_function(self.getLineMarkerColor)
        self.rpcServer.register_function(self.getDataKeys)
        self.rpcServer.register_function(self.setSysAlarmEnable)
        self.rpcServer.register_function(self.setDisplayedSource)
        # Start the rpc server on another thread...
        self.rpcThread = RpcServerThread(self.rpcServer, self.Destroy)
        self.rpcThread.start()

    #
    # RPC functions
    #
    def setTitle(self, newTitle):
        self.enqueueViewerCommand(self._setTitle,newTitle)
        return "OK"

    def setLineMarkerColor(self, lineMarkerColor=None, colorTime=None):
        """Set the graph line and marker color. The default value is defined in INI file"""
        if lineMarkerColor != None:
            self.lineMarkerColor = lineMarkerColor
        else:
            self.lineMarkerColor = self.defaultLineMarkerColor

        ds = self.dataStore
        for idx in range(self.numGraphs):
            if colorTime == None:
                cTime = ds.getTime(self.source[idx]).GetLatest()
            else:
                cTime = colorTime
            self.graphPanel[idx].AddColorTime(cTime)
            self.graphPanel[idx].AddColor(self.lineMarkerColor)
        return "New line color is %s" % self.lineMarkerColor

    def getLineMarkerColor(self):
        """Get the graph line and marker color."""
        return self.lineMarkerColor

    def getDataKeys(self, source=None):
        """Get all the data keys (column titles) for a given source or all the sources"""
        if source != None:
            return self.dataStore.getKeys(source)
        else:
            sources = self.getSourcesbyMode()
            retDict = {}
            for source in sources:
                retDict[source] = self.dataStore.getKeys(source)
            return retDict

    def setSysAlarmEnable(self, index, enable):
        """Enable/disable one of the system alarms"""
        self.sysAlarmInterface.setAlarm(index, enable)

    def setDisplayedSource(self, source):
        try:
            srcSel = self.sourceChoice[0].GetItems().index(source)
            for idx in range(len(self.sourceChoice)):
                self.sourceChoice[idx].SetSelection(srcSel)
                self.source[idx] = self.sourceChoice[idx].GetClientData(srcSel)
                self.graphPanel[idx].RemoveAllSeries()
                self.dataKey[idx] = None
                self.keyChoices[idx] = None
            return "OK"
        except Exception, err:
            return "%r" % err
    #
    # End of RPC functions
    #

    def loadConfig(self,configFile):
        config = CustomConfigObj(configFile)
        return config

    def loadImageDatabase(self):
        for secname in self.config.list_sections():
            if secname[:5].lower()=="image":
                self.imageDatabase.processConfigSection(self.config,secname,secname[5:].strip().lower())

    def getColorFromIni(self,section,name):
        return self.colorDatabase.getColor(getInnerStr(self.config.get(section,name)))

    def getFontFromIni(self,section,optionName="font"):
        """Reads font and color information from the requested section in a configuration file"""
        fontNames={'times':wx.ROMAN,'arial':wx.SWISS,'script':wx.SCRIPT,'courier':wx.TELETYPE,'fixed':wx.MODERN}
        def getValue(key,getter):
            if self.config.has_option(section,key): return getter(section,key)
            else: return fontDict[key]
        if self.config.has_option(section,optionName):
            fontDict = self.fontDatabase.getFont(getInnerStr(self.config.get(section,optionName)))
        else:
            fontDict = self.fontDatabase.getDefault()
        # Allow font parameters to be overridden within the section, if desired
        size = getValue("pointsize",self.config.getint)
        italicFlag = getValue("italic",self.config.getboolean)
        boldFlag = getValue("bold",self.config.getboolean)
        foregroundColour = self.colorDatabase.getColor(getValue("foregroundcolor",self.getColorFromIni))
        backgroundColour = self.colorDatabase.getColor(getValue("backgroundcolor",self.getColorFromIni))
        if italicFlag: style = wx.ITALIC
        else: style = wx.NORMAL
        if boldFlag: weight = wx.BOLD
        else: weight = wx.NORMAL
        faceName=fontDict["font"]
        if faceName in fontNames:
            font = wx.Font(size,fontNames[faceName],style,weight)
        else:
            font = wx.Font(size,wx.DEFAULT,style,weight,faceName=faceName)
        return font, foregroundColour, backgroundColour

    def layoutFrame(self):
        self.mainPanel = wx.Panel(parent=self,id=-1)
        font,fgColour,bgColour = self.getFontFromIni('Panel')
        self.mainPanel.SetBackgroundColour(bgColour)
        self.mainPanel.SetForegroundColour(fgColour)
        # Define the title band
        if self.defaultTitle:
            label = self.defaultTitle
        else:
            label=getInnerStr(self.config.get('Title','String'))
        self.titleLabel = wx.StaticText(parent=self.mainPanel, id=-1, label=label, style=wx.ALIGN_CENTER)
        setItemFont(self.titleLabel,self.getFontFromIni('Title'))

        # Define the footer band

        # Don't use the footer in INI file otherwise we have to change the year of each individual QuickGui.ini (more than 100 files) every year
        #copyLabel=getInnerStr(self.config.get('Footer','String'))
        copyLabel = "Copyright Picarro, Inc. 1999-%d" % time.localtime()[0]
        footerLabel = wx.StaticText(parent=self.mainPanel, id=-1, label=copyLabel, style=wx.ALIGN_CENTER)
        setItemFont(footerLabel,self.getFontFromIni('Footer'))

        # Define the graph panels
        self.graphPanel = []
        font,fgColour,bgColour = self.getFontFromIni('Graph')
        for idx in range(self.numGraphs):
            gp = GraphPanel.GraphPanel(parent=self.mainPanel,id=-1)
            gp.SetGraphProperties(ylabel='Y',
                                   timeAxes=((self.config.getfloat("Graph","TimeOffset_hr"),
                                              self.config.getboolean("Graph","UseUTC")),False),
                                   grid=self.config.getboolean("Graph","Grid"),
                                   gridColour=self.getColorFromIni("Graph","GridColor"),
                                   backgroundColour=self.getColorFromIni("Graph","PaperColor"),
                                   font=font,
                                   fontSizeAxis=font.GetPointSize(),
                                   frameColour=bgColour,
                                   foregroundColour=fgColour,
                                   XTickFormat=self.config.get("Graph","TimeAxisFormat","%H:%M:%S\n%d-%b-%Y"),
                                   heightAdjustment = self.config.getfloat("Graph","HeightAdjustment",0.0),
                                   )
            #gp.Update()

            self.graphPanel.append(gp)

        # Define a gauge indicating the buffer level
        self.gauge = wx.Gauge(parent=self.mainPanel,range=100,style=wx.GA_VERTICAL,
                              size=(10,-1))

        # Define the status log window
        statusBox = wx.StaticBox(parent=self.mainPanel,id=-1,label="")
        #self.statusLogTextCtrl = wx.TextCtrl(parent=self.mainPanel,id=-1,style=wx.TE_MULTILINE,size=(-1,150))
        height = self.config.getint("StatusBox","Height")
        if self.numGraphs > 2:
            height *= 0.8
        self.eventViewControl = EventViewListCtrl(parent=self.mainPanel,id=-1,config=self.config,
                                                  DataSource=self.eventStore,size=(-1,height))
        setItemFont(self.eventViewControl,self.getFontFromIni('StatusBox'))
        setItemFont(statusBox,self.getFontFromIni('Panel'))
        statusBoxSizer = wx.StaticBoxSizer(statusBox,wx.VERTICAL)
        #statusBoxSizer.Add(self.statusLogTextCtrl,proportion=1,flag=wx.EXPAND)
        statusBoxSizer.Add(self.eventViewControl,proportion=1,flag=wx.EXPAND)

        # Define the data selection tools
        toolPanel = wx.Panel(parent=self.mainPanel,id=-1)
        font,fgColour,bgColour = self.getFontFromIni('Graph')
        toolPanel.SetBackgroundColour(bgColour)

        self.sourceChoice = []
        self.sourceChoiceIdList = []
        self.keyChoice = []
        self.keyChoiceIdList = []
        self.precisionChoice = []
        self.precisionChoiceIdList = []
        self.autoY = []
        self.autoYIdList = []
        self.zoomedList = []
        self.clearButton = None
        choiceSizer = wx.BoxSizer(wx.VERTICAL)

        for idx in range(self.numGraphs):
            sourceLabel = wx.StaticText(parent=toolPanel,id=-1,label="Source %d " % (idx+1))
            setItemFont(sourceLabel,self.getFontFromIni('Graph'))
            newId = wx.NewId()
            self.sourceChoiceIdList.append(newId)
            sc = wx.ComboBox(parent=toolPanel,id=newId,size=(150,-1),style=wx.CB_READONLY)
            setItemFont(sc,self.getFontFromIni('GraphTextBoxes'))
            self.Bind(wx.EVT_COMBOBOX,self.OnSourceChoice,sc)
            self.sourceChoice.append(sc)

            keyLabel = wx.StaticText(parent=toolPanel,id=-1,label="Data Key %d " % (idx+1))
            setItemFont(keyLabel,self.getFontFromIni('Graph'))
            newId = wx.NewId()
            self.keyChoiceIdList.append(newId)
            kc = wx.ComboBox(parent=toolPanel,id=newId,size=(200,-1),style=wx.CB_READONLY)
            setItemFont(kc,self.getFontFromIni('GraphTextBoxes'))
            self.Bind(wx.EVT_COMBOBOX,self.OnKeyChoice,kc)
            self.keyChoice.append(kc)

            precisionLabel = wx.StaticText(parent=toolPanel,id=-1,label="Precision ")
            setItemFont(precisionLabel,self.getFontFromIni('Graph'))
            newId = wx.NewId()
            self.precisionChoiceIdList.append(newId)
            pc = wx.ComboBox(parent=toolPanel,id=newId,size=(80,-1),style=wx.CB_READONLY,
                                       choices=["auto","0","1","2","3","4"],value="auto")
            setItemFont(pc,self.getFontFromIni('GraphTextBoxes'))
            self.Bind(wx.EVT_COMBOBOX,self.OnPrecisionChoice,pc)
            self.precisionChoice.append(pc)

            if self.showGraphZoomed:
                zoomedLabel = wx.StaticText(parent=toolPanel,id=-1,label="Zoomed")
                setItemFont(zoomedLabel,self.getFontFromIni('Graph'))
                zoomedStatus = wx.TextCtrl(parent=toolPanel,id=-1,size=(40,-1),
                                            style=wx.TE_READONLY|wx.TE_CENTER|wx.TE_RICH2,value="N")
                setItemFont(zoomedStatus,self.getFontFromIni('GraphTextBoxes'))
                self.zoomedList.append(zoomedStatus)

            newId = wx.NewId()
            self.autoYIdList.append(newId)
            autoYButton = wx.Button(parent=toolPanel,id=newId,size=(-1,25),label="Auto-scale Y")
            setItemFont(autoYButton,self.getFontFromIni('MeasurementButtons'))
            self.Bind(wx.EVT_BUTTON,self.OnAutoScaleY,autoYButton)
            self.autoY.append(autoYButton)

            toolSizer = wx.BoxSizer(wx.HORIZONTAL)
            toolSizer.Add((10,10),proportion=0)
            toolSizer.Add(sourceLabel,proportion=0,flag=wx.ALIGN_CENTER_VERTICAL|wx.BOTTOM)
            toolSizer.Add(sc,proportion=0,flag=wx.ALIGN_CENTER_VERTICAL|wx.BOTTOM)
            toolSizer.Add((10,10),proportion=0)
            toolSizer.Add(keyLabel,proportion=0,flag=wx.ALIGN_CENTER_VERTICAL|wx.BOTTOM)
            toolSizer.Add(kc,proportion=0,flag=wx.ALIGN_CENTER_VERTICAL|wx.BOTTOM)
            toolSizer.Add((10,10),proportion=0)
            toolSizer.Add(precisionLabel,proportion=0,flag=wx.ALIGN_CENTER_VERTICAL|wx.BOTTOM)
            toolSizer.Add(pc,proportion=0,flag=wx.ALIGN_CENTER_VERTICAL|wx.BOTTOM)
            toolSizer.Add((10,10),proportion=0)
            if self.showGraphZoomed:
                toolSizer.Add(zoomedLabel,proportion=0,flag=wx.ALIGN_CENTER_VERTICAL|wx.BOTTOM)
                toolSizer.Add((3,10),proportion=0)
                toolSizer.Add(zoomedStatus,proportion=0,flag=wx.ALIGN_CENTER_VERTICAL|wx.BOTTOM)
                toolSizer.Add((10,10),proportion=0)
            toolSizer.Add(autoYButton,proportion=0,flag=wx.ALIGN_CENTER_VERTICAL|wx.BOTTOM)
            toolSizer.Add((20,10),proportion=0)
            choiceSizer.Add(toolSizer,proportion=1)

        self.clearButton = wx.Button(parent=toolPanel,id=-1,label="Reset buffers")
        setItemFont(self.clearButton,self.getFontFromIni('GraphButton'))
        self.Bind(wx.EVT_BUTTON,self.OnResetBuffers,self.clearButton)

        combToolSizer = wx.BoxSizer(wx.HORIZONTAL)
        combToolSizer.Add(choiceSizer,proportion=0,flag=wx.ALIGN_CENTER_VERTICAL|wx.BOTTOM,border=10)
        combToolSizer.Add(self.clearButton,proportion=0,flag=wx.ALIGN_CENTER_VERTICAL|wx.BOTTOM,border=10)
        combToolSizer.Add((10,10),proportion=0)
        toolPanel.SetSizer(combToolSizer)

        # Panel for measurement result
        self.measPanel = wx.Panel(parent=self.mainPanel,id=-1)
        setItemFont(self.measPanel,self.getFontFromIni('MeasurementPanel'))

        # Alarm view
        alarmBox = wx.StaticBox(parent=self.measPanel,id=-1,label="Alarms")
        # Define the box height automatically instead of using INI file
        #size = self.config.getint("AlarmBox","Width"),self.config.getint("AlarmBox","Height")

        boxWidth = self.config.getint("AlarmBox","Width")
        if self.platform == "Windows-XP":
            boxHeight = 10 + self.numAlarmsDisplay * 15
        elif self.platform == "win32":
            # Win7
            boxHeight = self.numAlarmsDisplay * 20
        else:
            # Xubuntu
            boxHeight = self.numAlarmsDisplay * 40

        size = boxWidth,boxHeight

        font,fgColour,bgColour = self.getFontFromIni('AlarmBox','enabledFont')
        enabled = wx.ListItemAttr(fgColour,bgColour,font)
        font,fgColour,bgColour = self.getFontFromIni('AlarmBox','disabledFont')
        disabled = wx.ListItemAttr(fgColour,bgColour,font)

        self.alarmView = AlarmViewListCtrl(parent=self.measPanel,id=-1,attrib=[disabled,enabled],
                                           DataStore=self.dataStore, DataSource=self.alarmInterface,
                                           size=size, numAlarms=self.numAlarms)
        self.alarmView.SetMainForm(self)
        setItemFont(alarmBox,self.getFontFromIni('AlarmBox'))
        setItemFont(self.alarmView,self.getFontFromIni('AlarmBox'))

        # numSysAlarms = 1 will hide IPV Connectivity, default is 1 (hide IPV)
        numSysAlarms = min(2, self.config.getint("AlarmBox", "NumSysAlarms", 1))

        # System Alarm view
        # Define box height automatically
        #boxWidth = self.config.getint("AlarmBox","Width")

        if self.platform == "Windows-XP":
            boxHeight = numSysAlarms * 17
        elif self.platform == "win32":
            # Windows 7
            boxHeight = numSysAlarms * 20
        else:
            # Xubuntu
            boxHeight = numSysAlarms * 40

        size = boxWidth,boxHeight

        self.sysAlarmView = SysAlarmViewListCtrl(parent=self.measPanel,id=-1,attrib=[disabled,enabled],
                                           DataSource=self.sysAlarmInterface,
                                           size=size, numAlarms=numSysAlarms)
        self.sysAlarmView.SetMainForm(self)
        setItemFont(self.sysAlarmView,self.getFontFromIni('AlarmBox'))

        # Combine system alarm with concentration alarms
        alarmBoxSizer = wx.StaticBoxSizer(alarmBox,wx.VERTICAL)
        alarmBoxSizer.Add(self.sysAlarmView,proportion=0,flag=wx.EXPAND)
        alarmBoxSizer.Add(self.alarmView,proportion=0,flag=wx.EXPAND)

        # Instrument status panel
        self.instStatusBox = wx.StaticBox(parent=self.measPanel,id=-1,label="Instrument Status")
        size = self.config.getint("InstStatPanel","Width", 150),self.config.getint("InstStatPanel","Height", 70)
        self.instStatusPanel = InstStatusPanel(font=self.getFontFromIni('InstStatPanel'),
                                                parent=self.measPanel, id=-1, size=size
                                                )
        setItemFont(self.instStatusBox,self.getFontFromIni('InstStatPanel'))
        instStatusBoxSizer = wx.StaticBoxSizer(self.instStatusBox,wx.HORIZONTAL)
        instStatusBoxSizer.Add(self.instStatusPanel,proportion=0,flag=wx.EXPAND|wx.ALL,border=2)

        # The measurement result consists of a label describing the displayed quantity,
        #  a text control which contains the number, and a label for the units associated
        #  with the quantity. Below these is a collection of three boxes for the mean, standard
        #  deviation and slope.
        # measLabel is in a vertical box sizer above a horizontal box sizer containing the
        #  measTextCtrl and the unitsLabel above the three statistics boxes
        self.measLabel = []
        self.measTextCtrl = []
        self.meanTextCtrl = []
        self.stdDevTextCtrl = []
        self.slopeTextCtrl = []
        measDisplaySizer = wx.BoxSizer(wx.VERTICAL)
        self.statsMeanFormat = self.config.get("StatsBox", "MeanFormat", default = "%.4g")
        self.statsStdvFormat = self.config.get("StatsBox", "StdvFormat", default = "%.4g")
        self.statsSlopeFormat = self.config.get("StatsBox", "SlopeFormat", default = "%.4g")
        for idx in range(self.numGraphs):
            resultSizer = wx.BoxSizer(wx.VERTICAL)
            statsSizer = wx.BoxSizer(wx.HORIZONTAL)

            measLabel = wx.StaticText(parent=self.measPanel,id=-1,style=wx.ALIGN_CENTER,
                                       label='')
            setItemFont(measLabel,self.getFontFromIni('MeasurementLabel'))
            self.measLabel.append(measLabel)

            measTextCtrl = wx.TextCtrl(parent=self.measPanel,id=-1,pos=(50,100),size=(150,-1),
                                        style=wx.TE_READONLY|wx.TE_CENTER|wx.TE_RICH2,
                                        value="0.00")
            setItemFont(measTextCtrl,self.getFontFromIni('MeasurementBox'))
            self.measTextCtrl.append(measTextCtrl)

            resultSizer.Add(measLabel,proportion=0,flag=wx.ALIGN_CENTER)
            resultSizer.Add(measTextCtrl,proportion=1,flag=wx.ALIGN_CENTER)
            measDisplaySizer.Add(resultSizer,proportion=0,flag=wx.GROW | wx.LEFT | wx.RIGHT,border = 10)

            vs = wx.BoxSizer(wx.VERTICAL)
            st = wx.StaticText(parent=self.measPanel,id=-1,style=wx.ALIGN_CENTER,label='mean')
            self.statControls.append(st)
            setItemFont(st,self.getFontFromIni('StatsLabel'))
            vs.Add(st,flag=wx.ALIGN_CENTER)

            meanTextCtrl = wx.TextCtrl(parent=self.measPanel,id=-1,size=(40,-1),
                                        style=wx.TE_READONLY|wx.TE_CENTER|wx.TE_RICH2,value="0.00")
            setItemFont(meanTextCtrl,self.getFontFromIni('StatsBox'))
            self.statControls.append(meanTextCtrl)
            self.meanTextCtrl.append(meanTextCtrl)

            vs.Add(meanTextCtrl,flag=wx.EXPAND)
            statsSizer.Add(vs,proportion=1)

            vs = wx.BoxSizer(wx.VERTICAL)
            st = wx.StaticText(parent=self.measPanel,id=-1,style=wx.ALIGN_CENTER,label='std dev')
            self.statControls.append(st)
            setItemFont(st,self.getFontFromIni('StatsLabel'))
            vs.Add(st,flag=wx.ALIGN_CENTER)

            stdDevTextCtrl = wx.TextCtrl(parent=self.measPanel,id=-1,size=(40,-1),
                                        style=wx.TE_READONLY|wx.TE_CENTER|wx.TE_RICH2,value="0.00")
            setItemFont(stdDevTextCtrl,self.getFontFromIni('StatsBox'))
            self.statControls.append(stdDevTextCtrl)
            self.stdDevTextCtrl.append(stdDevTextCtrl)

            vs.Add(stdDevTextCtrl,flag=wx.EXPAND)
            statsSizer.Add(vs,proportion=1)

            vs = wx.BoxSizer(wx.VERTICAL)
            st = wx.StaticText(parent=self.measPanel,id=-1,style=wx.ALIGN_CENTER,label='slope')
            self.statControls.append(st)
            setItemFont(st,self.getFontFromIni('StatsLabel'))
            vs.Add(st,flag=wx.ALIGN_CENTER)

            slopeTextCtrl = wx.TextCtrl(parent=self.measPanel,id=-1,size=(40,-1),
                                        style=wx.TE_READONLY|wx.TE_CENTER|wx.TE_RICH2,value="0.00")
            setItemFont(slopeTextCtrl,self.getFontFromIni('StatsBox'))
            self.statControls.append(slopeTextCtrl)
            self.slopeTextCtrl.append(slopeTextCtrl)

            vs.Add(slopeTextCtrl,flag=wx.EXPAND)
            statsSizer.Add(vs,proportion=1)

            measDisplaySizer.Add(statsSizer,proportion=0,flag=wx.GROW | wx.LEFT | wx.RIGHT,border = 10)
            measDisplaySizer.Add((20,10),proportion=0)

        self.shutdownButton = wx.Button(parent=self.measPanel,id=-1,size=(-1,25),label="Shutdown")
        setItemFont(self.shutdownButton,self.getFontFromIni('MeasurementButtons'))
        self.Bind(wx.EVT_BUTTON,self.OnShutdownButton,self.shutdownButton)

        self.userLogButton = wx.Button(parent=self.measPanel,id=-1,size=(-1,25),label="Start User Log(s)")
        setItemFont(self.userLogButton,self.getFontFromIni('MeasurementButtons'))
        self.userLogButton.State = False
        self.restartUserLog = False

        self.Bind(wx.EVT_BUTTON,self.OnUserLogButton,self.userLogButton)

        self.userLogTextCtrl = wx.TextCtrl(parent=self.measPanel,id=-1,size=(-1,120),
                                        style=wx.TE_READONLY|wx.TE_RICH2|wx.TE_MULTILINE,
                                        value="No log file")
        setItemFont(self.userLogTextCtrl,self.getFontFromIni('UserLogBox'))

        self.measPanelSizer = wx.BoxSizer(wx.VERTICAL)
        # Next line defines width of panel
        panelWidth = 250

        logoSizer = wx.BoxSizer(wx.VERTICAL)
        logoBmp = wx.Bitmap(os_dirname(AppPath)+'/logo.png',wx.BITMAP_TYPE_PNG)
        logoSizer.Add(wx.StaticBitmap(self.measPanel, -1, logoBmp),proportion=0, flag=wx.TOP,border = 15)
        self.measPanelSizer.Add(logoSizer,proportion=0,flag=wx.ALIGN_CENTER|wx.BOTTOM,border = 5)
        #self.measPanelSizer.Add(alarmBoxSizer,proportion=0,flag=wx.ALIGN_CENTER)
        self.measPanelSizer.Add(alarmBoxSizer,proportion=1,flag=wx.ALIGN_CENTER)
        self.measPanelSizer.Add((panelWidth,10),proportion=0)
        self.measPanelSizer.Add(measDisplaySizer,proportion=0,flag=wx.GROW | wx.LEFT | wx.RIGHT,border = 10)
        self.measPanelSizer.Add(instStatusBoxSizer,proportion=0,flag=wx.ALIGN_CENTER | wx.ALL,border = 5)
        self.measPanelSizer.Add(self.shutdownButton,proportion=0,flag=wx.GROW | wx.ALL,border = 10)
        self.measPanelSizer.Add(self.userLogButton,proportion=0,flag=wx.GROW | wx.BOTTOM | wx.LEFT | wx.RIGHT,border = 10)
        #self.measPanelSizer.Add(self.userLogTextCtrl,proportion=1,flag=wx.GROW | wx.BOTTOM | wx.LEFT | wx.RIGHT,border = 10)
        self.measPanelSizer.Add(self.userLogTextCtrl,proportion=0,flag=wx.GROW | wx.BOTTOM | wx.LEFT | wx.RIGHT,border = 10)
        #measPanelSizer.Add((-1,1),proportion=1,flag=wx.GROW)

        self.measPanel.SetSizer(self.measPanelSizer)

        # Construct the layout using sizers
        graphPanelSizer = wx.BoxSizer(wx.VERTICAL)
        for idx in range(self.numGraphs):
            graphPanelSizer.Add(self.graphPanel[idx],proportion=1,flag=wx.GROW)

        sizer = wx.BoxSizer(wx.HORIZONTAL)
        sizer.Add(graphPanelSizer,proportion=1,flag=wx.GROW)
        sizer.Add(self.gauge,proportion=0,flag=wx.GROW)

        vsizer2 = wx.BoxSizer(wx.VERTICAL)
        titleSizer = wx.BoxSizer(wx.VERTICAL)
        titleSizer.Add(self.titleLabel,proportion=0,flag=wx.ALIGN_CENTER)
        vsizer2.Add(titleSizer,proportion=0,flag= wx.GROW | wx.ALL,border=10)
        vsizer2.Add(sizer,proportion=1,flag=wx.GROW)
        vsizer2.Add(toolPanel,proportion=0,flag=wx.GROW)
        vsizer2.Add(statusBoxSizer,proportion=0,flag=wx.GROW)

        hsizer1 = wx.BoxSizer(wx.HORIZONTAL)
        hsizer1.Add(self.measPanel,proportion = 0,flag=wx.GROW | wx.RIGHT,border=10)
        hsizer1.Add(vsizer2,proportion = 1,flag=wx.GROW)
        #
        vsizer1 = wx.BoxSizer(wx.VERTICAL)
        vsizer1.Add(hsizer1,proportion=1,flag=wx.GROW | wx.LEFT | wx.RIGHT,border=10)
        footerSizer = wx.BoxSizer(wx.VERTICAL)
        footerSizer.Add(footerLabel,proportion=0,flag=wx.ALIGN_CENTER)
        vsizer1.Add(footerSizer,proportion=0,flag=wx.GROW | wx.ALL,border=10)
        self.mainPanel.SetSizer(vsizer1)
        box = wx.BoxSizer(wx.HORIZONTAL)
        box.Add(self.mainPanel,proportion=1,flag=wx.EXPAND)
        self.SetSizer(box)
        self.modifyInterface()

    #user levels setting
    def modifyInterface(self):
        #Operator level
        if self.userLevel == 1:
            self.shutdownButton.Enable(False)
            
            self.userLogButton.Disable()
            for sc in self.sourceChoice:
                sc.Enable(False)
            for kc in self.keyChoice:
                kc.Enable(False)
            for pc in self.precisionChoice:
                pc.Enable(False)
            for ayb in self.autoY:
                ayb.Enable(False)
<<<<<<< HEAD
=======
            for c in self.serviceModeOnlyControls:
                print "************", c, "type: ", type(c)
                c.Show(False)
>>>>>>> ccdfaae5
            self.clearButton.Enable(False)


        else:
            self.shutdownButton.Enable(True)

            self.userLogButton.Enable(True)
            for sc in self.sourceChoice:
                sc.Enable(True)
            for kc in self.keyChoice:
                kc.Enable(True)
            for pc in self.precisionChoice:
                pc.Enable(True)
            for ayb in self.autoY:
                ayb.Enable(True)
            self.clearButton.Enable(True)
            
            #Technician Level
            if self.userLevel == 2:
                for c in self.serviceModeOnlyControls:
                    print "AAAAAAAAAAAAA"
                    c.Show(False)
                #self.iGuiMode1.Enable(True)
                #self.iGuiMode2.Enable(False)
                #self.iGuiMode3.Enable(True)
            #Expert
            else:
                for c in self.serviceModeOnlyControls:
                    c.Show(True)
                #self.iGuiMode1.Enable(True)
                #self.iGuiMode2.Enable(True)
                #self.iGuiMode3.Enable(False)

        if self.showStat:
            for c in self.statControls:
                c.Show(True)
        else:
            for c in self.statControls:
                c.Show(False)

        if self.showInstStat:
            self.instStatusBox.Show(True)
            self.instStatusPanel.Show(True)
        else:
            self.instStatusBox.Show(False)
            self.instStatusPanel.Show(False)

    def getSourcesbyMode(self):
        s = self.dataStore.getSources()
        if self.userLevel != 3:
            if self.sourceStandardModeDatabase != None:
                s = [t for t in s if self.sourceStandardModeDatabase.match(t)>=0]
            else:
                s = [t for t in s if t in self.standardModeSourcesDict.getStrings().values()]
        return s

    def getKeysbyMode(self,source):
        k = self.dataStore.getKeys(source)
        if self.userLevel != 3:
            if self.keyStandardModeDatabase != None:
                k = [t for t in k if self.keyStandardModeDatabase.match(t)>=0]
            else:
                for sourceKey in self.standardModeSourcesDict.getStrings():
                    if self.standardModeSourcesDict.getString(sourceKey) == source:
                        keyDict = self.standardModeKeysDict[sourceKey]
                        k = [t for t in k if t in keyDict.getStrings().values()]
                        break
        return k

    def OnShutdownButton(self,evt):
        # Shutdown Modes (modes are defined in InstMgr.py)
        # mode == 0 shutdown all processes and power off the analyzer
        # mode == 1 shutdown all process and exit to the desktop
        # mode == 2 shutdown host, leave driver running, exit to desktop
        #
        # click ShutDown button -> mode 0
        # click Shutdown button while holding down SHIFT -> mode 1
        # click Shutdown button while holding down SHIFT + CTRL -> mode 2
        #
        shutdownMode = 0
        message = "Do you really want to shutdown the analyzer?"
        if wx.GetKeyState(wx.WXK_SHIFT) and wx.GetKeyState(wx.WXK_CONTROL):
            shutdownMode = 2
        elif wx.GetKeyState(wx.WXK_SHIFT):
            shutdownMode = 1

        dialog = wx.MessageDialog(self, message, "Analyzer Shut Down", style=wx.YES_NO | wx.ICON_QUESTION)
        retCode = dialog.ShowModal()
        if retCode == wx.ID_YES:
            try:
                self.setDisplayedSource(self.shutdownShippingSource)
            except Exception, err:
                print "2003 %r" % err

            self.instMgrInterface.instMgrRpc.INSTMGR_ShutdownRpc(shutdownMode)
        dialog.Destroy()

    def OnResetBuffers(self,evt):
        for s in self.dataStore.getSources():
            self.dataStore.getDataSequence(s,'time').Clear()
            self.dataStore.getDataSequence(s,'good').Clear()
            for k in self.dataStore.getKeys(s):
                self.dataStore.getDataSequence(s,k).Clear()
    def OnSourceChoice(self,evt):
        idx = self.sourceChoiceIdList.index(evt.GetEventObject().GetId())
        self.source[idx] = self.sourceChoice[idx].GetClientData(evt.GetSelection())
        self.graphPanel[idx].RemoveAllSeries()
        self.dataKey[idx] = None
        self.keyChoices[idx] = None
    def OnKeyChoice(self,evt):
        idx = self.keyChoiceIdList.index(evt.GetEventObject().GetId())
        self.dataKey[idx] = self.keyChoice[idx].GetClientData(evt.GetSelection())
        self.dataKeyUpdateAction(idx)
    def dataKeyUpdateAction(self, idx):
        if not self.dataKey[idx]: return
        ds = self.dataStore
        self.graphPanel[idx].RemoveAllSeries()
        series = GraphPanel.Series(ds.getTime(self.source[idx]),ds.getDataSequence(self.source[idx],self.dataKey[idx]))
        selection = self.displayFilterSubstDatabase.applySubstitution(self.dataKey[idx])
        if selection != None:
            selection = selection[0]
            # An empty selection is interpreted as selecting all points
            if selection.strip():
                try:
                    selKey,selValue = selection.split(",")
                    selSequence = ds.getDataSequence(self.source[idx],selKey)
                    selection = (selSequence,eval(selValue))
                except:
                    Log("Bad DisplayFilter selection ignored",
                    {"selection":selection,"source":self.source[idx],"dataKey":self.dataKey[idx]})
                    selection = None
            else:
                selection = None
        self.graphPanel[idx].AddSeriesAsLine(series,selection,statsFlag=True,width=self.defaultLineWidth)
        self.graphPanel[idx].AddSeriesAsPoints(series,selection,marker=getInnerStr(self.config.get("Graph","Marker")),size=self.defaultMarkerSize)
        if self.graphPanel[idx].getNumColors() == 0:
            self.graphPanel[idx].AddColor(self.lineMarkerColor)
        # When changing data keys, if the panel is currently zoomed, we want to keep the x-axis locked but
        # unlock the y-axis in order to show the data of the new key. To do so, we first un-zoom the panel,
        # update it to auto-scale in y-axis only, and then we remove the x-axis enforcement and set it in zoomed mode.
        if not self.graphPanel[idx].GetUnzoomed():
            self.autoScaleY(idx)
        (renamedKey, units) = self.keySubstDatabase.applySubstitution(self.dataKey[idx])[:2]
        if units != "":
            measLabelString = "%s (%s)" % (renamedKey, units)
        else:
            measLabelString = renamedKey
        self.graphPanel[idx].SetGraphProperties(ylabel=measLabelString)
        self.measLabel[idx].SetLabel(measLabelString)
        self.measTextCtrl[idx].Clear()
        # N.B. Following line allows the measurement label string to be recentered after its label
        #  is changed. It effectively sends a resize event that forces a recalculation of the position
        #  of the string within the measPanel
        self.measPanel.SendSizeEvent()

    def OnAutoScaleY(self, evt):
        idx = self.autoYIdList.index(evt.GetEventObject().GetId())
        self.autoScaleY(idx)

    def autoScaleY(self, idx):
        if self.graphPanel[idx].GetUnzoomed():
            self.graphPanel[idx].Update(autoscaleY=True)
        else:
            xAxis = self.graphPanel[idx].GetLastDraw()[1]
            self.graphPanel[idx].SetUnzoomed(True)
            self.graphPanel[idx].SetForcedXAxis(tuple(xAxis))
            self.graphPanel[idx].Update(autoscaleY=True)
            self.graphPanel[idx].ClearForcedXAxis()
            self.graphPanel[idx].SetUnzoomed(False)

    def OnPrecisionChoice(self,evt):
        idx = self.precisionChoiceIdList.index(evt.GetEventObject().GetId())
        precision = evt.GetString()
        def axisLimits(minVal,maxVal):
            incr = 10.0**(-int(precision))
            range = maxVal-minVal
            if abs(range)<8.0*incr:
                meanVal = 0.5 * (minVal + maxVal)
                minVal = meanVal - 3.5*incr
                maxVal = meanVal + 3.5*incr
                minVal = incr * numpy.floor(minVal/incr)
                maxVal = incr * numpy.ceil(maxVal/incr)
            else:
                if range == 0.:
                    return minVal-0.5, maxVal+0.5
                log = numpy.log10(range)
                power = numpy.floor(log)
                fraction = log-power
                if fraction <= 0.05:
                    power = power-1
                grid = 10.0**power
                minVal = minVal - minVal % grid
                mod = maxVal % grid
                if mod != 0:
                    maxVal = maxVal - mod + grid
            return minVal,maxVal
        if precision == "auto":
            self.graphPanel[idx].SetGraphProperties(YTickFormat=None)
            self.graphPanel[idx].SetGraphProperties(YSpec="auto")
        else:
            self.graphPanel[idx].SetGraphProperties(YTickFormat="%."+("%df" % int(precision)))
            self.graphPanel[idx].SetGraphProperties(YSpec=axisLimits)

    def OnIdle(self,event):
        while not self.commandQueue.empty():
            func, args, kwargs = self.commandQueue.get()
            func(*args, **kwargs)
        event.Skip()

    def _setTitle(self,title):
        """Sets the title and refreshes main panel so that title is recentered"""
        self.titleLabel.SetLabel(title)
        self.mainPanel.SendSizeEvent()

    def OnUserLogButton(self,evt):
        self.userLogButton.Disable()
        userLogs = self.dataLoggerInterface.userLogDict.keys()
        if self.userLogButton.State:
            self.dataLoggerInterface.startUserLogs(userLogs, self.restartUserLog)
        else:
            self.dataLoggerInterface.stopUserLogs(userLogs)
        wx.FutureCall(5000,self.userLogButton.Enable)

    def OnTimer(self,evt):
        defaultSourceIndex = None
        self.dataStore.getQueuedData()
        self.eventStore.getQueuedEvents()
        if not self.alarmInterface.alarmData:
            self.alarmInterface.getAlarmData()
        #self.sysAlarmInterface.getStatus(0)
        sources = self.getSourcesbyMode()
        self.dataLoggerInterface.getDataLoggerInfo()
        # Update the combo box of sources with source names translated via the sourceSubstDatabase
        #  The actual sources are stored in the ClientData area of the control
        if self.sourceChoices != sources:
            # The renamed source is the 0'th element of the list of substituted strings
            renamedSources = [self.sourceSubstDatabase.applySubstitution(source)[0] for source in sources]
            # Sort the sources into alphabetical order for the combo box
            decoratedSources = zip(renamedSources,sources)
            decoratedSources.sort()
            for idx in range(self.numGraphs):
                self.sourceChoice[idx].SetItems([rS for rS,s in decoratedSources])
                for i in range(len(sources)):
                    s = decoratedSources[i][1]
                    self.sourceChoice[idx].SetClientData(i,s)
                foundDef = False
                for j in self.defaultSources.getStrings():
                    d = self.defaultSources.getString(j)
                    for i in range(len(sources)):
                        s = decoratedSources[i][1]
                        if s.lower() == d.lower(): # We have found the default source
                            defaultSourceIndex = j
                            self.source[idx] = s
                            self.sourceChoice[idx].SetSelection(i)
                            foundDef = True
                            break
                    if foundDef: break
            self.sourceChoices = sources

        for idx in range(self.numGraphs):
            if self.source[idx] != None:
                s = self.source[idx]
                for j in self.defaultSources.getStrings():
                    d = self.defaultSources.getString(j)
                    if s.lower() == d.lower(): # We have found the source in the default list
                        defaultSourceIndex = j
                keyChoices = self.getKeysbyMode(self.source[idx])
                if self.keyChoices[idx] != keyChoices:
                    # The renamed key is the 0'th element of the list of substituted strings
                    renamedKeys = [self.keySubstDatabase.applySubstitution(key)[0] for key in keyChoices]
                    # Sort the renamed keys into alphabetical order for the combo box
                    decoratedKeys = zip(renamedKeys,keyChoices)
                    decoratedKeys.sort()
                    self.keyChoice[idx].SetItems([rK for rK,k in decoratedKeys])
                    for i in range(len(keyChoices)):
                        k = decoratedKeys[i][1]
                        self.keyChoice[idx].SetClientData(i,k)
                        if defaultSourceIndex != None:
                            try:
                                if k.lower() == self.defaultKeys[idx].getString(defaultSourceIndex).lower():
                                    self.dataKey[idx] = k
                                    self.keyChoice[idx].SetSelection(i)
                            except:
                                self.dataKey[idx] = decoratedKeys[0][1]
                                self.keyChoice[idx].SetSelection(0)
                    self.keyChoices[idx] = keyChoices
                    self.dataKeyUpdateAction(idx)

        axisChanged = False
        if self.lockTime:
            for idx in range(self.numGraphs):
                if self.graphPanel[idx].GetIsNewXAxis():
                    axisChanged = True
                    actIndices = range(self.numGraphs)
                    actIndices.remove(idx)
                    currXAxis = tuple(self.graphPanel[idx].GetLastDraw()[1])
                    if not self.graphPanel[idx].GetUnzoomed():
                        #print "Graph %d zooming others in time-locked mode" % idx
                        for i in actIndices:
                            self.graphPanel[i].SetUnzoomed(False)
                            self.graphPanel[i].SetForcedXAxis(currXAxis)
                            self.graphPanel[i].Update(forcedRedraw=True)
                            self.graphPanel[i].ClearForcedXAxis()
                        self.allTimeLocked = True
                        break
                    elif self.allTimeLocked:
                        #print "Graph %d unzooming others in time-locked mode" % idx
                        # Unzoom other plots
                        for i in actIndices:
                            self.graphPanel[i].SetUnzoomed(True)
                            self.graphPanel[i].Update(forcedRedraw=True)
                        self.allTimeLocked = False
                        break
        for idx in range(self.numGraphs):
            self.graphPanel[idx].Update(forcedRedraw=axisChanged)

        gaugeValue = []
        for idx in range(self.numGraphs):
            if self.showGraphZoomed:
                if self.graphPanel[idx].GetUnzoomed():
                    self.zoomedList[idx].SetValue("N")
                else:
                    self.zoomedList[idx].SetValue("Y")

            if len(self.graphPanel[idx].stats)>0:
                self.meanTextCtrl[idx].SetValue(self.statsMeanFormat % self.graphPanel[idx].stats[0][0])
                self.stdDevTextCtrl[idx].SetValue(self.statsStdvFormat % self.graphPanel[idx].stats[0][1])
                self.slopeTextCtrl[idx].SetValue(self.statsSlopeFormat % self.graphPanel[idx].stats[0][2])

            if self.dataStore != None and self.source[idx] != None and self.dataKey[idx] != None:
                timeSeq = self.dataStore.getTime(self.source[idx])
                v = self.dataStore.getDataSequence(self.source[idx],self.dataKey[idx]).GetLatest()
                format = self.keySubstDatabase.applySubstitution(self.dataKey[idx])[2]
                self.measTextCtrl[idx].SetValue(format % (v,))
                level, size = timeSeq.GetLevelAndSize()
                gaugeValue.append(100*level//size)

        if len(gaugeValue) > 0:
            self.gauge.SetValue(max(gaugeValue))

        userLogEnabled = False
        if self.dataLoggerInterface.userLogDict:
            logFiles = []
            for i in self.dataLoggerInterface.userLogDict:
                en,live,fname = self.dataLoggerInterface.userLogDict[i]
                userLogEnabled = userLogEnabled or en
                if en and len(fname) > 0:
                    #logFiles.append("%s" % (os.path.split(fname)[-1],))
                    logFiles.append("[%s]%s" % (i," - Live" if live else ""))
                    logFiles.append("%s" % fname)
            if len(logFiles) > 0 and userLogEnabled:
                logFiles = "\n".join(logFiles)
            else:
                logFiles = "No log file"
            if logFiles != self.userLogTextCtrl.GetValue():
                self.userLogTextCtrl.SetValue(logFiles)
        if userLogEnabled:
            self.userLogButton.SetLabel("Restart User Log(s)")
            self.userLogButton.SetForegroundColour("black")
            self.userLogButton.State = True
            self.restartUserLog = True
        else:
            self.userLogButton.SetLabel("Start User Log(s)")
            self.userLogButton.SetForegroundColour("red")
            self.userLogButton.State = True
            self.restartUserLog = False

        self.eventViewControl.RefreshList()
        self.alarmView.RefreshList()
        self.sysAlarmView.RefreshList()

        # Update instrument status
        if self.showInstStat:
            try:
                cavityTemp = self.dataStore.getDataSequence(self.instStatSource,self.instStatCavityTempKey).GetLatest()
                if cavityTemp != 0.0:
                    self.instStatusPanel.cavityTemp.SetValue("%.3f" % cavityTemp)
                    # Change display color (yellow or green)
                    if self.cavityTempS != None and self.cavityTempT != None:
                        cavityTempDev = cavityTemp-self.cavityTempS
                        if abs(cavityTempDev) > self.cavityTempT:
                            self.instStatusPanel.cavityTemp.SetBackgroundColour('yellow')
                        else:
                            self.instStatusPanel.cavityTemp.SetBackgroundColour('#85B24A')
            except:
                pass

            try:
                warmBoxTemp = self.dataStore.getDataSequence(self.instStatSource,self.instStatWarmBoxTempKey).GetLatest()
                if warmBoxTemp != 0.0:
                    self.instStatusPanel.warmBoxTemp.SetValue("%.3f" % warmBoxTemp)
                    # Change display color (yellow or green)
                    if self.warmBoxTempS != None and self.warmBoxTempT != None:
                        warmBoxTempDev = warmBoxTemp-self.warmBoxTempS
                        if abs(warmBoxTempDev) > self.warmBoxTempT:
                            self.instStatusPanel.warmBoxTemp.SetBackgroundColour('yellow')
                        else:
                            self.instStatusPanel.warmBoxTemp.SetBackgroundColour('#85B24A')
            except:
                pass

            try:
                cavityPressure = self.dataStore.getDataSequence(self.instStatSource,self.instStatCavityPressureKey).GetLatest()
                if cavityPressure != 0.0:
                    self.instStatusPanel.cavityPressure.SetValue("%.3f" % cavityPressure)
                    # Change display color (yellow or green)
                    if self.cavityPressureS != None and self.cavityPressureT != None:
                        cavityPressureDev = cavityPressure-self.cavityPressureS
                        if abs(cavityPressureDev) > self.cavityPressureT:
                            self.instStatusPanel.cavityPressure.SetBackgroundColour('yellow')
                        else:
                            self.instStatusPanel.cavityPressure.SetBackgroundColour('#85B24A')
            except:
                pass

    def OnLockTime(self, evt):
        if self.lockTime:
            self.lockTime = False
            self.iView.SetLabel(self.idLockTime,"Lock time axis when zoomed")
        else:
            self.lockTime = True
            self.iView.SetLabel(self.idLockTime,"Unlock time axis")

    def OnStatDisplay(self, evt):
        if self.showStat:
            self.showStat = False
            self.iView.SetLabel(self.idStatDisplay,"Show Statistics")
        else:
            self.showStat = True
            self.iView.SetLabel(self.idStatDisplay,"Hide Statistics")
        self.modifyInterface()
        self.measPanelSizer.Layout()
        self.Refresh()

    def OnInstStatDisplay(self, evt):
        if self.showInstStat:
            self.showInstStat = False
            self.iView.SetLabel(self.idInstStatDisplay,"Show Instrument Status")
        else:
            self.showInstStat = True
            self.iView.SetLabel(self.idInstStatDisplay,"Hide Instrument Status")
            try:
                self.cavityTempS = self.driverRpc.rdDasReg("CAVITY_TEMP_CNTRL_SETPOINT_REGISTER")
                self.cavityTempT = self.driverRpc.rdDasReg("CAVITY_TEMP_CNTRL_TOLERANCE_REGISTER")
                self.warmBoxTempS = self.driverRpc.rdDasReg("WARM_BOX_TEMP_CNTRL_SETPOINT_REGISTER")
                self.warmBoxTempT = self.driverRpc.rdDasReg("WARM_BOX_TEMP_CNTRL_TOLERANCE_REGISTER")
            except:
                pass
            try:
                self.cavityPressureS = self.sampleMgrRpc.ReadOperatePressureSetpoint()
                cavityPressureTPer = self.sampleMgrRpc.ReadPressureTolerancePer()
                self.cavityPressureT = cavityPressureTPer*self.cavityPressureS
            except:
                self.cavityPressureS = 140.0
                self.cavityPressureT = 5.0

        self.modifyInterface()
        self.measPanelSizer.Layout()
        self.Refresh()

    def OnUserCal(self, evt):
        concList = self.dataManagerRpc.Cal_GetMeasNames()
        if len(concList) == 0:
            d = OKDialog(self,"User calibration not allowed, action cancelled.",None,-1,"User Calibration Disabled")
            d.ShowModal()
            d.Destroy()
            return

        # Use password to protect user cal function
        d = wx.TextEntryDialog(self, 'User Calibration Password: ','Authorization required', '', wx.OK | wx.CANCEL | wx.TE_PASSWORD)
        setItemFont(d,self.getFontFromIni("Dialogs"))
        try:
            password = getInnerStr(self.config.get("Authorization","UserCalPassword"))
        except:
            password = "picarro"
        okClicked = d.ShowModal() == wx.ID_OK
        d.Destroy()
        if not okClicked:
            return
        elif d.GetValue() != password:
            d = OKDialog(self,"Password incorrect, action cancelled.",None,-1,"Incorrect Password")
            d.ShowModal()
            d.Destroy()
            return

        userCalList = []
        concList.sort()
        for conc in concList:
            concCal = self.dataManagerRpc.Cal_GetUserCal(conc)
            userCalList.append((conc+"Slope", "%s slope" % conc, str(concCal[0])))
            userCalList.append((conc+"Offset", "%s offset" % conc, str(concCal[1])))
        dlg = UserCalGui(userCalList, None, -1, "")
        getUserCals = (dlg.ShowModal() == wx.ID_OK)
        if getUserCals:
            numConcs = len(userCalList)/2
            for idx in range(numConcs):
                if dlg.textCtrlList[2*idx].GetValue() != userCalList[2*idx][2] or dlg.textCtrlList[2*idx+1].GetValue() != userCalList[2*idx+1][2]:
                    newCal = (float(dlg.textCtrlList[2*idx].GetValue()), float(dlg.textCtrlList[2*idx+1].GetValue()))
                    self.dataManagerRpc.Cal_SetSlopeAndOffset(concList[idx], newCal[0], newCal[1])
        dlg.Destroy()

    def OnValveSeq(self, evt):
        try:
            if not self.valveSeqRpc.isGuiOn():
                self.valveSeqRpc.showGui()
            else:
                self.valveSeqRpc.hideGui()
        except Exception, err:
            errMsg = "%s" % err
            if errMsg == "connection failed":
                errMsg += " (valve sequencer may be terminated already)"
            d = wx.MessageDialog(self, "Error: %s" % errMsg, "Valve Sequencer Error", wx.OK | wx.ICON_EXCLAMATION)
            d.ShowModal()
            d.Destroy()

    def OnPulseAnalyzerParam(self, evt):
        errorMsg = ""
        if not self.pulseSource:
            errorMsg = "Pulse Analyzer source not specified"
        else:
            try:
                concList = self.dataManagerRpc.PulseAnalyzer_GetParam(self.pulseSource,"allConcList")
                if concList == "Failed":
                    errorMsg = "Unable to modify Pulse Analyzer"
                elif len(concList) == 0:
                    errorMsg = "Pulse Analyzer not defined"
                else:
                    pass
            except:
                errorMsg = "Connection to Pulse Analyzer failed"
        if errorMsg:
            d = OKDialog(self,errorMsg,None,-1,"Error")
            d.ShowModal()
            d.Destroy()
            return

        concThresList = []
        pulseConfigList = []
        for conc in concList:
            concThresList.append((conc, "%s threshold" % conc, str(self.dataManagerRpc.PulseAnalyzer_GetParam(self.pulseSource,"threshold",conc))))
        concThresList.sort()
        pulseConfigList.append(("waitTime", "Wait Time (seconds)", str(self.dataManagerRpc.PulseAnalyzer_GetParam(self.pulseSource,"waitTime"))))
        pulseConfigList.append(("triggerTime", "Trigger Time (seconds)", str(self.dataManagerRpc.PulseAnalyzer_GetParam(self.pulseSource,"triggerTime"))))
        pulseConfigList.append(("bufSize", "Buffer Size", str(self.dataManagerRpc.PulseAnalyzer_GetParam(self.pulseSource,"bufSize"))))
        dlg = PulseAnalyzerGui((concThresList+pulseConfigList), None, -1, "")
        getParamVals = (dlg.ShowModal() == wx.ID_OK)
        if getParamVals:
            numThres = len(concThresList)
            numConfigParam = len(pulseConfigList)
            for idx in range(numThres):
                if dlg.textCtrlList[idx].GetValue() != concThresList[idx][2]:
                    self.dataManagerRpc.PulseAnalyzer_SetParam(self.pulseSource,"threshold",float(dlg.textCtrlList[idx].GetValue()),concThresList[idx][0])
            for idx in range(numConfigParam):
                if dlg.textCtrlList[idx+numThres].GetValue() != pulseConfigList[idx][2]:
                    pulseConfigName = pulseConfigList[idx][0]
                    if pulseConfigName in ["bufSize"]:
                        self.dataManagerRpc.PulseAnalyzer_SetParam(self.pulseSource,pulseConfigName,int(dlg.textCtrlList[idx+numThres].GetValue()))
                    else:
                        self.dataManagerRpc.PulseAnalyzer_SetParam(self.pulseSource,pulseConfigName,float(dlg.textCtrlList[idx+numThres].GetValue()))
        dlg.Destroy()

    def OnSize(self,evt):
        w, h = self.GetClientSizeTuple()
        for key in self.imageDatabase.dbase:
            self.imageDatabase.placeImage(key,(w,h))
        evt.Skip()
    def OnPaint(self,evt):
        w, h = self.GetClientSizeTuple()
        for key in self.imageDatabase.dbase:
            self.imageDatabase.placeImage(key,(w,h))
        evt.Skip()
    def OnAbout(self,e):
        v = "Web site : www.picarro.com\nTechnical support : 408-962-3900\nE-mail : techsupport@picarro.com\n\n(c) 2005-%d, Picarro Inc.\n\n" % time.localtime()[0]
        try:
            dV = self.driverRpc.allVersions()
            boldText = "SOFTWARE RELEASE VERSION : %s\n" % dV["host release"]
            klist = dV.keys()
            klist.sort()
            v += "Version strings:\n"
            for k in klist:
                if k != "host release":
                    v += "%s : %s\n" % (k,dV[k])
        except:
            v += "Software version information unavailable"

        biggerSize = False
        try:
            analyzerId = self.driverRpc.fetchObject("LOGIC_EEPROM")[0]
            serialNum = analyzerId["Chassis"] + "-" + analyzerId["Analyzer"] + analyzerId["AnalyzerNum"]
            aboutTitle = "Picarro CRDS (S/N: %s)" % serialNum
            biggerSize = True
        except:
            aboutTitle = "Picarro CRDS"

        d = OKDialog(self,v,None,-1,aboutTitle, boldText=boldText)
        if biggerSize:
            currSize = d.GetSize()
            d.SetSize((currSize[0]+40, currSize[1]))
        d.ShowModal()
        d.Destroy()

    def OnGuiMode1(self,e):
        # change GUI mode to operator
        self.userLevel = 1
        self.modifyInterface()
        self.measPanelSizer.Layout()
        self.Refresh()
        d = OKDialog(self,"Operator GUI mode selected",None,-1,"User Authentication")

        d.ShowModal()
        d.Destroy()
        
        #payload = {'command': 'get_current_user'}
        #with requests.Session() as session:
        #    r_account = session.get(FLASK_SERVER_URL + "account", data = payload )
        #    print r_account.json()
        #print r_account.json()
        #if 'email' in r_account.json():
        #    with requests.Session() as session:
        #        req_dict = {'email': r_account.json['email'], 'password': r_account.json['password'], 'command': 'log_out_user'}
        #        r_logout = session.post(FLASK_SERVER_URL + "account", data = payload )
        #    print "log out msg:", r_logout.json()['msg']        
        #update the menu tabs in the GUI
        self.iGuiMode1.Enable(False)
        self.iGuiMode2.Enable(True)
        self.iGuiMode3.Enable(True)
        self.iGuiMode4.Enable(True)

        self.menuBar.EnableTop(1, False)
        self.menuBar.EnableTop(2, False) 


    def OnGuiMode2(self,e):
        # change GUI mode to technician (if password matched)
        #d = wx.TextEntryDialog(self, 'Service Technician Log In: ','Authorization required', 'Email:', wx.OK | wx.CANCEL | wx.TE_PASSWORD)
        #setItemFont(d,self.getFontFromIni("Dialogs"))
        d = LoginDialog(self, title = "Authorization required")
        d.Show()
        
        
        okClicked = d.ShowModal() == wx.ID_OK

        print "email: ", d.Username, ", password: ", d.Password
        payload = {'email': d.Username, 'password': d.Password, 'command': 'log_in_user'}
        print "payload: ", payload

        with requests.Session() as session:
                r_account = session.post(FLASK_SERVER_URL + "account", data = payload )
        session.close()
        print "session: ", session
        print "The Http request response: ", r_account.text 
        print "response code:  ", r_account.status_code
        
        authorized = "roles" in r_account.json()
        print "authorized: ", authorized

        if okClicked and authorized:
            self.userLevel = 2
        d.Destroy()

        if okClicked:
            if self.userLevel == 2:
                self.modifyInterface()
                self.measPanelSizer.Layout()
                self.Refresh()
                d = OKDialog(self,"Standard technician GUI mode selected",None,-1,"User Authentication")

                #update GUI
                self.iGuiMode1.Enable(True)
                self.iGuiMode2.Enable(False)
                self.iGuiMode3.Enable(True)
                self.iGuiMode4.Enable(True)
                self.menuBar.EnableTop(1, True)
                self.menuBar.EnableTop(2, True)
#                self.iLockTime.Enable(True)
#                self.iStatDisplay.Enable(True)
#                self.iInstStatDisplay.Enable(True)
            
            else:
                d = OKDialog(self,"Authentication failed, mode not changed.",None,-1,"User Authentication")
            d.ShowModal()
            d.Destroy()

    def OnGuiMode3(self,e):
        # try to change GUI mode to expert (if password matched)
        #d = wx.TextEntryDialog(self, 'Expert Password: ','Authorization required', '', wx.OK | wx.CANCEL | wx.TE_PASSWORD)
        #setItemFont(d,self.getFontFromIni("Dialogs"))
        d = LoginDialog(self, title = "Authorization required")
        d.Show()
        
        okClicked = d.ShowModal() == wx.ID_OK

        print "email: ", d.Username, ", password: ", d.Password
        payload = {'email': d.Username, 'password': d.Password, 'command': 'log_in_user'}
        print "payload: ", payload

        with requests.Session() as session:
                r_account = session.post(FLASK_SERVER_URL + "account", data = payload )
        session.close()
        print "session: ", session
        print "The Http request response: ", r_account.text 
        print "response code:  ", r_account.status_code
        
        authorized = "roles" in r_account.json() and 'Admin' in r_account.json()["roles"]
        print "authorized: ", authorized

        if okClicked and authorized:
            self.userLevel = 3
        d.Destroy()

        if okClicked:
            if self.userLevel == 3:
                self.modifyInterface()
                self.measPanelSizer.Layout()
                self.Refresh()
                d = OKDialog(self,"Expert GUI mode selected",None,-1,"User Authentication")
                self.iGuiMode1.Enable(True)
                self.iGuiMode2.Enable(True)
                self.iGuiMode3.Enable(False)
                self.iGuiMode4.Enable(True)
                self.menuBar.EnableTop(1, True)
                self.menuBar.EnableTop(2, True)

            else:
                d = OKDialog(self,"Authentication failed, mode not changed.",None,-1,"User Authentication")
            d.ShowModal()
            d.Destroy()
            if okClicked:
                if self.fullInterface:
                    self.modifyInterface()
                    self.measPanelSizer.Layout()
                    self.Refresh()
                    d = OKDialog(self,"Service GUI mode selected",None,-1,"CRDS Data Viewer")
                    # update the "Change GUI mode" menu option
                    self.iSettings.SetLabel(self.idGUIMODE,"Change GUI mode from Service to Standard")
                else:
                    d = OKDialog(self,"Password incorrect, mode not changed.",None,-1,"CRDS Data Viewer")
                d.ShowModal()
                d.Destroy()

    def OnGuiMode4(self,e):
        print "User Management tab clicked."
        d = LoginDialog(self, title = "Authorization required")
        d.Show()
        
        okClicked = d.ShowModal() == wx.ID_OK
        print "email: ", d.Username, ", password: ", d.Password
        payload = {'email': d.Username, 'password': d.Password, 'command': 'log_in_user'}
        print "payload: ", payload

        with requests.Session() as session:
            r_account = session.post(FLASK_SERVER_URL + "account", data = payload )
            authorized = "roles" in r_account.json() and 'Admin' in r_account.json()["roles"]
            if okClicked:
                if authorized:
                    d = OKDialog(self,"Users management mode selected",None,-1,"User Authentication")
                    self.iGuiMode1.Enable(True)
                    self.iGuiMode2.Enable(True)
                    self.iGuiMode3.Enable(True)
                    self.iGuiMode4.Enable(False)
                    print "User management authorized."
                    #user management panel 
                    
                else:
                    d = OKDialog(self,"Authentication failed, Can not enter user management mode.",None,-1,"User Authentication")
                d.ShowModal()
                d.Destroy()

        session.close()
        

#end of class QuickGui
HELP_STRING = \
"""\
QuickGui.py [-h] [-c<FILENAME>]

Where the options can be a combination of the following:
-h  Print this help.
-c  Specify a different config file.  Default = "./QuickGui.ini"
-t  Specify the GUI title

"""

def PrintUsage():
    print HELP_STRING
def HandleCommandSwitches():
    import getopt

    shortOpts = 'hc:t:'
    longOpts = ["help","test"]
    try:
        switches, args = getopt.getopt(sys.argv[1:], shortOpts, longOpts)
    except getopt.GetoptError, data:
        print "2628 %s %r" % (data, data)
        sys.exit(1)

    #assemble a dictionary where the keys are the switches and values are switch args...
    options = {}
    for o, a in switches:
        options[o] = a

    if "/?" in args or "/h" in args:
        options["-h"] = ""

    executeTest = False
    if "-h" in options or "--help" in options:
        PrintUsage()
        sys.exit(0)
    else:
        if "--test" in options:
            executeTest = True

    #Start with option defaults...
    configFile = os.path.dirname(AppPath) + "/" + _DEFAULT_CONFIG_NAME

    if "-c" in options:
        configFile = options["-c"]
        print "Config file specified at command line: %s" % configFile

    if "-t" in options:
        defaultTitle = options["-t"]
    else:
        defaultTitle = ""

    return (configFile, executeTest, defaultTitle)

if __name__ == "__main__":
    app = wx.PySimpleApp(False)
    configFile, test, defaultTitle = HandleCommandSwitches()
    Log("%s started." % APP_NAME, dict(ConfigFile = configFile), Level = 0)
    frame = QuickGui(configFile, defaultTitle)
    frame.Show()
    app.MainLoop()
    Log("Exiting program")<|MERGE_RESOLUTION|>--- conflicted
+++ resolved
@@ -1203,16 +1203,16 @@
 class LoginDialog(wx.Dialog):
     def __init__(self, parent, title="Login"):
         super(LoginDialog, self).__init__(parent, title = title)
-        
+
         self._user = wx.TextCtrl(self)
         self._pass = wx.TextCtrl(self, style=wx.TE_PASSWORD)
-        
+
         self.__DoLayout()
         self.SetInitialSize((400, 300))
-        
+
     def __DoLayout(self):
         sizer = wx.BoxSizer(wx.VERTICAL)
-        
+
         fieldSz = wx.FlexGridSizer(2,2,5,8)
         fieldSz.AddGrowableCol(1,1)
         userLbl = wx.StaticText(self, label= "User email:")
@@ -1221,18 +1221,18 @@
         passLbl = wx.StaticText(self, label= "Password:")
         fieldSz.Add(passLbl, 0, wx.ALIGN_CENTER_VERTICAL)
         fieldSz.Add(self._pass, 1, wx.EXPAND)
-        
+
         sizer.Add((10,10))
         sizer.Add(fieldSz, 1, wx.ALL|wx.EXPAND, 5)
         btnSz = self.CreateButtonSizer(wx.OK|wx.CANCEL)
         sizer.Add(btnSz, 0, wx.EXPAND|wx.BOTTOM|wx.TOP, 5)
-        
+
         self.Sizer = sizer
-        
+
     @property
     def Username(self):
         return self._user.Value
-            
+
     @property
     def Password(self):
         return self._pass.Value
@@ -1312,14 +1312,10 @@
         self.source = [None]*self.numGraphs
         self.dataKey = [None]*self.numGraphs
         self.logo = None
-<<<<<<< HEAD
         self.fullInterface = False
-	self.userLevel = 1
-=======
         self.userLevel = 1
         self.userLevelChange = False
         self.userSession = None
->>>>>>> ccdfaae5
         self.showStat = False
         self.showInstStat = False
         self.serviceModeOnlyControls = []
@@ -2001,7 +1997,6 @@
         #Operator level
         if self.userLevel == 1:
             self.shutdownButton.Enable(False)
-            
             self.userLogButton.Disable()
             for sc in self.sourceChoice:
                 sc.Enable(False)
@@ -2011,12 +2006,9 @@
                 pc.Enable(False)
             for ayb in self.autoY:
                 ayb.Enable(False)
-<<<<<<< HEAD
-=======
             for c in self.serviceModeOnlyControls:
                 print "************", c, "type: ", type(c)
                 c.Show(False)
->>>>>>> ccdfaae5
             self.clearButton.Enable(False)
 
 
@@ -2033,7 +2025,7 @@
             for ayb in self.autoY:
                 ayb.Enable(True)
             self.clearButton.Enable(True)
-            
+
             #Technician Level
             if self.userLevel == 2:
                 for c in self.serviceModeOnlyControls:
@@ -2628,7 +2620,7 @@
 
         d.ShowModal()
         d.Destroy()
-        
+
         #payload = {'command': 'get_current_user'}
         #with requests.Session() as session:
         #    r_account = session.get(FLASK_SERVER_URL + "account", data = payload )
@@ -2655,8 +2647,7 @@
         #setItemFont(d,self.getFontFromIni("Dialogs"))
         d = LoginDialog(self, title = "Authorization required")
         d.Show()
-        
-        
+
         okClicked = d.ShowModal() == wx.ID_OK
 
         print "email: ", d.Username, ", password: ", d.Password
@@ -2669,7 +2660,7 @@
         print "session: ", session
         print "The Http request response: ", r_account.text 
         print "response code:  ", r_account.status_code
-        
+
         authorized = "roles" in r_account.json()
         print "authorized: ", authorized
 
@@ -2694,7 +2685,7 @@
 #                self.iLockTime.Enable(True)
 #                self.iStatDisplay.Enable(True)
 #                self.iInstStatDisplay.Enable(True)
-            
+
             else:
                 d = OKDialog(self,"Authentication failed, mode not changed.",None,-1,"User Authentication")
             d.ShowModal()
@@ -2706,7 +2697,7 @@
         #setItemFont(d,self.getFontFromIni("Dialogs"))
         d = LoginDialog(self, title = "Authorization required")
         d.Show()
-        
+
         okClicked = d.ShowModal() == wx.ID_OK
 
         print "email: ", d.Username, ", password: ", d.Password
@@ -2719,7 +2710,7 @@
         print "session: ", session
         print "The Http request response: ", r_account.text 
         print "response code:  ", r_account.status_code
-        
+
         authorized = "roles" in r_account.json() and 'Admin' in r_account.json()["roles"]
         print "authorized: ", authorized
 
@@ -2761,7 +2752,7 @@
         print "User Management tab clicked."
         d = LoginDialog(self, title = "Authorization required")
         d.Show()
-        
+
         okClicked = d.ShowModal() == wx.ID_OK
         print "email: ", d.Username, ", password: ", d.Password
         payload = {'email': d.Username, 'password': d.Password, 'command': 'log_in_user'}
@@ -2779,14 +2770,14 @@
                     self.iGuiMode4.Enable(False)
                     print "User management authorized."
                     #user management panel 
-                    
+
                 else:
                     d = OKDialog(self,"Authentication failed, Can not enter user management mode.",None,-1,"User Authentication")
                 d.ShowModal()
                 d.Destroy()
 
         session.close()
-        
+
 
 #end of class QuickGui
 HELP_STRING = \
