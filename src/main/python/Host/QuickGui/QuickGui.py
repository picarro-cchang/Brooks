--- conflicted
+++ resolved
@@ -1683,15 +1683,8 @@
         boxWidth = self.config.getint("AlarmBox","Width")
         if self.platform == "Windows-XP":
             boxHeight = 10 + self.numAlarmsDisplay * 15
-<<<<<<< HEAD
         elif self.platform == "win32":
             # Win7
-=======
-        elif "Linux" in self.platform:
-            boxHeight = 10 + self.numAlarmsDisplay * 30
-        else:
-            # for the height computation we ought to use font height + padding
->>>>>>> d4186a2a
             boxHeight = self.numAlarmsDisplay * 20
         else:
             # Xubuntu
@@ -1720,14 +1713,7 @@
 
         if self.platform == "Windows-XP":
             boxHeight = numSysAlarms * 17
-<<<<<<< HEAD
         elif self.platform == "win32":
-=======
-            #size = self.config.getint("AlarmBox","Width"),self.config.getint("SysAlarmBox","Height",34)
-        elif "Linux" in self.platform:
-            boxHeight = 10+numSysAlarms * 30
-        else:
->>>>>>> d4186a2a
             # Windows 7
             boxHeight = numSysAlarms * 20
         else:
