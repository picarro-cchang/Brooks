--- conflicted
+++ resolved
@@ -23,15 +23,7 @@
 # *Move ModbusServer.ini to AppConfig/Config/Utilities
 #
 # 11NOV2017 RSF
-<<<<<<< HEAD
-=======
-from exceptions import Exception
-
-APP_NAME = "Modbus"
-ENDIAN = "Big"
-BYTE_SIZE = 8
-
->>>>>>> dec690cf
+
 import os
 import sys
 import time
@@ -40,6 +32,7 @@
 import random
 from struct import pack, unpack
 import threading
+from exceptions import Exception
 from Host.Utilities.ModbusServer.ErrorHandler import Errors, ErrorHandler
 from Queue import Queue
 from pymodbus.server.sync import ModbusSerialServer
