--- conflicted
+++ resolved
@@ -1,6 +1,5 @@
 # -*- coding: iso-8859-15 -*-
 import wx
-import wx.lib.scrolledpanel as scrolled
 from wx.lib.masked import TimeCtrl
 from datetime import datetime
 
@@ -16,17 +15,12 @@
         #kwds["style"] = wx.CAPTION|wx.CLOSE_BOX|wx.MINIMIZE_BOX|wx.SYSTEM_MENU|wx.TAB_TRAVERSAL
         kwds["style"] = wx.CAPTION|wx.MINIMIZE_BOX|wx.SYSTEM_MENU|wx.TAB_TRAVERSAL
         wx.Frame.__init__(self, *args, **kwds)
-<<<<<<< HEAD
-        self.panel = scrolled.ScrolledPanel(self, -1, style=wx.SUNKEN_BORDER|wx.TAB_TRAVERSAL)
-        self.panel.SetAutoLayout(1)
-=======
 
         # The wx.ALWAYS_SHOW_SB option is broken in wxPython 3.0.0 on posix platforms.
         # The hack is to turn on the scrollbars after the object is instantiated. See
         # setScrollBars() below.
         # self.panel = wx.ScrolledWindow(self, -1, style=wx.SUNKEN_BORDER|wx.TAB_TRAVERSAL|wx.ALWAYS_SHOW_SB)
         self.panel = wx.ScrolledWindow(self, -1, style=wx.SUNKEN_BORDER|wx.TAB_TRAVERSAL)
->>>>>>> 9e378c90
 
         # Menu bar
         self.frameMenubar = wx.MenuBar()
