--- conflicted
+++ resolved
@@ -28,110 +28,6 @@
 app.config['SECURITY_PASSWORD_HASH'] = 'pbkdf2_sha512'
 app.config['SECURITY_PASSWORD_SALT'] = 'xxxxxxxxxxxxxxxxxx'
 
-<<<<<<< HEAD
-db = SQLAlchemy(app)
-
-# A base model for other database tables to inherit
-class Base(db.Model):
-    __abstract__ = True
-    id = db.Column(db.Integer, primary_key=True)
-    created_at = db.Column(db.DateTime, default=db.func.current_timestamp())
-    modified_at = db.Column(db.DateTime, default=db.func.current_timestamp(),
-                            onupdate=db.func.current_timestamp())
-
-roles_users = db.Table(
-    'roles_users',
-    db.Column('user_name', db.Integer(), db.ForeignKey('user.username')),
-    db.Column('role_name', db.Integer(), db.ForeignKey('role.name'))
-)
-
-class SystemVariable(db.Model):
-    name = db.Column(db.String(64), unique=True, primary_key=True)
-    value = db.Column(db.String(128))
-    
-    def __init__(self, name, value):
-        self.name = name
-        self.value = value
-        
-class Password(db.Model):
-    id = db.Column(db.Integer, primary_key=True)
-    created_at = db.Column(db.DateTime, default=db.func.current_timestamp(),
-                 onupdate=db.func.current_timestamp())
-    username = db.Column(db.String(64))
-    value = db.Column(db.String(255))
-    
-    def __init__(self, username, value):
-        self.username = username
-        self.value = utils.encrypt_password(value)
-        
-class UserAction(db.Model):
-    id = db.Column(db.Integer, primary_key=True)
-    taken_at = db.Column(db.DateTime, default=db.func.current_timestamp(),
-                 onupdate=db.func.current_timestamp())
-    username = db.Column(db.String(64))
-    action = db.Column(db.String(128))
-    
-    def __init__(self, username, action):
-        self.username = username
-        self.action = action
-
-class Role(Base, RoleMixin):
-    name = db.Column(db.String(64), unique=True)
-    description = db.Column(db.String(255))
-
-class User(Base, UserMixin):
-    username = db.Column(db.String(64), unique=True)
-    password = db.Column(db.String(255))
-    first_name = db.Column(db.String(64))
-    last_name = db.Column(db.String(64))
-    employee_id = db.Column(db.String(32))
-    phone_number = db.Column(db.String(24))
-    active = db.Column(db.Boolean())
-    roles = db.relationship(
-        'Role',
-        secondary=roles_users,
-        backref=db.backref('users', lazy='dynamic')
-    )
-
-# Initialization
-user_datastore = SQLAlchemyUserDatastore(db, User, Role)
-security = Security(app, user_datastore)
-
-@app.before_first_request
-def before_first_request():
-    app_dir = os.path.realpath(os.path.dirname(__file__))
-    database_path = os.path.join(app_dir, "PicarroDataBase.sqlite")      
-    if not os.path.exists(database_path):
-        create_default_database()
-    else:
-        # if the database file is empty, kill it and create a new one
-        if os.stat(database_path).st_size < 100:
-            os.remove(database_path)
-            create_default_database()
-            
-def create_default_database():
-    db.create_all()
-    # add some data into database
-    user_datastore.create_role(name='Admin')
-    user_datastore.create_role(name='Technician')
-    user_datastore.create_role(name='Operator')
-    admin = user_datastore.create_user(username='admin', \
-        password=utils.encrypt_password('admin'),
-        phone_number='1-408-555-3900')
-    user_datastore.add_role_to_user(admin, user_datastore.find_role("Admin"))
-    technician = user_datastore.create_user(username='tech',\
-        password=utils.encrypt_password('tech'))
-    user_datastore.add_role_to_user(technician, user_datastore.find_role("Technician"))
-    operator = user_datastore.create_user(username='operator', \
-        password=utils.encrypt_password('operator'))
-    user_datastore.add_role_to_user(operator, user_datastore.find_role("Operator"))
-    db.session.commit()
-
-
-class SQLiteServer(object):
-    def __init__(self):
-        self.user_login_attempts = {"username":None, "attempts":0}
-=======
     
 class SQLiteServer(object):
     def __init__(self, dummy=False):
@@ -142,7 +38,6 @@
             self.load_config_from_database()
         else:
             self.ds = pds
->>>>>>> 75f9b138
             
     def load_config_from_ini(self, configFile):
         if os.path.exists(configFile):
@@ -155,10 +50,6 @@
                       'debug' : self.config.getboolean('Setup', "Debug_Mode", True)}
                       
     def load_config_from_database(self):
-<<<<<<< HEAD
-        vars = SystemVariable.query.all()
-        self.system_variables = {v.name: self._convert_string(v.value) for v in vars}
-=======
         vars = self.ds.get_all_from_model("system_model")
         self.system_varialbes = {v.name: self._convert_string(v.value) for v in vars}
 
@@ -169,7 +60,6 @@
         elif api == "action" and action == "post":
             request_dict["command"] = "save_action"
         return self.process_request_dict(request_dict)
->>>>>>> 75f9b138
         
     def _convert_string(self, s):
         converter = ["float", "int",
@@ -191,17 +81,10 @@
         return False    # no error
                 
     def check_password_history(self, username, password):
-<<<<<<< HEAD
-        period = self.system_variables["password_reuse_period"]
-        if period >= 0:
-            # New password cannot be one of the previous [period] passwords
-            history = Password.query.filter_by(username=username).order_by(Password.id.desc())
-=======
         period = self.system_varialbes["password_reuse_period"]
         if period >= 0:
             # New password cannot be one of the previous [period] passwords
             history = self.ds.get_password(username)
->>>>>>> 75f9b138
             if history is not None:
                 for idx, p in enumerate(history):
                     if idx >= period:
@@ -212,11 +95,7 @@
         return False    # no error
         
     def check_password_charset(self, password):
-<<<<<<< HEAD
-        if self.system_variables["password_mix_charset"]:
-=======
         if self.system_varialbes["password_mix_charset"]:
->>>>>>> 75f9b138
             # searching for digits
             if re.search(r"\d", password) is None:
                 return {"error": "Password must contain at least one number!"}
@@ -229,18 +108,6 @@
         return False    # no error
                 
     def check_password_length(self, password):
-<<<<<<< HEAD
-        length = self.system_variables["password_length"]
-        if length >= 0:
-            if len(password) < length:
-                return {"error": "Password is too short! Minimum length: %s" % length}
-        return False    # no error
-        
-    def check_password_age(self, username, password):
-        lifetime = self.system_variables["password_lifetime"]
-        if lifetime >= 0:
-            latest_password = Password.query.filter_by(username=username).order_by(Password.created_at.desc()).first()
-=======
         length = self.system_varialbes["password_length"]
         if length >= 0 and len(password) < length:
             return {"error": "Password is too short! Minimum length: %s" % length}
@@ -250,7 +117,6 @@
         lifetime = self.system_varialbes["password_lifetime"]
         if lifetime >= 0:
             latest_password = self.ds.get_latest_password(username)
->>>>>>> 75f9b138
             if latest_password is None:
                 # accounts created when lifetime < 0 do not have records
                 # those accounts are considered "permanent"
@@ -261,29 +127,13 @@
         return False    # no error                
     
     def check_user_login_attempts(self, username):
-<<<<<<< HEAD
-        # A simple check to see how many times user fails to login
-        # Disable user if attempts exceeds system setting
-        # Attempt times is reset to 1 if username is changed.
-        if self.system_variables["user_login_attempts"] >= 0:
-=======
         # Check to see how many times user fails to login
         # Disable user if attempts exceeds system setting
         if self.system_varialbes["user_login_attempts"] >= 0:
->>>>>>> 75f9b138
             if username == self.user_login_attempts["username"]:
                 self.user_login_attempts["attempts"] += 1
             else:
                 self.user_login_attempts = {"username": username, "attempts": 1}
-<<<<<<< HEAD
-            if self.user_login_attempts["attempts"] >= self.system_variables["user_login_attempts"]:
-                # disable user
-                self.process_request_dict({"command": "update_user", "username": username, 
-                    "active": 0, "password": None, "roles": None})
-                      
-    def log_in_user(self, username, password, no_commit=False):
-        user = User.query.filter_by(username=username).first()
-=======
             if self.user_login_attempts["attempts"] >= self.system_varialbes["user_login_attempts"]:
                 # disable user
                 self.process_request_dict({"command": "update_user", "username": username, 
@@ -297,7 +147,6 @@
                       
     def log_in_user(self, username, password, no_commit=False):
         user = self.ds.find_user(username=username)
->>>>>>> 75f9b138
         if user is not None:
             if utils.verify_password(password, user.password):
                 if not user.active:
@@ -308,48 +157,30 @@
                 ret = self.check_password_age(username, password)
                 if ret: return ret
                 utils.login_user(user)
-<<<<<<< HEAD
-                db.session.commit()
-                self.session_active_time = time.time()
-=======
                 self.ds.commit()
                 self.session_active_time = time.time()
                 self.user_login_attempts = {"username": username, "attempts": 0}
->>>>>>> 75f9b138
                 return {"username":user.username,
                         "first_name":user.first_name,
                         "last_name":user.last_name,
                         "roles":[role.name for role in user.roles],
                         "token":user.get_auth_token()}
             else:
-<<<<<<< HEAD
-                self.check_user_login_attempts(username)
-                return {"error": "Username and password not match!"}
-=======
                 return self.check_user_login_attempts(username)
->>>>>>> 75f9b138
         else:
             return {"error": "Username not exist!"}
             
     def create_user_account(self, username, request_dict):
         if not username or not request_dict["password"]:
             abort(406)
-<<<<<<< HEAD
-        user = user_datastore.find_user(username=username)
-=======
         if len(username) > 64:
             return {"error": "Username too long! Maximum length: 64."}
         user = self.ds.find_user(username=username)
->>>>>>> 75f9b138
         if user: # User already exists
             return {"error": "Username already exists!"}
         ret = self.check_password(username, request_dict["password"])
         if ret: return ret                
-<<<<<<< HEAD
-        user = user_datastore.create_user( \
-=======
         user = self.ds.create_user( \
->>>>>>> 75f9b138
             username=username,
             last_name=request_dict["last_name"],
             first_name=request_dict["first_name"],
@@ -357,13 +188,8 @@
             phone_number=request_dict["phone_number"],
             password=utils.encrypt_password(request_dict["password"]))
         for role in request_dict["roles"].split(","):
-<<<<<<< HEAD
-            user_datastore.add_role_to_user(user, user_datastore.find_role(role))
-        db.session.commit()
-=======
             self.ds.add_role_to_user(user, self.ds.find_role(role))
         self.ds.commit()
->>>>>>> 75f9b138
         self.save_action_history(current_user.username, "create %s as %s" % (username, request_dict["roles"]))
         self.save_password_history(username, request_dict["password"])
         return {"username": username}
@@ -381,26 +207,12 @@
         user.password = utils.encrypt_password(new_password)
         self.save_action_history(username, "change password")
         self.save_password_history(username, new_password)
-<<<<<<< HEAD
-        db.session.commit()
-=======
         self.ds.commit()
->>>>>>> 75f9b138
         return {"username": username}
             
     def update_user_account(self, username, request_dict):
         if not username:
             return {"error": "Username not specified!"}
-<<<<<<< HEAD
-        user = user_datastore.find_user(username=username)
-        if not user: # User does not exist
-            return {"error": "Username not exists!"}
-        if request_dict["active"] is not None:
-            user.active = bool(request_dict["active"])
-            a = current_user.username if hasattr(current_user, "username") else "System"
-            self.save_action_history(a, "set %s active to %s" % (username, user.active))
-        if request_dict["password"]:
-=======
         user = self.ds.find_user(username=username)
         if not user: # User does not exist
             return {"error": "Username not exists!"}
@@ -409,38 +221,11 @@
             a = current_user.username if hasattr(current_user, "username") else "System"
             self.save_action_history(a, "set %s active to %s" % (username, user.active))
         if "password" in request_dict and request_dict["password"]:
->>>>>>> 75f9b138
             ret = self.check_password(username, request_dict["password"])
             if ret: return ret
             user.password = utils.encrypt_password(request_dict["password"])
             self.save_action_history(current_user.username, "change %s password" % username)
             self.save_password_history(username, request_dict["password"])
-<<<<<<< HEAD
-        if request_dict["roles"]:
-            request_roles = request_dict["roles"].split(",")
-            for role in user.roles:
-                if not role.name in request_roles:
-                    user_datastore.remove_role_from_user(user, role)
-            for role in request_roles:
-                if not user.has_role(user_datastore.find_role(role)):
-                    user_datastore.add_role_to_user(user, user_datastore.find_role(role))
-            self.save_action_history(current_user.username, "set %s roles to %s" % (username, request_dict["roles"]))
-        db.session.commit()
-        return {"username": username}
-            
-    def save_action_history(self, username, action):
-        if self.system_variables["save_history"]:
-            a = UserAction(username, action)
-            db.session.add(a)
-            db.session.commit()
-            
-    def save_password_history(self, username, password):
-        if (self.system_variables["password_reuse_period"] >= 0) \
-                or (self.system_variables["password_lifetime"] >= 0):
-            p = Password(username, password)
-            db.session.add(p)
-            db.session.commit()
-=======
         if "roles" in request_dict and request_dict["roles"]:
             request_roles = request_dict["roles"].split(",")
             for role in user.roles:
@@ -461,7 +246,6 @@
         if (self.system_varialbes["password_reuse_period"] >= 0) \
                 or (self.system_varialbes["password_lifetime"] >= 0):
             self.ds.save_user_password(username, password)
->>>>>>> 75f9b138
     
     def process_request_dict(self, request_dict):
         cmd = request_dict.pop("command")
@@ -471,14 +255,6 @@
         elif cmd == "create_user":    # UsersAPI, post
             return self.create_user_account(username, request_dict)
         elif cmd == "delete_user":
-<<<<<<< HEAD
-            user = user_datastore.find_user(username=username)
-            if not user:
-                return {"error": "Username not exists!"}
-            user_datastore.delete_user(user)
-            db.session.commit()
-            return {"username": username}
-=======
             user = self.ds.find_user(username=username)
             if not user:
                 return {"error": "Username not exists!"}
@@ -488,17 +264,12 @@
         elif cmd == "get_actions":      # ActionAPI, get
             actions = self.ds.get_all_from_model("action_model")
             return [[a.taken_at.strftime("%Y-%m-%d %H:%M:%S"), a.username, a.action] for a in actions]
->>>>>>> 75f9b138
         elif cmd == "get_all_users":    # UsersAPI, get
             def get_item(foo, item_name):
                 res = getattr(foo, item_name)
                 return res if res is not None else ""
                 
-<<<<<<< HEAD
-            users = User.query.all()
-=======
             users = self.ds.get_all_from_model("user_model")
->>>>>>> 75f9b138
             return [{
                 "username": user.username,
                 "last_name": get_item(user, "last_name"),
@@ -509,11 +280,7 @@
                 "active": get_item(user, "active")
                 } for user in users]
         elif cmd == "get_all_variables":    # SystemAPI, get
-<<<<<<< HEAD
-            vars = SystemVariable.query.all()
-=======
             vars = self.ds.get_all_from_model("system_model")
->>>>>>> 75f9b138
             return {v.name:v.value for v in vars}
         elif cmd == "get_current_user":
             try:
@@ -524,11 +291,7 @@
             except:
                 return {"error": traceback.format_exc()}
         elif cmd == "get_roles":    # UsersAPI, get
-<<<<<<< HEAD
-            roles = Role.query.all()
-=======
             roles = self.ds.get_all_from_model("role_model")
->>>>>>> 75f9b138
             return [role.name for role in roles]
         elif cmd == "log_in_user":  # AccountAPI, post
             ret = self.log_in_user(username, request_dict["password"])
@@ -539,20 +302,6 @@
             username = current_user.username
             utils.logout_user()
             self.save_action_history(username, "log out from %s" % (request_dict["requester"]))
-<<<<<<< HEAD
-            db.session.commit()
-            return {"status": "succeed"}
-        elif cmd == "save_system_variables":    # SystemAPI, post
-            for name in request_dict:
-                var = SystemVariable.query.filter_by(name=name).first()
-                if var is None:
-                    var = SystemVariable(name, request_dict[name])
-                    db.session.add(var)
-                else:
-                    var.value = request_dict[name]
-                self.system_variables[name] = self._convert_string(request_dict[name])
-            db.session.commit()
-=======
             self.ds.commit()
             return {"status": "succeed"}
         elif cmd == "save_action":  # ActionAPI, post
@@ -567,7 +316,6 @@
                     var.value = request_dict[name]
                 self.system_varialbes[name] = self._convert_string(request_dict[name])
             self.ds.commit()
->>>>>>> 75f9b138
             return {"status": "succeed"}
         elif cmd == "update_user":  # UsersAPI, post
             ret = self.update_user_account(username, request_dict)
@@ -577,14 +325,11 @@
         pass
         #self.startServer()
 
-<<<<<<< HEAD
-=======
 # Initialize
 pds.db.init_app(app)
 security = Security(app, pds)
 db_server = SQLiteServer()
 
->>>>>>> 75f9b138
 def any_role_required(*roles):
     def decorator(f):
         @wraps(f)
@@ -637,47 +382,6 @@
     
     return configFile
 
-<<<<<<< HEAD
-db_server = SQLiteServer()
-
-# @app.before_first_request
-# def before_first_request():
-    # app_dir = os.path.realpath(os.path.dirname(__file__))
-    # database_path = os.path.join(app_dir, "PicarroDataBase.sqlite")
-    # if not os.path.exists(database_path):
-        # db.create_all()
-        # # create default roles
-        # user_datastore.create_role(name='Admin')
-        # user_datastore.create_role(name='Technician')
-        # user_datastore.create_role(name='Operator')
-        # # create a default admin account
-        # admin = user_datastore.create_user(username='admin', \
-            # password=utils.encrypt_password('admin'),
-            # phone_number='1-408-962-3900')
-        # user_datastore.add_role_to_user(admin, user_datastore.find_role("Admin"))
-        # technician = user_datastore.create_user(username='tech',\
-            # password=utils.encrypt_password('tech'))
-        # user_datastore.add_role_to_user(technician, user_datastore.find_role("Technician"))
-        # operator = user_datastore.create_user(username='operator', \
-            # password=utils.encrypt_password('operator'))
-        # user_datastore.add_role_to_user(operator, user_datastore.find_role("Operator"))
-        # # add default user policies
-        # default_policies = dict(
-            # password_length='6',
-            # password_mix_charset='False',
-            # password_lifetime='183',    # days
-            # password_reuse_period='3',  # times
-            # user_login_attempts='3',    # times
-            # user_session_lifetime='10',  # minutes
-            # save_history='True'
-        # )
-        # for p in default_policies:
-            # var = SystemVariable(p, default_policies[p])
-            # db.session.add(var)
-        # db.session.commit()
-    # # get configurations from database
-    # db_server.load_config_from_database()
-=======
 
 @app.before_first_request
 def before_first_request():
@@ -716,7 +420,6 @@
         pds.commit()
     # get configurations from database
     db_server.load_config_from_database()
->>>>>>> 75f9b138
 
 @api.route('/system')
 class SystemAPI(Resource):
@@ -733,11 +436,6 @@
     @auth_token_required
     @any_role_required("Admin")
     def post(self):
-<<<<<<< HEAD
-        request_dict = request.form
-        request_dict["command"] = "save_system_variables"
-        return db_server.process_request_dict(request_dict)
-=======
         # request.form is an immutable MultiDict
         request_dict = {k: request.form[k] for k in request.form}
         request_dict["command"] = "save_system_variables"
@@ -764,7 +462,6 @@
         request_dict = self.post_parser.parse_args()
         request_dict["command"] = "save_action"
         return db_server.process_request_dict(request_dict)
->>>>>>> 75f9b138
             
 @api.route('/account')
 class AccountAPI(Resource):
