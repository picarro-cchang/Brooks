{
    "buildTypes": {
        "AHDS": {
            "species": "NH3",
            "installerSignature": "AEDS"
        },

        "AMADS": {
            "species": "NH3_HF",
            "installerSignature": "AMADS"
        }, 

        "BxDS": {
            "species": "H2S",
            "installerSignature": "BxDS"
        },

        "MxDS": {
            "species": "HF",
            "installerSignature": "MADS"
        },

<<<<<<< HEAD
        "NCDS": {
            "species": "H2O2",
            "installerSignature": "NCDS"
        },
        
        "BxDS": {
            "species": "H2S",
            "installerSignature": "BxDS"
=======
        "NDDS": {
            "species": "H2O2",
            "installerSignature": "NDDS"
>>>>>>> 75f9b138
        },
        
        "SADS": {
            "species": "HCl",
            "installerSignature": "SADS"
        },
        "CFADS": {
            "species": "CH4",
            "installerSignature": "CFADS"
        }
    }
}<|MERGE_RESOLUTION|>--- conflicted
+++ resolved
@@ -20,20 +20,9 @@
             "installerSignature": "MADS"
         },
 
-<<<<<<< HEAD
-        "NCDS": {
-            "species": "H2O2",
-            "installerSignature": "NCDS"
-        },
-        
-        "BxDS": {
-            "species": "H2S",
-            "installerSignature": "BxDS"
-=======
         "NDDS": {
             "species": "H2O2",
             "installerSignature": "NDDS"
->>>>>>> 75f9b138
         },
         
         "SADS": {
